--- conflicted
+++ resolved
@@ -30,11 +30,7 @@
 parking_lot = "0.8.0"
 tokio = "0.1.21"
 uuid = "0.7.4"
-<<<<<<< HEAD
 symbolic = { git = "https://github.com/getsentry/symbolic", branch = "feat/sources", features = ["common-serde", "demangle", "minidump", "minidump-serde", "symcache"] }
-=======
-symbolic = { git = "https://github.com/getsentry/symbolic", rev = "e9407cf24f71f99867513349be0bac885a537900", features = ["common-serde", "demangle", "minidump", "minidump-serde", "symcache"] }
->>>>>>> e3fca070
 sentry = "0.15.5"
 sentry-actix = "0.15.5"
 rusoto_s3 = "0.39.0"
