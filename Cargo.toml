[package]
name = "symbolicator"
version = "0.1.0"
authors = ["Sentry <hello@getsentry.com>"]
edition = "2018"
license = "MIT"
include = ["src/**/*", "Cargo.toml", "README.md"]
readme = "README.md"

[dependencies]
actix-web = { version = "0.7.19", features = ["tls"], default-features = false }
actix = "0.7.9"
apple-crash-report-parser = "0.3.1"
failure = "0.1.5"
serde = { version = "1.0.94", features = ["derive", "rc"] }
futures = "0.1.28"
bytes = "0.4.12"
url = "1.7.2"
derive_more = "0.15.0"
url_serde = "0.2.0"
log = { version = "0.4.6", features = ["serde"] }
tempfile = "3.1.0"
env_logger = "0.6.2"
structopt = "0.2.18"
serde_yaml = "0.8.9"
void = "1.0.2"
tokio-threadpool = "0.1.15"
cadence = "0.17.1"
lazy_static = "1.3.0"
parking_lot = "0.8.0"
tokio = "0.1.22"
uuid = "0.7.4"
<<<<<<< HEAD
symbolic = { git = "https://github.com/getsentry/symbolic", branch = "feat/sources", features = ["common-serde", "demangle", "minidump", "minidump-serde", "symcache"] }
=======
symbolic = { git = "https://github.com/getsentry/symbolic", rev = "51f05164767befac65e44c6d4008dfe8b56315fa", features = ["common-serde", "demangle", "minidump", "minidump-serde", "symcache"] }
>>>>>>> a6765174
sentry = "0.15.5"
sentry-actix = "0.15.5"
rusoto_s3 = "0.40.0"
rusoto_core = "0.40.0"
rusoto_credential = "0.40.0"
lru = "0.1.15"
pretty_env_logger = "0.3.0"
console = "0.7.7"
serde_json = "1.0.40"
chrono = "0.4.7"
zstd = "0.4.24"
flate2 = "1.0.9"
glob = "0.3.0"
itertools = "0.8.0"
tokio-retry = "0.2.0"
# needed for gcs, see https://github.com/Keats/jsonwebtoken/pull/89
<<<<<<< HEAD
jsonwebtoken = { git = "https://github.com/Keats/jsonwebtoken", rev = "e2e11b1e56d217002c3ba27f56aa0d8a439262d0" }
=======
jsonwebtoken = { git = "https://github.com/Keats/jsonwebtoken", rev = "b8627260b2902a1ab4fdda83083be3e0b0fb9b7f" }
>>>>>>> a6765174
base64 = "0.10.1"
ipnetwork = "0.14.0"

[dev-dependencies]
insta = "0.8.1"<|MERGE_RESOLUTION|>--- conflicted
+++ resolved
@@ -30,11 +30,7 @@
 parking_lot = "0.8.0"
 tokio = "0.1.22"
 uuid = "0.7.4"
-<<<<<<< HEAD
-symbolic = { git = "https://github.com/getsentry/symbolic", branch = "feat/sources", features = ["common-serde", "demangle", "minidump", "minidump-serde", "symcache"] }
-=======
-symbolic = { git = "https://github.com/getsentry/symbolic", rev = "51f05164767befac65e44c6d4008dfe8b56315fa", features = ["common-serde", "demangle", "minidump", "minidump-serde", "symcache"] }
->>>>>>> a6765174
+symbolic = { git = "https://github.com/getsentry/symbolic", branch = "feat/sources", features = ["common-serde", "demangle", "minidump-serde", "symcache"] }
 sentry = "0.15.5"
 sentry-actix = "0.15.5"
 rusoto_s3 = "0.40.0"
@@ -51,11 +47,7 @@
 itertools = "0.8.0"
 tokio-retry = "0.2.0"
 # needed for gcs, see https://github.com/Keats/jsonwebtoken/pull/89
-<<<<<<< HEAD
-jsonwebtoken = { git = "https://github.com/Keats/jsonwebtoken", rev = "e2e11b1e56d217002c3ba27f56aa0d8a439262d0" }
-=======
 jsonwebtoken = { git = "https://github.com/Keats/jsonwebtoken", rev = "b8627260b2902a1ab4fdda83083be3e0b0fb9b7f" }
->>>>>>> a6765174
 base64 = "0.10.1"
 ipnetwork = "0.14.0"
 
