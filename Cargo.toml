[workspace]
members = ["crates/*"]
default-members = ["crates/symbolicator"]

[profile.dev]
# Debug information slows down the build and increases caches in the
# target folder, but we don't require stack traces in most cases.
debug = false

[profile.release]
# In release, however, we do want full debug information to report
# panic and error stack traces to Sentry.
<<<<<<< HEAD
debug = true

[patch.crates-io]
# minidump = { path = "../rust-minidump/minidump" }
# minidump-processor = { path = "../rust-minidump/minidump-processor" }
# breakpad-symbols = { path = "../rust-minidump/breakpad-symbols" }

minidump = { git = "https://github.com/jan-auer/rust-minidump", branch = "tmp/symbolicator-integration" }
minidump-processor = { git = "https://github.com/jan-auer/rust-minidump", branch = "tmp/symbolicator-integration" }
breakpad-symbols = { git = "https://github.com/jan-auer/rust-minidump", branch = "tmp/symbolicator-integration" }
=======
debug = 1

[profile.local]
# For running a local symbolicator, we want the best of both worlds: a fast executable, with quick
# iteration times.
# You can compile/run this with: `cargo run --profile local -- --config local.yml run`
inherits = "release"
incremental = true
codegen-units = 256
>>>>>>> 9e4c7dfd
<|MERGE_RESOLUTION|>--- conflicted
+++ resolved
@@ -10,18 +10,6 @@
 [profile.release]
 # In release, however, we do want full debug information to report
 # panic and error stack traces to Sentry.
-<<<<<<< HEAD
-debug = true
-
-[patch.crates-io]
-# minidump = { path = "../rust-minidump/minidump" }
-# minidump-processor = { path = "../rust-minidump/minidump-processor" }
-# breakpad-symbols = { path = "../rust-minidump/breakpad-symbols" }
-
-minidump = { git = "https://github.com/jan-auer/rust-minidump", branch = "tmp/symbolicator-integration" }
-minidump-processor = { git = "https://github.com/jan-auer/rust-minidump", branch = "tmp/symbolicator-integration" }
-breakpad-symbols = { git = "https://github.com/jan-auer/rust-minidump", branch = "tmp/symbolicator-integration" }
-=======
 debug = 1
 
 [profile.local]
@@ -31,4 +19,12 @@
 inherits = "release"
 incremental = true
 codegen-units = 256
->>>>>>> 9e4c7dfd
+
+[patch.crates-io]
+# minidump = { path = "../rust-minidump/minidump" }
+# minidump-processor = { path = "../rust-minidump/minidump-processor" }
+# breakpad-symbols = { path = "../rust-minidump/breakpad-symbols" }
+
+minidump = { git = "https://github.com/jan-auer/rust-minidump", branch = "tmp/symbolicator-integration" }
+minidump-processor = { git = "https://github.com/jan-auer/rust-minidump", branch = "tmp/symbolicator-integration" }
+breakpad-symbols = { git = "https://github.com/jan-auer/rust-minidump", branch = "tmp/symbolicator-integration" }