--- conflicted
+++ resolved
@@ -29,17 +29,10 @@
 lazy_static = "1.4.0"
 parking_lot = "0.10.0"
 tokio = "0.1.22"
-<<<<<<< HEAD
-uuid = "0.7.4"
-symbolic = { git = "https://github.com/getsentry/symbolic", rev = "f9f71d39fa3ac382fa33aa0870596222af2e019a", features = ["common-serde", "demangle", "minidump-serde", "symcache"] }
-sentry = { version = "0.17.0", features = ["with_debug_meta"] }
-sentry-actix = "0.17.0"
-=======
 uuid = { version = "0.8.1", features = ["v4", "serde"] }
 symbolic = { git = "https://github.com/getsentry/symbolic", branch = "build/bump-cpp-demangle", features = ["common-serde", "demangle", "minidump-serde", "symcache"] }
 sentry = { version = "0.18.0", features = ["with_debug_meta"] }
 sentry-actix = "0.18.0"
->>>>>>> abf816bb
 rusoto_s3 = "0.40.0"
 rusoto_core = "0.40.0"
 rusoto_credential = "0.40.0"
