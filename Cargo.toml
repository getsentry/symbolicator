[package]
name = "symbolicator"
version = "0.1.0"
authors = ["Sentry <hello@getsentry.com>"]
edition = "2018"
license = "MIT"
include = ["src/**/*", "Cargo.toml", "README.md"]
readme = "README.md"

[dependencies]
actix-connect = "0.2.2"
actix-multipart = "0.1.2"
actix-rt = "0.2.4"
actix-service = "0.4.1"
actix-web = { version = "1.0.5", features = ["ssl", "brotli", "flate2-zlib", "secure-cookies", "client"], default-features = false }
apple-crash-report-parser = "0.3.1"
failure = "0.1.5"
serde = { version = "1.0.98", features = ["derive", "rc"] }
futures = "0.1.28"
bytes = "0.4.12"
url = "1.7.2"
derive_more = "0.15.0"
url_serde = "0.2.0"
log = { version = "0.4.8", features = ["serde"] }
tempfile = "3.1.0"
env_logger = "0.6.2"
structopt = "0.2.18"
serde_yaml = "0.8.9"
void = "1.0.2"
tokio-threadpool = "0.1.15"
cadence = "0.17.1"
lazy_static = "1.3.0"
parking_lot = "0.9.0"
tokio = "0.1.22"
uuid = "0.7.4"
<<<<<<< HEAD
symbolic = { git = "https://github.com/getsentry/symbolic", rev = "32df00067d53e57309b7015a9bf1f62d9d011020", features = ["common-serde", "demangle", "minidump-serde", "symcache"] }
sentry = "0.16.0"
=======
symbolic = { git = "https://github.com/getsentry/symbolic", rev = "c30f1bf4a39025d7ee6fb8ef1c6f4b8649f02461", features = ["common-serde", "demangle", "minidump-serde", "symcache"] }
sentry = "0.15.5"
sentry-actix = "0.15.5"
>>>>>>> 179bd894
rusoto_s3 = "0.40.0"
rusoto_core = "0.40.0"
rusoto_credential = "0.40.0"
lru = "0.1.15"
pretty_env_logger = "0.3.0"
console = "0.7.7"
serde_json = "1.0.40"
chrono = "0.4.7"
zstd = "0.4.24"
flate2 = "1.0.9"
glob = "0.3.0"
itertools = "0.8.0"
tokio-retry = "0.2.0"
# needed for gcs, see https://github.com/Keats/jsonwebtoken/pull/89
jsonwebtoken = { git = "https://github.com/Keats/jsonwebtoken", rev = "b8627260b2902a1ab4fdda83083be3e0b0fb9b7f" }
base64 = "0.10.1"
ipnetwork = "0.14.0"
fragile = "0.3.0"

[dev-dependencies]
<<<<<<< HEAD
insta = "0.9.0"
=======
insta = "0.10.0"
>>>>>>> 179bd894
<|MERGE_RESOLUTION|>--- conflicted
+++ resolved
@@ -33,14 +33,8 @@
 parking_lot = "0.9.0"
 tokio = "0.1.22"
 uuid = "0.7.4"
-<<<<<<< HEAD
-symbolic = { git = "https://github.com/getsentry/symbolic", rev = "32df00067d53e57309b7015a9bf1f62d9d011020", features = ["common-serde", "demangle", "minidump-serde", "symcache"] }
+symbolic = { git = "https://github.com/getsentry/symbolic", rev = "c30f1bf4a39025d7ee6fb8ef1c6f4b8649f02461", features = ["common-serde", "demangle", "minidump-serde", "symcache"] }
 sentry = "0.16.0"
-=======
-symbolic = { git = "https://github.com/getsentry/symbolic", rev = "c30f1bf4a39025d7ee6fb8ef1c6f4b8649f02461", features = ["common-serde", "demangle", "minidump-serde", "symcache"] }
-sentry = "0.15.5"
-sentry-actix = "0.15.5"
->>>>>>> 179bd894
 rusoto_s3 = "0.40.0"
 rusoto_core = "0.40.0"
 rusoto_credential = "0.40.0"
@@ -61,8 +55,4 @@
 fragile = "0.3.0"
 
 [dev-dependencies]
-<<<<<<< HEAD
-insta = "0.9.0"
-=======
-insta = "0.10.0"
->>>>>>> 179bd894
+insta = "0.10.0"