--- conflicted
+++ resolved
@@ -23,11 +23,6 @@
 env_logger = "0.6.2"
 structopt = "0.3.2"
 serde_yaml = "0.8.9"
-<<<<<<< HEAD
-void = "1.0.2"
-=======
-tokio-threadpool = "0.1.15"
->>>>>>> 5fdb387f
 cadence = "0.18.0"
 lazy_static = "1.4.0"
 parking_lot = "0.9.0"
