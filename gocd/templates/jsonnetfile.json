{
  "version": 1,
  "dependencies": [
    {
      "source": {
        "git": {
          "remote": "https://github.com/getsentry/gocd-jsonnet.git",
          "subdir": "libs"
        }
      },
<<<<<<< HEAD
      "version": "v2.5"
=======
      "version": "v2.7"
>>>>>>> e60f1b7d
    }
  ],
  "legacyImports": true
}<|MERGE_RESOLUTION|>--- conflicted
+++ resolved
@@ -8,11 +8,8 @@
           "subdir": "libs"
         }
       },
-<<<<<<< HEAD
-      "version": "v2.5"
-=======
+
       "version": "v2.7"
->>>>>>> e60f1b7d
     }
   ],
   "legacyImports": true
