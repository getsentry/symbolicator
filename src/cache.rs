--- conflicted
+++ resolved
@@ -380,7 +380,6 @@
         })
     }
 
-<<<<<<< HEAD
     /// Clear the temporary files.
     ///
     /// We need to do this on startup of the main symbolicator process to avoid accidentally
@@ -395,10 +394,7 @@
         Ok(())
     }
 
-    pub fn cleanup(&self) -> Result<(), CleanupError> {
-=======
     pub fn cleanup(&self) -> Result<()> {
->>>>>>> fc776cab
         self.objects.cleanup()?;
         self.object_meta.cleanup()?;
         self.symcaches.cleanup()?;
@@ -443,7 +439,6 @@
     }
 
     #[test]
-<<<<<<< HEAD
     fn test_caches_tmp_created() {
         let basedir = tempdir().unwrap();
         let cachedir = basedir.path().join("cache");
@@ -484,10 +479,7 @@
     }
 
     #[test]
-    fn test_max_unused_for() -> Result<(), CleanupError> {
-=======
     fn test_max_unused_for() -> Result<()> {
->>>>>>> fc776cab
         let tempdir = tempdir()?;
         create_dir_all(tempdir.path().join("foo"))?;
 
