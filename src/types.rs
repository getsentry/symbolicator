use std::borrow::Cow;
use std::collections::BTreeMap;
use std::fmt::{self, Write};
use std::ops::Deref;
use std::path::PathBuf;
use std::sync::Arc;

use crate::hex::HexValue;
use crate::sentry::WriteSentryScope;

use failure::{Backtrace, Fail};
use serde::{de, Deserialize, Deserializer, Serialize};
use symbolic::common::{split_path, Arch, CodeId, DebugId, Language};
use symbolic::minidump::processor::FrameTrust;
use url::Url;

fn is_default<T: Default + PartialEq>(x: &T) -> bool {
    x == &Default::default()
}

/// Symbolication request identifier.
#[derive(Debug, Clone, Deserialize, Serialize, Ord, PartialOrd, Eq, PartialEq)]
pub struct RequestId(pub String);

/// OS-specific crash signal value.
// TODO(markus): Also accept POSIX signal name as defined in signal.h
#[derive(Debug, Clone, Copy, Deserialize, Serialize, Eq, PartialEq)]
pub struct Signal(pub u32);

/// Configuration for an external source.
#[derive(Deserialize, Clone, Debug)]
#[serde(tag = "type", rename_all = "snake_case")]
pub enum SourceConfig {
    /// Sentry debug files endpoint.
    Sentry(Arc<SentrySourceConfig>),
    /// Http server implementing the Microsoft Symbol Server protocol.
    Http(Arc<HttpSourceConfig>),
    /// Amazon S3 bucket containing symbols in a directory hierarchy.
    S3(Arc<S3SourceConfig>),
    /// A google cloud storage bucket.
    Gcs(Arc<GcsSourceConfig>),
    /// Local file system.
    Filesystem(Arc<FilesystemSourceConfig>),
}

/// Configuration for the Sentry-internal debug files endpoint.
#[derive(Deserialize, Clone, Debug)]
pub struct SentrySourceConfig {
    /// Unique source identifier.
    pub id: String,

    /// Absolute URL of the endpoint.
    #[serde(with = "url_serde")]
    pub url: Url,

    /// Bearer authorization token.
    pub token: String,
}

/// Configuration for symbol server HTTP endpoints.
#[derive(Deserialize, Clone, Debug)]
pub struct HttpSourceConfig {
    /// Unique source identifier.
    pub id: String,

    /// Absolute URL of the symbol server.
    #[serde(with = "url_serde")]
    pub url: Url,

    /// Additional headers to be sent to the symbol server with every request.
    #[serde(default)]
    pub headers: BTreeMap<String, String>,

    #[serde(flatten)]
    pub files: ExternalSourceConfigBase,
}

/// Configuration for reading from the local file system.
#[derive(Deserialize, Clone, Debug)]
pub struct FilesystemSourceConfig {
    /// Unique source identifier.
    pub id: String,

    /// Path to symbol directory.
    pub path: PathBuf,

    #[serde(flatten)]
    pub files: ExternalSourceConfigBase,
}

/// Deserializes an S3 region string.
fn deserialize_region<'de, D>(deserializer: D) -> Result<rusoto_core::Region, D::Error>
where
    D: Deserializer<'de>,
{
    // For safety reason we only want to parse the default AWS regions so that
    // non AWS services cannot be accessed.
    use serde::de::Error as _;
    let region = String::deserialize(deserializer)?;
    region
        .parse()
        .map_err(|e| D::Error::custom(format!("region: {}", e)))
}

/// Amazon S3 authorization information.
#[derive(Deserialize, Clone, Debug)]
pub struct S3SourceKey {
    /// The region of the S3 bucket.
    #[serde(deserialize_with = "deserialize_region")]
    pub region: rusoto_core::Region,

    /// S3 authorization key.
    pub access_key: String,

    /// S3 secret key.
    pub secret_key: String,
}

impl PartialEq for S3SourceKey {
    fn eq(&self, other: &S3SourceKey) -> bool {
        self.access_key == other.access_key
            && self.secret_key == other.secret_key
            && self.region == other.region
    }
}

impl Eq for S3SourceKey {}

impl std::hash::Hash for S3SourceKey {
    fn hash<H: std::hash::Hasher>(&self, state: &mut H) {
        self.access_key.hash(state);
        self.secret_key.hash(state);
        self.region.name().hash(state);
    }
}

/// GCS authorization information.
#[derive(Deserialize, Clone, Debug, PartialEq, Eq, Hash)]
pub struct GcsSourceKey {
    /// Gcs authorization key.
    pub private_key: String,

    /// The client email.
    pub client_email: String,
}

/// Configuration for a GCS symbol buckets.
#[derive(Deserialize, Clone, Debug)]
pub struct GcsSourceConfig {
    /// Unique source identifier.
    pub id: String,

    /// Name of the GCS bucket.
    pub bucket: String,

    /// A path from the root of the bucket where files are located.
    #[serde(default)]
    pub prefix: String,

    /// Authorization information for this bucket. Needs read access.
    #[serde(flatten)]
    pub source_key: Arc<GcsSourceKey>,

    #[serde(flatten)]
    pub files: ExternalSourceConfigBase,
}

/// Configuration for S3 symbol buckets.
#[derive(Deserialize, Clone, Debug)]
pub struct S3SourceConfig {
    /// Unique source identifier.
    pub id: String,

    /// Name of the bucket in the S3 account.
    pub bucket: String,

    /// A path from the root of the bucket where files are located.
    #[serde(default)]
    pub prefix: String,

    /// Authorization information for this bucket. Needs read access.
    #[serde(flatten)]
    pub source_key: Arc<S3SourceKey>,

    #[serde(flatten)]
    pub files: ExternalSourceConfigBase,
}

/// Common parameters for external filesystem-like buckets configured by users.
#[derive(Deserialize, Clone, Debug, Default)]
#[serde(default)]
pub struct ExternalSourceConfigBase {
    /// Influence whether this source will be selected
    pub filters: SourceFilters,

    /// How files are laid out in this storage.
    pub layout: DirectoryLayout,

    /// Whether debug files are shared across scopes.
    pub is_public: bool,
}

/// Common attributes to make the symbolicator skip/consider sources by certain criteria.
#[derive(Deserialize, Clone, Debug, Default)]
#[serde(default)]
pub struct SourceFilters {
    /// File types that are supported by this server.
    pub filetypes: Vec<FileType>,

    /// When nonempty, a list of glob patterns to fuzzy-match filepaths against. The source is then
    /// only used if one of the patterns matches.
    ///
    /// "Fuzzy" in this context means that (ascii) casing is ignored, and `\` is treated as equal
    /// to `/`.
    ///
    /// If a debug image does not contain any path information it will be treated like an image
    /// whose path doesn't match any pattern.
    pub path_patterns: Vec<Glob>,
}

#[derive(Debug, Clone)]
pub struct Glob(pub glob::Pattern);

impl<'de> Deserialize<'de> for Glob {
    fn deserialize<D>(deserializer: D) -> Result<Self, D::Error>
    where
        D: Deserializer<'de>,
    {
        let s = Cow::<str>::deserialize(deserializer)?;
        s.parse().map_err(de::Error::custom).map(Glob)
    }
}

impl Deref for Glob {
    type Target = glob::Pattern;

    fn deref(&self) -> &glob::Pattern {
        &self.0
    }
}

/// Determines how files are named in an external source.
#[derive(Deserialize, Clone, Copy, Debug)]
#[serde(default)]
pub struct DirectoryLayout {
    /// Directory layout of this symbol server.
    #[serde(rename = "type")]
    pub ty: DirectoryLayoutType,

    /// Overwrite filename casing convention of `self.layout`. This is useful in the case of
    /// DirectoryLayout::Symstore, where servers are supposed to handle requests
    /// case-insensitively, but practically don't (in the case of S3 buckets it's not possible),
    /// making this aspect not well-specified.
    #[serde(default)]
    pub casing: FilenameCasing,
}

impl Default for DirectoryLayout {
    fn default() -> DirectoryLayout {
        DirectoryLayout {
            ty: DirectoryLayoutType::Native,
            casing: Default::default(),
        }
    }
}

/// Known conventions for `DirectoryLayout`
#[derive(Clone, Copy, Debug, PartialEq, Eq, Deserialize)]
pub enum DirectoryLayoutType {
    /// Uses conventions of native debuggers.
    #[serde(rename = "native")]
    Native,
    /// Uses Microsoft symbol server conventions.
    #[serde(rename = "symstore")]
    Symstore,
    /// Uses Microsoft symbol server conventions (2 Tier Layout)
    #[serde(rename = "symstore_index2")]
    SymstoreIndex2,
    /// Uses Microsoft SSQP server conventions.
    #[serde(rename = "ssqp")]
    SSQP,
}

#[derive(Deserialize, Clone, Copy, Debug)]
#[serde(rename_all = "snake_case")]
pub enum FilenameCasing {
    Default,
    Uppercase,
    Lowercase,
}

impl Default for FilenameCasing {
    fn default() -> Self {
        FilenameCasing::Default
    }
}

impl SourceConfig {
    /// The unique identifier of this source.
    pub fn id(&self) -> &str {
        match *self {
            SourceConfig::Http(ref x) => &x.id,
            SourceConfig::S3(ref x) => &x.id,
            SourceConfig::Gcs(ref x) => &x.id,
            SourceConfig::Sentry(ref x) => &x.id,
            SourceConfig::Filesystem(ref x) => &x.id,
        }
    }

    pub fn type_name(&self) -> &'static str {
        match *self {
            SourceConfig::Sentry(..) => "sentry",
            SourceConfig::S3(..) => "s3",
            SourceConfig::Gcs(..) => "gcs",
            SourceConfig::Http(..) => "http",
            SourceConfig::Filesystem(..) => "filesystem",
        }
    }

    /// Determines whether debug files from this bucket may be shared.
    pub fn is_public(&self) -> bool {
        match *self {
            SourceConfig::Http(ref x) => x.files.is_public,
            SourceConfig::S3(ref x) => x.files.is_public,
            SourceConfig::Gcs(ref x) => x.files.is_public,
            SourceConfig::Sentry(_) => false,
            SourceConfig::Filesystem(ref x) => x.files.is_public,
        }
    }
}

impl WriteSentryScope for SourceConfig {
    fn write_sentry_scope(&self, scope: &mut sentry::Scope) {
        scope.set_tag("source.id", self.id());
        scope.set_tag("source.type", self.type_name());
        scope.set_tag("source.is_public", self.is_public());
    }
}

/// The scope of a source or debug file.
///
/// Based on scopes, access to debug files that have been cached is determined. If a file comes from
/// a public source, it can be used for any symbolication request. Otherwise, the symbolication
/// request must match the scope of a file.
#[derive(Debug, Clone, Deserialize, Serialize, Eq, Ord, PartialEq, PartialOrd)]
#[serde(untagged)]
pub enum Scope {
    #[serde(rename = "global")]
    Global,
    Scoped(String),
}

impl AsRef<str> for Scope {
    fn as_ref(&self) -> &str {
        match *self {
            Scope::Global => "global",
            Scope::Scoped(ref s) => &s,
        }
    }
}

impl Default for Scope {
    fn default() -> Self {
        Scope::Global
    }
}

impl fmt::Display for Scope {
    fn fmt(&self, f: &mut fmt::Formatter) -> fmt::Result {
        match *self {
            Scope::Global => f.write_str("global"),
            Scope::Scoped(ref scope) => f.write_str(&scope),
        }
    }
}

/// A map of register values.
pub type Registers = BTreeMap<String, HexValue>;

/// An unsymbolicated frame from a symbolication request.
#[derive(Debug, Default, Clone, Deserialize, Serialize)]
pub struct RawFrame {
    /// The absolute instruction address of this frame.
    pub instruction_addr: HexValue,

    /// The path to the image this frame is located in.
    #[serde(skip_serializing_if = "is_default")]
    #[serde(default)]
    pub package: Option<String>,

    /// The language of the symbol (function) this frame is located in.
    #[serde(skip_serializing_if = "is_default")]
    pub lang: Option<Language>,

    /// The mangled name of the function this frame is located in.
    #[serde(skip_serializing_if = "is_default")]
    pub symbol: Option<String>,

    /// Start address of the function this frame is located in (lower or equal to instruction_addr).
    #[serde(skip_serializing_if = "is_default")]
    pub sym_addr: Option<HexValue>,

    /// The demangled function name.
    #[serde(skip_serializing_if = "is_default")]
    pub function: Option<String>,

    /// Source file path relative to the compilation directory.
    #[serde(skip_serializing_if = "is_default")]
    pub filename: Option<String>,

    /// Absolute source file path.
    #[serde(skip_serializing_if = "is_default")]
    pub abs_path: Option<String>,

    /// The line number within the source file, starting at 1 for the first line.
    #[serde(skip_serializing_if = "is_default")]
    pub lineno: Option<u32>,

    /// Information about how the raw frame was created.
    #[serde(default)]
    #[serde(skip_serializing_if = "is_default")]
    pub trust: FrameTrust,
}

#[derive(Clone, Debug, Default, Deserialize)]
pub struct RawStacktrace {
    #[serde(default)]
    pub thread_id: Option<u64>,

    #[serde(default)]
    pub is_requesting: Option<bool>,

    #[serde(default)]
    pub registers: Registers,

    pub frames: Vec<RawFrame>,
}

/// Specification of an image loaded into the process.
#[derive(Serialize, Deserialize, Debug, Clone, Eq, PartialEq)]
pub struct RawObjectInfo {
    /// Platform image file type (container format).
    #[serde(rename = "type")]
    pub ty: ObjectType,

    /// Identifier of the code file.
    #[serde(skip_serializing_if = "is_default")]
    #[serde(default)]
    pub code_id: Option<String>,

    /// Name of the code file.
    #[serde(default)]
    #[serde(skip_serializing_if = "is_default")]
    pub code_file: Option<String>,

    /// Identifier of the debug file.
    #[serde(skip_serializing_if = "is_default")]
    pub debug_id: Option<String>,

    /// Name of the debug file.
    #[serde(default)]
    #[serde(skip_serializing_if = "is_default")]
    pub debug_file: Option<String>,

    /// Absolute address at which the image was mounted into virtual memory.
    pub image_addr: HexValue,

    /// Size of the image in virtual memory.
    #[serde(default)]
    #[serde(skip_serializing_if = "is_default")]
    pub image_size: Option<u64>,
}

/// The type of an object file.
#[derive(Serialize, Deserialize, Clone, Debug, Eq, PartialEq)]
pub struct ObjectType(pub String);

/// Information on the symbolication status of this frame.
#[derive(Debug, Clone, Copy, Eq, PartialEq, Serialize)]
#[serde(rename_all = "snake_case")]
pub enum FrameStatus {
    /// The frame was symbolicated successfully.
    Symbolicated,
    /// The symbol (i.e. function) was not found within the debug file.
    MissingSymbol,
    /// No debug image is specified for the address of the frame.
    UnknownImage,
    /// The debug file could not be retrieved from any of the sources.
    Missing,
    /// The retrieved debug file could not be processed.
    Malformed,
}

impl Default for FrameStatus {
    fn default() -> Self {
        FrameStatus::Symbolicated
    }
}

/// A potentially symbolicated frame in the symbolication response.
#[derive(Debug, Default, Clone, Serialize)]
pub struct SymbolicatedFrame {
    /// Symbolication status of this frame.
    pub status: FrameStatus,

    /// The index of this frame in the request.
    ///
    /// This is relevant for two reasons:
    ///  1. Frames might disappear if the symbolicator determines them as a false-positive from
    ///     stackwalking without CFI.
    ///  2. Frames might expand to multiple inline frames at the same instruction address. However,
    ///     this might occur within recursion, so the instruction address is not a good
    pub original_index: Option<usize>,

<<<<<<< HEAD
    /// The language of the symbol (function) this frame is located in.
    #[serde(skip_serializing_if = "is_default")]
    pub lang: Option<Language>,
    /// The mangled name of the function this frame is located in.
    #[serde(skip_serializing_if = "is_default")]
    pub symbol: Option<String>,
    /// Start address of the function this frame is located in (lower or equal to instruction_addr).
    #[serde(skip_serializing_if = "is_default")]
    pub sym_addr: Option<HexValue>,
    /// The demangled function name.
    #[serde(skip_serializing_if = "is_default")]
    pub function: Option<String>,
    /// Source file path relative to the compilation directory.
    #[serde(skip_serializing_if = "is_default")]
    pub filename: Option<String>,
    /// Absolute source file path.
    #[serde(skip_serializing_if = "is_default")]
    pub abs_path: Option<String>,
    /// The line number within the source file, starting at 1 for the first line.
    #[serde(skip_serializing_if = "is_default")]
    pub lineno: Option<u32>,
    /// Source context before the context line
    #[serde(skip_serializing_if = "Vec::is_empty")]
    pub pre_context: Vec<String>,
    /// The context line if available.
    #[serde(skip_serializing_if = "Option::is_none")]
    pub context_line: Option<String>,
    /// Post context after the context line
    #[serde(skip_serializing_if = "Vec::is_empty")]
    pub post_context: Vec<String>,

=======
>>>>>>> e3fca070
    #[serde(flatten)]
    pub raw: RawFrame,
}

/// A symbolicated stacktrace.
///
/// Frames in this request may or may not be symbolicated. The status field contains information on
/// the individual success for each frame.
#[derive(Debug, Default, Clone, Serialize)]
pub struct CompleteStacktrace {
    /// ID of thread that had this stacktrace. Returned when a minidump was processed.
    #[serde(skip_serializing_if = "is_default")]
    pub thread_id: Option<u64>,

    /// If a dump was produced as a result of a crash, this will point to the thread that crashed.
    /// If the dump was produced by user code without crashing, and the dump contains extended
    /// Breakpad information, this will point to the thread that requested the dump.
    ///
    /// Currently only `Some` for minidumps.
    #[serde(skip_serializing_if = "is_default")]
    pub is_requesting: Option<bool>,

    /// Registers, only useful when returning a processed minidump.
    #[serde(default)]
    #[serde(skip_serializing_if = "is_default")]
    pub registers: Registers,

    /// Frames of this stack trace.
    pub frames: Vec<SymbolicatedFrame>,
}

/// Information on a debug information file.
#[derive(Debug, Clone, Copy, Serialize, Eq, PartialEq)]
#[serde(rename_all = "snake_case")]
pub enum ObjectFileStatus {
    /// The file was found and successfully processed.
    Found,
    /// The image was not referenced in the stack trace and not further handled.
    Unused,
    /// The file could not be found in any of the specified sources.
    Missing,
    /// The file failed to process.
    Malformed,
    /// The file could not be downloaded.
    FetchingFailed,
    /// Downloading or processing the file took too long.
    Timeout,
    /// An internal error while handling this image.
    Other,
}

impl ObjectFileStatus {
    pub fn name(self) -> &'static str {
        // used for metrics
        match self {
            ObjectFileStatus::Found => "found",
            ObjectFileStatus::Unused => "unused",
            ObjectFileStatus::Missing => "missing",
            ObjectFileStatus::Malformed => "malformed",
            ObjectFileStatus::FetchingFailed => "fetching_failed",
            ObjectFileStatus::Timeout => "timeout",
            ObjectFileStatus::Other => "other",
        }
    }
}

impl Default for ObjectFileStatus {
    fn default() -> Self {
        ObjectFileStatus::Unused
    }
}

/// Normalized RawObjectInfo with status attached.
///
/// RawObjectInfo is what the user sends and CompleteObjectInfo is what the user gets.
#[derive(Debug, Clone, Serialize, Eq, PartialEq)]
pub struct CompleteObjectInfo {
    /// Status for fetching the file with debug info.
    pub debug_status: ObjectFileStatus,
    /// Status for fetching the file with unwind info (for minidump stackwalking).
    #[serde(skip_serializing_if = "is_default", default)]
    pub unwind_status: Option<ObjectFileStatus>,
    /// Actual architecture of this debug file.
    pub arch: Arch,
    /// More information on the object file.
    #[serde(flatten)]
    pub raw: RawObjectInfo,
}

impl From<RawObjectInfo> for CompleteObjectInfo {
    fn from(mut raw: RawObjectInfo) -> Self {
        raw.debug_id = raw
            .debug_id
            .filter(|id| !id.is_empty())
            .and_then(|id| id.parse::<DebugId>().ok())
            .map(|id| id.to_string());

        raw.code_id = raw
            .code_id
            .filter(|id| !id.is_empty())
            .and_then(|id| id.parse::<CodeId>().ok())
            .map(|id| id.to_string());

        CompleteObjectInfo {
            debug_status: Default::default(),
            unwind_status: Default::default(),
            arch: Default::default(),
            raw,
        }
    }
}

/// The response of a symbolication request or poll request.
#[derive(Debug, Clone, Serialize)]
#[serde(tag = "status", rename_all = "snake_case")]
pub enum SymbolicationResponse {
    /// Symbolication is still running.
    Pending {
        /// The id with which further updates can be polled.
        request_id: RequestId,
        /// An indication when the next poll would be suitable.
        retry_after: usize,
    },
    Completed(Box<CompletedSymbolicationResponse>),
    Failed {
        message: String,
    },
    Timeout,
    InternalError,
}

#[derive(Debug, Default, Clone, Serialize)]
pub struct CompletedSymbolicationResponse {
    /// When the crash occurred.
    #[serde(skip_serializing_if = "is_default")]
    pub timestamp: Option<u64>,

    /// The signal that caused this crash.
    #[serde(skip_serializing_if = "is_default")]
    pub signal: Option<Signal>,

    /// Information about the operating system.
    #[serde(skip_serializing_if = "is_default")]
    pub system_info: Option<SystemInfo>,

    /// True if the process crashed, false if the dump was produced outside of an exception
    /// handler. Only set for minidumps.
    #[serde(skip_serializing_if = "is_default")]
    pub crashed: Option<bool>,

    /// If the process crashed, the type of crash.  OS- and possibly CPU- specific.  For
    /// example, "EXCEPTION_ACCESS_VIOLATION" (Windows), "EXC_BAD_ACCESS /
    /// KERN_INVALID_ADDRESS" (Mac OS X), "SIGSEGV" (other Unix).
    #[serde(skip_serializing_if = "is_default")]
    pub crash_reason: Option<String>,

    /// If there was an assertion that was hit, a textual representation of that assertion,
    /// possibly including the file and line at which it occurred.
    #[serde(skip_serializing_if = "is_default")]
    pub assertion: Option<String>,

    /// The threads containing symbolicated stack frames.
    pub stacktraces: Vec<CompleteStacktrace>,

    /// A list of images, extended with status information.
    pub modules: Vec<CompleteObjectInfo>,
}

/// Information about the operating system.
#[derive(Clone, Debug, Default, Eq, PartialEq, Serialize)]
pub struct SystemInfo {
    /// Name of operating system
    pub os_name: String,

    /// Version of operating system
    pub os_version: String,

    /// Internal build number
    pub os_build: String,

    /// OS architecture
    pub cpu_arch: Arch,

    /// Device model name
    pub device_model: String,
}

/// This type only exists to have a working impl of `Fail` for `Arc<T> where T: Fail`. We cannot
/// contribute a blanket impl upstream because it would conflict with at least this blanket impl
/// from failure: `impl<E: StdError + Send + Sync + 'static> Fail for E`
#[derive(Debug, Clone)]
pub struct ArcFail<T>(pub Arc<T>);

impl<T: Fail> Fail for ArcFail<T> {
    fn cause(&self) -> Option<&Fail> {
        self.0.cause()
    }

    fn backtrace(&self) -> Option<&Backtrace> {
        self.0.backtrace()
    }
}

impl<T: fmt::Display> fmt::Display for ArcFail<T> {
    fn fmt(&self, f: &mut fmt::Formatter) -> Result<(), fmt::Error> {
        self.0.fmt(f)
    }
}

#[derive(Clone, Copy, Debug, PartialEq, Eq, Deserialize)]
#[serde(rename_all = "snake_case")]
pub enum FileType {
    /// Windows/PDB code files
    Pe,
    /// Windows/PDB debug files
    Pdb,
    /// Macos/Mach debug files
    MachDebug,
    /// Macos/Mach code files
    MachCode,
    /// Linux/ELF debug files
    ElfDebug,
    /// Linux/ELF code files
    ElfCode,
    /// Breakpad files (this is the reason we have a flat enum for what at first sight could've
    /// been two enums)
    Breakpad,
    /// Source bundle
    SourceBundle,
}

impl FileType {
    /// Lists all available file types.
    #[inline]
    pub fn all() -> &'static [Self] {
        use FileType::*;
        &[
            Pdb,
            MachDebug,
            ElfDebug,
            Pe,
            MachCode,
            ElfCode,
            Breakpad,
            SourceBundle,
        ]
    }

    /// Source providing file types.
    #[inline]
    pub fn sources() -> &'static [Self] {
        &[FileType::SourceBundle]
    }

    /// Given an object type, returns filetypes in the order they should be tried.
    #[inline]
    pub fn from_object_type(ty: &ObjectType) -> &'static [Self] {
        use FileType::*;
        match &ty.0[..] {
            "macho" => &[MachDebug, MachCode, Breakpad],
            "pe" => &[Pdb, Pe, Breakpad],
            "elf" => &[ElfDebug, ElfCode, Breakpad],
            _ => Self::all(),
        }
    }
}

impl AsRef<str> for FileType {
    fn as_ref(&self) -> &str {
        match *self {
            FileType::Pe => "pe",
            FileType::Pdb => "pdb",
            FileType::MachDebug => "mach_debug",
            FileType::MachCode => "mach_code",
            FileType::ElfDebug => "elf_debug",
            FileType::ElfCode => "elf_code",
            FileType::Breakpad => "breakpad",
            FileType::SourceBundle => "sourcebundle",
        }
    }
}

/// Information to find a Object in external sources and also internal cache.
#[derive(Debug, Clone, Default)]
pub struct ObjectId {
    /// Identifier of the code file.
    pub code_id: Option<CodeId>,

    /// Path to the code file (executable or library).
    pub code_file: Option<String>,

    /// Identifier of the debug file.
    pub debug_id: Option<DebugId>,

    /// Path to the debug file.
    pub debug_file: Option<String>,
}

impl ObjectId {
    /// Returns the cache key for this object.
    pub fn cache_key(&self) -> String {
        let mut rv = String::new();
        if let Some(ref debug_id) = self.debug_id {
            rv.push_str(&debug_id.to_string());
        }
        rv.push_str("_");
        if let Some(ref code_id) = self.code_id {
            write!(rv, "{}", code_id).ok();
        }

        rv
    }

    pub fn code_file_basename(&self) -> Option<&str> {
        Some(split_path(self.code_file.as_ref()?).1)
    }

    pub fn debug_file_basename(&self) -> Option<&str> {
        Some(split_path(self.debug_file.as_ref()?).1)
    }
}

impl WriteSentryScope for ObjectId {
    fn write_sentry_scope(&self, scope: &mut sentry::Scope) {
        scope.set_tag(
            "object_id.code_id",
            self.code_id
                .as_ref()
                .map(ToString::to_string)
                .unwrap_or_else(|| "None".to_string()),
        );
        scope.set_tag(
            "object_id.code_file_basename",
            self.code_file_basename().unwrap_or("None"),
        );
        scope.set_tag(
            "object_id.debug_id",
            self.debug_id
                .as_ref()
                .map(ToString::to_string)
                .unwrap_or_else(|| "None".to_string()),
        );
        scope.set_tag(
            "object_id.debug_file_basename",
            self.debug_file_basename().unwrap_or("None"),
        );
    }
}<|MERGE_RESOLUTION|>--- conflicted
+++ resolved
@@ -416,6 +416,18 @@
     #[serde(skip_serializing_if = "is_default")]
     pub lineno: Option<u32>,
 
+    /// Source context before the context line
+    #[serde(skip_serializing_if = "Vec::is_empty")]
+    pub pre_context: Vec<String>,
+
+    /// The context line if available.
+    #[serde(skip_serializing_if = "Option::is_none")]
+    pub context_line: Option<String>,
+
+    /// Post context after the context line
+    #[serde(skip_serializing_if = "Vec::is_empty")]
+    pub post_context: Vec<String>,
+
     /// Information about how the raw frame was created.
     #[serde(default)]
     #[serde(skip_serializing_if = "is_default")]
@@ -512,40 +524,6 @@
     ///     this might occur within recursion, so the instruction address is not a good
     pub original_index: Option<usize>,
 
-<<<<<<< HEAD
-    /// The language of the symbol (function) this frame is located in.
-    #[serde(skip_serializing_if = "is_default")]
-    pub lang: Option<Language>,
-    /// The mangled name of the function this frame is located in.
-    #[serde(skip_serializing_if = "is_default")]
-    pub symbol: Option<String>,
-    /// Start address of the function this frame is located in (lower or equal to instruction_addr).
-    #[serde(skip_serializing_if = "is_default")]
-    pub sym_addr: Option<HexValue>,
-    /// The demangled function name.
-    #[serde(skip_serializing_if = "is_default")]
-    pub function: Option<String>,
-    /// Source file path relative to the compilation directory.
-    #[serde(skip_serializing_if = "is_default")]
-    pub filename: Option<String>,
-    /// Absolute source file path.
-    #[serde(skip_serializing_if = "is_default")]
-    pub abs_path: Option<String>,
-    /// The line number within the source file, starting at 1 for the first line.
-    #[serde(skip_serializing_if = "is_default")]
-    pub lineno: Option<u32>,
-    /// Source context before the context line
-    #[serde(skip_serializing_if = "Vec::is_empty")]
-    pub pre_context: Vec<String>,
-    /// The context line if available.
-    #[serde(skip_serializing_if = "Option::is_none")]
-    pub context_line: Option<String>,
-    /// Post context after the context line
-    #[serde(skip_serializing_if = "Vec::is_empty")]
-    pub post_context: Vec<String>,
-
-=======
->>>>>>> e3fca070
     #[serde(flatten)]
     pub raw: RawFrame,
 }
