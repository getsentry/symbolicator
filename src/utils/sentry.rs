use std::sync::Arc;

use futures01::future::Future;
use futures01::Poll;

use sentry::{Hub, Scope};

// TODO: where is the warning about the missing Debug impl???
pub struct SentryFuture<F> {
    pub(crate) hub: Arc<Hub>,
    pub(crate) inner: F,
}

impl<F> Future for SentryFuture<F>
where
    F: Future,
{
    type Item = F::Item;
    type Error = F::Error;

    fn poll(&mut self) -> Poll<Self::Item, Self::Error> {
        Hub::run(self.hub.clone(), || self.inner.poll())
    }
}

impl<F> std::future::Future for SentryFuture<F>
where
    F: futures::future::Future,
{
    type Output = F::Output;

    fn poll(
        self: std::pin::Pin<&mut Self>,
        ctx: &mut std::task::Context,
    ) -> std::task::Poll<Self::Output> {
        let hub = self.hub.clone();
        // https://doc.rust-lang.org/std/pin/index.html#pinning-is-structural-for-field
        let future = unsafe { self.map_unchecked_mut(|s| &mut s.inner) };
        Hub::run(hub, || future.poll(ctx))
    }
}

pub trait SentryFutureExt: Sized {
    fn bind_hub<H>(self, hub: H) -> SentryFuture<Self>
    where
        H: Into<Arc<Hub>>,
    {
        SentryFuture {
            inner: self,
            hub: hub.into(),
        }
    }

    fn sentry_hub_current(self) -> SentryFuture<Self> {
        self.bind_hub(Hub::current())
    }

    fn sentry_hub_new_from_current(self) -> SentryFuture<Self> {
<<<<<<< HEAD
        self.bind_hub(Arc::new(Hub::new_from_top(Hub::current())))
=======
        self.bind_hub(Hub::new_from_top(Hub::current()))
>>>>>>> 5c359a0a
    }
}

impl<F> SentryFutureExt for F where F: futures01::future::Future {}

// The same as `SentryFutureExt` but we can not re-use the trait because the blanket
// implementations would conflict.
pub trait SentryStdFutureExt: Sized {
    fn bind_hub<H>(self, hub: H) -> SentryFuture<Self>
    where
        H: Into<Arc<Hub>>,
    {
        SentryFuture {
            inner: self,
            hub: hub.into(),
        }
    }

    fn sentry_hub_current(self) -> SentryFuture<Self> {
        self.bind_hub(Hub::current())
    }

    fn sentry_hub_new_from_current(self) -> SentryFuture<Self> {
<<<<<<< HEAD
        self.bind_hub(Arc::new(Hub::new_from_top(Hub::current())))
=======
        self.bind_hub(Hub::new_from_top(Hub::current()))
>>>>>>> 5c359a0a
    }
}

impl<F> SentryStdFutureExt for F where F: std::future::Future {}

/// Write own data to Sentry scope, only the subset that is considered useful for debugging. Right
/// now this could've been a simple method, but the idea is that one day we want a custom derive
/// for this.
pub trait WriteSentryScope {
    fn write_sentry_scope(&self, scope: &mut Scope);
}<|MERGE_RESOLUTION|>--- conflicted
+++ resolved
@@ -56,11 +56,7 @@
     }
 
     fn sentry_hub_new_from_current(self) -> SentryFuture<Self> {
-<<<<<<< HEAD
-        self.bind_hub(Arc::new(Hub::new_from_top(Hub::current())))
-=======
         self.bind_hub(Hub::new_from_top(Hub::current()))
->>>>>>> 5c359a0a
     }
 }
 
@@ -84,11 +80,7 @@
     }
 
     fn sentry_hub_new_from_current(self) -> SentryFuture<Self> {
-<<<<<<< HEAD
-        self.bind_hub(Arc::new(Hub::new_from_top(Hub::current())))
-=======
         self.bind_hub(Hub::new_from_top(Hub::current()))
->>>>>>> 5c359a0a
     }
 }
 
