--- conflicted
+++ resolved
@@ -181,20 +181,7 @@
     let symcaches =
         SymCacheActor::new(caches.symcaches, objects.clone(), cpu_threadpool.clone()).start();
 
-<<<<<<< HEAD
     let cficaches = CfiCacheActor::new(caches.cficaches, objects, cpu_threadpool.clone()).start();
-=======
-    let cficache_path = config.cache_dir.as_ref().map(|x| x.join("./cficaches/"));
-    if let Some(ref cficache_path) = cficache_path {
-        fs::create_dir_all(cficache_path)?;
-    }
-    let cficaches = CfiCacheActor::new(
-        CacheActor::new("cficaches", cficache_path).start(),
-        objects.clone(),
-        cpu_threadpool.clone(),
-    )
-    .start();
->>>>>>> a6a54750
 
     let symbolication =
         SymbolicationActor::new(symcaches, cficaches, cpu_threadpool.clone()).start();
