//! Exposes the command line application.
use std::sync::Arc;

use actix_web::App;
use anyhow::{Context, Result};

use crate::actors::{
    cficaches::CfiCacheActor, objects::ObjectsActor, symbolication::SymbolicationActor,
    symcaches::SymCacheActor,
};
use crate::cache::Caches;
use crate::config::Config;
use crate::services::download::DownloadService;
use crate::utils::futures::{RemoteThread, ThreadPool};
use crate::utils::http;

/// The shared state for the service.
#[derive(Clone, Debug)]
pub struct ServiceState {
    /// Thread pool instance reserved for CPU-intensive tasks.
    cpu_threadpool: ThreadPool,
    /// Thread pool instance reserved for IO-intensive tasks.
    io_threadpool: ThreadPool,
    /// Actor for minidump and stacktrace processing
    symbolication: SymbolicationActor,
    /// Actor for downloading and caching objects (no symcaches or cficaches)
    objects: ObjectsActor,
    /// The config object.
    config: Arc<Config>,
    /// The download service.
    download_svc: Arc<DownloadService>,
}

impl ServiceState {
    pub fn create(config: Config) -> Result<Self> {
        let config = Arc::new(config);

        if !config.connect_to_reserved_ips {
            http::start_safe_connector();
        }

        let cpu_threadpool = ThreadPool::new();
        let io_threadpool = ThreadPool::new();
        let io_thread = RemoteThread::new();

        let download_svc = Arc::new(DownloadService::new(io_thread, config.clone()));

<<<<<<< HEAD
        let caches = Caches::from_config(&config).context(ServiceStateErrorKind::Cache)?;
        caches
            .clear_tmp(&config)
            .context(ServiceStateErrorKind::Cache)?;
=======
        let caches = Caches::from_config(&config).context("failed to create local caches")?;
>>>>>>> fc776cab
        let objects = ObjectsActor::new(
            caches.object_meta,
            caches.objects,
            io_threadpool.clone(),
            download_svc.clone(),
        );
        let symcaches =
            SymCacheActor::new(caches.symcaches, objects.clone(), cpu_threadpool.clone());
        let cficaches =
            CfiCacheActor::new(caches.cficaches, objects.clone(), cpu_threadpool.clone());
        let spawnpool = procspawn::Pool::new(config.processing_pool_size)
            .context("failed to create process pool")?;

        let symbolication = SymbolicationActor::new(
            objects.clone(),
            symcaches,
            cficaches,
            caches.diagnostics,
            cpu_threadpool.clone(),
            spawnpool,
        );

        Ok(Self {
            cpu_threadpool,
            io_threadpool,
            symbolication,
            objects,
            config,
            download_svc,
        })
    }

    pub fn io_pool(&self) -> ThreadPool {
        self.io_threadpool.clone()
    }

    pub fn symbolication(&self) -> SymbolicationActor {
        self.symbolication.clone()
    }

    pub fn objects(&self) -> ObjectsActor {
        self.objects.clone()
    }

    pub fn config(&self) -> Arc<Config> {
        self.config.clone()
    }
}

/// Typedef for the application type.
pub type ServiceApp = App<ServiceState>;<|MERGE_RESOLUTION|>--- conflicted
+++ resolved
@@ -45,14 +45,10 @@
 
         let download_svc = Arc::new(DownloadService::new(io_thread, config.clone()));
 
-<<<<<<< HEAD
-        let caches = Caches::from_config(&config).context(ServiceStateErrorKind::Cache)?;
+        let caches = Caches::from_config(&config).context("failed to create local caches")?;
         caches
             .clear_tmp(&config)
-            .context(ServiceStateErrorKind::Cache)?;
-=======
-        let caches = Caches::from_config(&config).context("failed to create local caches")?;
->>>>>>> fc776cab
+            .context("failed to clear tmp caches")?;
         let objects = ObjectsActor::new(
             caches.object_meta,
             caches.objects,
