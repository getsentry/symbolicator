--- conflicted
+++ resolved
@@ -5,13 +5,7 @@
 use std::path::PathBuf;
 use std::sync::Arc;
 
-<<<<<<< HEAD
-use actix_web::http::header;
-use actix_web::{client, HttpMessage};
 use anyhow::Result;
-use futures::compat::Stream01CompatExt;
-=======
->>>>>>> d2ebf77e
 use futures::prelude::*;
 use reqwest::{header, Client};
 use url::Url;
@@ -75,15 +69,10 @@
         };
 
         log::debug!("Fetching debug file from {}", download_url);
-<<<<<<< HEAD
-        let response =
-            future_utils::retry(|| self.start_request(&file_source.source, download_url.clone()))
-                .await;
-=======
         let response = future_utils::retry(|| {
             let mut builder = self.client.get(download_url.as_str());
 
-            for (key, value) in source.headers.iter() {
+            for (key, value) in file_source.source.headers.iter() {
                 if let Ok(key) = header::HeaderName::from_bytes(key.as_bytes()) {
                     builder = builder.header(key, value.as_str());
                 }
@@ -92,28 +81,14 @@
             builder.header(header::USER_AGENT, USER_AGENT).send()
         })
         .await;
->>>>>>> d2ebf77e
 
         match response {
             Ok(response) => {
                 if response.status().is_success() {
                     log::trace!("Success hitting {}", download_url);
-<<<<<<< HEAD
-                    let stream = response
-                        .payload()
-                        .compat()
-                        .map(|i| i.map_err(DownloadError::stream));
-                    super::download_stream(file_source.into(), stream, destination).await
-=======
                     let stream = response.bytes_stream().map_err(DownloadError::Reqwest);
 
-                    super::download_stream(
-                        SourceFileId::Http(source, download_path),
-                        stream,
-                        destination,
-                    )
-                    .await
->>>>>>> d2ebf77e
+                    super::download_stream(file_source, stream, destination).await
                 } else {
                     log::trace!(
                         "Unexpected status code from {}: {}",
@@ -171,20 +146,14 @@
         let loc = SourceLocation::new("hello.txt");
         let file_source = HttpObjectFileSource::new(http_source, loc);
 
-<<<<<<< HEAD
-        let downloader = HttpDownloader::new();
-        let ret = test::block_fn(|| downloader.download_source(file_source, dest.clone()));
-        assert_eq!(ret.unwrap(), DownloadStatus::Completed);
-=======
         let downloader = HttpDownloader::new(Client::new());
         let download_status = downloader
-            .download_source(http_source, loc, dest.clone())
+            .download_source(file_source, dest.clone())
             .await
             .unwrap();
 
         assert_eq!(download_status, DownloadStatus::Completed);
 
->>>>>>> d2ebf77e
         let content = std::fs::read_to_string(dest).unwrap();
         assert_eq!(content, "hello world\n");
     }
@@ -204,18 +173,9 @@
         let loc = SourceLocation::new("i-do-not-exist");
         let file_source = HttpObjectFileSource::new(http_source, loc);
 
-<<<<<<< HEAD
-        let downloader = HttpDownloader::new();
-        let ret = test::block_fn(|| downloader.download_source(file_source, dest.clone()));
-        assert_eq!(ret.unwrap(), DownloadStatus::NotFound);
-=======
         let downloader = HttpDownloader::new(Client::new());
-        let download_status = downloader
-            .download_source(http_source, loc, dest)
-            .await
-            .unwrap();
+        let download_status = downloader.download_source(file_source, dest).await.unwrap();
 
         assert_eq!(download_status, DownloadStatus::NotFound);
->>>>>>> d2ebf77e
     }
 }