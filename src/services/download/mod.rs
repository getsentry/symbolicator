//! Service which handles all downloading from multiple kinds of sources.
//!
//! The sources are described on
//! <https://getsentry.github.io/symbolicator/advanced/symbol-server-compatibility/>

use std::fs::File;
use std::io::Write;
use std::path::PathBuf;
use std::sync::Arc;
use std::time::Duration;

use ::sentry::{Hub, SentryFutureExt};
use futures::prelude::*;
use thiserror::Error;
use tokio::runtime::Runtime;

use crate::utils::futures::{m, measure};
use crate::utils::paths::get_directory_paths;

mod filesystem;
mod gcs;
mod http;
mod locations;
mod s3;
mod sentry;

use crate::config::Config;
pub use crate::sources::{DirectoryLayout, FileType, SourceConfig, SourceFilters};
pub use crate::types::ObjectId;
pub use locations::{ObjectFileSource, SourceLocation};

/// HTTP User-Agent string to use.
const USER_AGENT: &str = concat!("symbolicator/", env!("CARGO_PKG_VERSION"));

/// Errors happening while downloading from sources.
#[derive(Debug, Error)]
pub enum DownloadError {
    #[error("failed to download")]
    Io(#[source] std::io::Error),
    #[error("failed to download")]
    Reqwest(#[source] reqwest::Error),
    #[error("bad file destination")]
    BadDestination(#[source] std::io::Error),
    #[error("failed writing the downloaded file")]
    Write(#[source] std::io::Error),
    #[error("download was cancelled")]
    Canceled,
    #[error("failed to fetch data from GCS")]
    Gcs(#[from] gcs::GcsError),
    #[error("failed to fetch data from Sentry")]
    Sentry(#[from] sentry::SentryError),
}

/// Completion status of a successful download request.
#[derive(Debug, Clone, Eq, PartialEq, Hash)]
pub enum DownloadStatus {
    /// The download completed successfully and the file at the path can be used.
    Completed,
    /// The requested file was not found, there is no useful data at the provided path.
    NotFound,
}

/// A service which can download files from a [`SourceConfig`].
///
/// The service is rather simple on the outside but will one day control
/// rate limits and the concurrency it uses.
#[derive(Debug)]
pub struct DownloadService {
    worker: Arc<Runtime>,
    config: Arc<Config>,
    sentry: sentry::SentryDownloader,
    http: http::HttpDownloader,
    s3: s3::S3Downloader,
    gcs: gcs::GcsDownloader,
    fs: filesystem::FilesystemDownloader,
}

impl DownloadService {
    /// Creates a new downloader that runs all downloads in the given remote thread.
    pub fn new(worker: Arc<Runtime>, config: Arc<Config>) -> Arc<Self> {
        let trusted_client = crate::utils::http::create_client(&config, true);
        let restricted_client = crate::utils::http::create_client(&config, false);

        Arc::new(Self {
            worker,
            config,
            sentry: sentry::SentryDownloader::new(trusted_client),
            http: http::HttpDownloader::new(restricted_client.clone()),
            s3: s3::S3Downloader::new(),
            gcs: gcs::GcsDownloader::new(restricted_client),
            fs: filesystem::FilesystemDownloader::new(),
        })
    }

    /// Dispatches downloading of the given file to the appropriate source.
    async fn dispatch_download(
        self: Arc<Self>,
        source: ObjectFileSource,
        destination: PathBuf,
    ) -> Result<DownloadStatus, DownloadError> {
        match source {
            ObjectFileSource::Sentry(inner) => {
                self.sentry.download_source(inner, destination).await
            }
            ObjectFileSource::Http(inner) => self.http.download_source(inner, destination).await,
            ObjectFileSource::S3(inner) => self.s3.download_source(inner, destination).await,
            ObjectFileSource::Gcs(inner) => self.gcs.download_source(inner, destination).await,
            ObjectFileSource::Filesystem(inner) => self.fs.download_source(inner, destination),
        }
    }

    /// Download a file from a source and store it on the local filesystem.
    ///
    /// This does not do any deduplication of requests, every requested file is freshly downloaded.
    ///
    /// The downloaded file is saved into `destination`. The file will be created if it does not
    /// exist and truncated if it does. In case of any error, the file's contents is considered
    /// garbage.
    //
    // NB: This takes `Arc<Self>` since it needs to spawn into the worker pool internally. Spawning
    // requires futures to be `'static`, which means there cannot be any references to an externally
    // owned downloader.
    pub async fn download(
        self: Arc<Self>,
        source: ObjectFileSource,
        destination: PathBuf,
    ) -> Result<DownloadStatus, DownloadError> {
        let hub = Hub::current();
        let slf = self.clone();

        // NB: Enter the tokio 1 runtime, which is required to create the timeout.
        // See: https://docs.rs/tokio/1.0.1/tokio/runtime/struct.Runtime.html#method.enter
        let _guard = self.worker.enter();
        let job = slf.dispatch_download(source, destination).bind_hub(hub);
        let job = tokio::time::timeout(Duration::from_secs(300), job);
        let job = measure("service.download", m::timed_result, job);

        // Map all SpawnError variants into DownloadError::Canceled.
        match self.worker.spawn(job).await {
            Ok(Ok(result)) => result,
            Ok(Err(_)) | Err(_) => Err(DownloadError::Canceled),
        }
    }

    /// Returns all objects matching the [`ObjectId`] at the source.
    ///
    /// Some sources, namely all the symbol servers, simply return the locations at which a
    /// download attempt should be made without any guarantee the object is actually there.
    ///
    /// If the source needs to be contacted to get matching objects this may fail and
    /// returns a [`DownloadError`].
    pub async fn list_files(
        self: Arc<Self>,
        source: SourceConfig,
        filetypes: &'static [FileType],
        object_id: ObjectId,
        hub: Arc<Hub>,
    ) -> Result<Vec<ObjectFileSource>, DownloadError> {
        match source {
            SourceConfig::Sentry(cfg) => {
                let config = self.config.clone();
                let slf = self.clone();

                // This `async move` ensures that the `list_files` future completes before `slf`
                // goes out of scope, which ensures 'static lifetime for `spawn` below.
                let job = async move {
                    slf.sentry
                        .list_files(cfg, filetypes, object_id, config)
                        .bind_hub(hub)
                        .await
                };

                // NB: Enter the tokio 1 runtime, which is required to create the timeout.
                // See: https://docs.rs/tokio/1.0.1/tokio/runtime/struct.Runtime.html#method.enter
                let _guard = self.worker.enter();
                let job = tokio::time::timeout(Duration::from_secs(30), job);
                let job = measure("service.download.list_files", m::timed_result, job);

                // Map all SpawnError variants into DownloadError::Canceled.
                match self.worker.spawn(job).await {
                    Ok(Ok(result)) => result,
                    Ok(Err(_)) | Err(_) => Err(DownloadError::Canceled),
                }
            }
            SourceConfig::Http(cfg) => Ok(self.http.list_files(cfg, filetypes, object_id)),
            SourceConfig::S3(cfg) => Ok(self.s3.list_files(cfg, filetypes, object_id)),
            SourceConfig::Gcs(cfg) => Ok(self.gcs.list_files(cfg, filetypes, object_id)),
            SourceConfig::Filesystem(cfg) => Ok(self.fs.list_files(cfg, filetypes, object_id)),
        }
    }
}

/// Download the source from a stream.
///
/// This is common functionality used by all many downloaders.
async fn download_stream(
<<<<<<< HEAD
    source: ObjectFileSource,
    stream: impl Stream<Item = Result<Bytes, DownloadError>>,
=======
    source: SourceFileId,
    stream: impl Stream<Item = Result<impl AsRef<[u8]>, DownloadError>>,
>>>>>>> d2ebf77e
    destination: PathBuf,
) -> Result<DownloadStatus, DownloadError> {
    // All file I/O in this function is blocking!
    log::trace!("Downloading from {}", source);
    let mut file = File::create(&destination).map_err(DownloadError::BadDestination)?;
    futures::pin_mut!(stream);

    while let Some(chunk) = stream.next().await {
        let chunk = chunk?;
        file.write_all(chunk.as_ref())
            .map_err(DownloadError::Write)?;
    }
    Ok(DownloadStatus::Completed)
}

/// Iterator to generate a list of [`SourceLocation`]s to attempt downloading.
#[derive(Debug)]
struct SourceLocationIter<'a> {
    /// Limits search to a set of filetypes.
    filetypes: std::slice::Iter<'a, FileType>,

    /// Filters from a `SourceConfig` to limit the amount of generated paths.
    filters: &'a SourceFilters,

    /// Information about the object file to be downloaded.
    object_id: &'a ObjectId,

    /// Directory from `SourceConfig` to define what kind of paths we generate.
    layout: DirectoryLayout,

    /// Remaining locations to iterate.
    next: Vec<String>,
}

impl Iterator for SourceLocationIter<'_> {
    type Item = SourceLocation;

    fn next(&mut self) -> Option<Self::Item> {
        while self.next.is_empty() {
            if let Some(&filetype) = self.filetypes.next() {
                if !self.filters.is_allowed(self.object_id, filetype) {
                    continue;
                }
                self.next = get_directory_paths(self.layout, filetype, self.object_id);
            } else {
                return None;
            }
        }

        self.next.pop().map(SourceLocation::new)
    }
}

#[cfg(test)]
mod tests {
    // Actual implementation is tested in the sub-modules, this only needs to
    // ensure the service interface works correctly.
    use super::http::HttpObjectFileSource;
    use super::*;

    use crate::sources::SourceConfig;
    use crate::test;
    use crate::types::ObjectType;

    #[test]
    fn test_download() {
        let rt_main = Runtime::new().unwrap();
        let rt_pool = Arc::new(Runtime::new().unwrap());

        rt_main.block_on(async {
            test::setup_logging();

<<<<<<< HEAD
        let (_srv, source) = test::symbol_server();
        let file_source = match source {
            SourceConfig::Http(source) => {
                HttpObjectFileSource::new(source, SourceLocation::new("hello.txt")).into()
            }
            _ => panic!("unexpected source"),
        };

        let config = Arc::new(Config::default());
=======
            // test::setup() enables logging, but this test spawns a thread where
            // logging is not captured.  For normal test runs we don't want to
            // pollute the stdout so silence logs here.  When debugging this test
            // you may want to temporarily remove this.
            log::set_max_level(log::LevelFilter::Off);
>>>>>>> d2ebf77e

            let tmpfile = tempfile::NamedTempFile::new().unwrap();
            let dest = tmpfile.path().to_owned();

<<<<<<< HEAD
        // Jump through some hoops here, to prove that we can .await the service.
        let ret = test::block_fn(move || async move { service.download(file_source, dest2).await });
        assert_eq!(ret.unwrap(), DownloadStatus::Completed);
        let content = std::fs::read_to_string(dest).unwrap();
        assert_eq!(content, "hello world\n")
=======
            let (_srv, source) = test::symbol_server();
            let source_id = match source {
                SourceConfig::Http(source) => {
                    SourceFileId::Http(source, SourceLocation::new("hello.txt"))
                }
                _ => panic!("unexpected source"),
            };

            let config = Arc::new(Config {
                connect_to_reserved_ips: true,
                ..Config::default()
            });

            let service = DownloadService::new(rt_pool.clone(), config);
            let dest2 = dest.clone();

            // Jump through some hoops here, to prove that we can .await the service.
            let download_status = service.download(source_id, dest2).await.unwrap();
            assert_eq!(download_status, DownloadStatus::Completed);
            let content = std::fs::read_to_string(dest).unwrap();
            assert_eq!(content, "hello world\n")
        })
>>>>>>> d2ebf77e
    }

    #[test]
    fn test_list_files() {
<<<<<<< HEAD
        test::setup();

        // test::setup() enables logging, but this test spawns a thread where
        // logging is not captured.  For normal test runs we don't want to
        // pollute the stdout so silence logs here.  When debugging this test
        // you may want to temporarily remove this.
        log::set_max_level(log::LevelFilter::Off);

        let source = test::local_source();
        let objid = ObjectId {
            code_id: Some("5ab380779000".parse().unwrap()),
            code_file: Some("C:\\projects\\breakpad-tools\\windows\\Release\\crash.exe".into()),
            debug_id: Some("3249d99d-0c40-4931-8610-f4e4fb0b6936-1".parse().unwrap()),
            debug_file: Some("C:\\projects\\breakpad-tools\\windows\\Release\\crash.pdb".into()),
            object_type: ObjectType::Pe,
        };

        let config = Arc::new(Config::default());
        let svc = DownloadService::new(RemoteThread::new_threaded(), config);
        let ret = test::block_fn(|| {
            svc.list_files(source.clone(), FileType::all(), objid, Hub::current())
        })
        .unwrap();

        assert!(!ret.is_empty());
        let file_source = &ret[0];
        assert_eq!(file_source.source_id(), source.id());
=======
        let rt_main = Runtime::new().unwrap();
        let rt_pool = Arc::new(Runtime::new().unwrap());

        rt_main.block_on(async {
            test::setup_logging();

            // test::setup() enables logging, but this test spawns a thread where
            // logging is not captured.  For normal test runs we don't want to
            // pollute the stdout so silence logs here.  When debugging this test
            // you may want to temporarily remove this.
            log::set_max_level(log::LevelFilter::Off);

            let source = test::local_source();
            let objid = ObjectId {
                code_id: Some("5ab380779000".parse().unwrap()),
                code_file: Some("C:\\projects\\breakpad-tools\\windows\\Release\\crash.exe".into()),
                debug_id: Some("3249d99d-0c40-4931-8610-f4e4fb0b6936-1".parse().unwrap()),
                debug_file: Some(
                    "C:\\projects\\breakpad-tools\\windows\\Release\\crash.pdb".into(),
                ),
                object_type: ObjectType::Pe,
            };

            let config = Arc::new(Config::default());
            let svc = DownloadService::new(rt_pool.clone(), config);
            let file_list = svc
                .list_files(source.clone(), FileType::all(), objid, Hub::current())
                .await
                .unwrap();

            assert!(!file_list.is_empty());
            let item = &file_list[0];
            if let SourceFileId::Filesystem(source_cfg, _loc) = item {
                assert_eq!(&source_cfg.id, source.id());
            } else {
                panic!("Not a filesystem item");
            }
        });
>>>>>>> d2ebf77e
    }
}<|MERGE_RESOLUTION|>--- conflicted
+++ resolved
@@ -194,17 +194,12 @@
 ///
 /// This is common functionality used by all many downloaders.
 async fn download_stream(
-<<<<<<< HEAD
-    source: ObjectFileSource,
-    stream: impl Stream<Item = Result<Bytes, DownloadError>>,
-=======
-    source: SourceFileId,
+    source: impl Into<ObjectFileSource>,
     stream: impl Stream<Item = Result<impl AsRef<[u8]>, DownloadError>>,
->>>>>>> d2ebf77e
     destination: PathBuf,
 ) -> Result<DownloadStatus, DownloadError> {
     // All file I/O in this function is blocking!
-    log::trace!("Downloading from {}", source);
+    log::trace!("Downloading from {}", source.into());
     let mut file = File::create(&destination).map_err(DownloadError::BadDestination)?;
     futures::pin_mut!(stream);
 
@@ -273,38 +268,19 @@
         rt_main.block_on(async {
             test::setup_logging();
 
-<<<<<<< HEAD
-        let (_srv, source) = test::symbol_server();
-        let file_source = match source {
-            SourceConfig::Http(source) => {
-                HttpObjectFileSource::new(source, SourceLocation::new("hello.txt")).into()
-            }
-            _ => panic!("unexpected source"),
-        };
-
-        let config = Arc::new(Config::default());
-=======
             // test::setup() enables logging, but this test spawns a thread where
             // logging is not captured.  For normal test runs we don't want to
             // pollute the stdout so silence logs here.  When debugging this test
             // you may want to temporarily remove this.
             log::set_max_level(log::LevelFilter::Off);
->>>>>>> d2ebf77e
 
             let tmpfile = tempfile::NamedTempFile::new().unwrap();
             let dest = tmpfile.path().to_owned();
 
-<<<<<<< HEAD
-        // Jump through some hoops here, to prove that we can .await the service.
-        let ret = test::block_fn(move || async move { service.download(file_source, dest2).await });
-        assert_eq!(ret.unwrap(), DownloadStatus::Completed);
-        let content = std::fs::read_to_string(dest).unwrap();
-        assert_eq!(content, "hello world\n")
-=======
             let (_srv, source) = test::symbol_server();
-            let source_id = match source {
+            let file_source = match source {
                 SourceConfig::Http(source) => {
-                    SourceFileId::Http(source, SourceLocation::new("hello.txt"))
+                    HttpObjectFileSource::new(source, SourceLocation::new("hello.txt")).into()
                 }
                 _ => panic!("unexpected source"),
             };
@@ -318,45 +294,15 @@
             let dest2 = dest.clone();
 
             // Jump through some hoops here, to prove that we can .await the service.
-            let download_status = service.download(source_id, dest2).await.unwrap();
+            let download_status = service.download(file_source, dest2).await.unwrap();
             assert_eq!(download_status, DownloadStatus::Completed);
             let content = std::fs::read_to_string(dest).unwrap();
             assert_eq!(content, "hello world\n")
         })
->>>>>>> d2ebf77e
     }
 
     #[test]
     fn test_list_files() {
-<<<<<<< HEAD
-        test::setup();
-
-        // test::setup() enables logging, but this test spawns a thread where
-        // logging is not captured.  For normal test runs we don't want to
-        // pollute the stdout so silence logs here.  When debugging this test
-        // you may want to temporarily remove this.
-        log::set_max_level(log::LevelFilter::Off);
-
-        let source = test::local_source();
-        let objid = ObjectId {
-            code_id: Some("5ab380779000".parse().unwrap()),
-            code_file: Some("C:\\projects\\breakpad-tools\\windows\\Release\\crash.exe".into()),
-            debug_id: Some("3249d99d-0c40-4931-8610-f4e4fb0b6936-1".parse().unwrap()),
-            debug_file: Some("C:\\projects\\breakpad-tools\\windows\\Release\\crash.pdb".into()),
-            object_type: ObjectType::Pe,
-        };
-
-        let config = Arc::new(Config::default());
-        let svc = DownloadService::new(RemoteThread::new_threaded(), config);
-        let ret = test::block_fn(|| {
-            svc.list_files(source.clone(), FileType::all(), objid, Hub::current())
-        })
-        .unwrap();
-
-        assert!(!ret.is_empty());
-        let file_source = &ret[0];
-        assert_eq!(file_source.source_id(), source.id());
-=======
         let rt_main = Runtime::new().unwrap();
         let rt_pool = Arc::new(Runtime::new().unwrap());
 
@@ -389,12 +335,7 @@
 
             assert!(!file_list.is_empty());
             let item = &file_list[0];
-            if let SourceFileId::Filesystem(source_cfg, _loc) = item {
-                assert_eq!(&source_cfg.id, source.id());
-            } else {
-                panic!("Not a filesystem item");
-            }
+            assert_eq!(item.source_id(), source.id());
         });
->>>>>>> d2ebf77e
     }
 }