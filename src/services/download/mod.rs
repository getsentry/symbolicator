--- conflicted
+++ resolved
@@ -5,28 +5,16 @@
 
 use std::io::Write;
 use std::path::PathBuf;
-<<<<<<< HEAD
-use std::pin::Pin;
-use std::sync::Arc;
-=======
 use std::time::Duration;
->>>>>>> 5c359a0a
 
 use ::sentry::Hub;
 use failure::{Fail, ResultExt};
 use futures::compat::Future01CompatExt;
 use futures::future::FutureExt;
-<<<<<<< HEAD
-use futures01::future;
-use futures01::prelude::*;
+use futures01::{future, Future, Stream};
 
 use crate::utils::futures::RemoteThread;
 use crate::utils::paths::get_directory_paths;
-=======
-use futures01::{future, Future, Stream};
-
-use crate::utils::futures::RemoteThread;
->>>>>>> 5c359a0a
 use crate::utils::sentry::SentryStdFutureExt;
 
 mod filesystem;
@@ -143,54 +131,15 @@
         &self,
         source: SourceFileId,
         destination: PathBuf,
-<<<<<<< HEAD
-    ) -> Pin<
-        Box<
-            dyn std::future::Future<Output = Result<DownloadStatus, DownloadError>>
-                + Send
-                + 'static,
-        >,
-    > {
-        let hub = self.hub.clone();
+    ) -> impl std::future::Future<Output = Result<DownloadStatus, DownloadError>> {
+        let hub = Hub::current();
+
         self.worker
-            .spawn(
-                "service.download",
-                std::time::Duration::from_secs(3600),
-                || {
-                    let fut = async move {
-                        match source {
-                            SourceFileId::Sentry(source, loc) => {
-                                sentry::download_source(source, loc, destination)
-                                    .compat()
-                                    .await
-                            }
-                            SourceFileId::Http(source, loc) => {
-                                http::download_source(source, loc, destination)
-                                    .compat()
-                                    .await
-                            }
-                            SourceFileId::S3(source, loc) => {
-                                s3::download_source(source, loc, destination).compat().await
-                            }
-                            SourceFileId::Gcs(source, loc) => {
-                                gcs::download_source(source, loc, destination)
-                                    .compat()
-                                    .await
-                            }
-                            SourceFileId::Filesystem(source, loc) => {
-                                filesystem::download_source(source, loc, destination)
-                            }
-                        }
-                    };
-                    match hub {
-                        Some(hub) => fut.bind_hub(hub).left_future(),
-                        None => fut.right_future(),
-                    }
-                },
-            )
+            .spawn("service.download", Duration::from_secs(3600), move || {
+                dispatch_download(source, destination).bind_hub(hub)
+            })
             // Map all SpawnError variants into DownloadErrorKind::Canceled.
             .map(|o| o.unwrap_or_else(|_| Err(DownloadErrorKind::Canceled.into())))
-            .boxed()
     }
 
     pub fn list_files(
@@ -240,17 +189,6 @@
             // Map all SpawnError variants into DownloadErrorKind::Canceled.
             .map(|o| o.unwrap_or_else(|_| Err(DownloadErrorKind::Canceled.into())))
             .boxed()
-=======
-    ) -> impl std::future::Future<Output = Result<DownloadStatus, DownloadError>> {
-        let hub = Hub::current();
-
-        self.worker
-            .spawn("service.download", Duration::from_secs(3600), move || {
-                dispatch_download(source, destination).bind_hub(hub)
-            })
-            // Map all SpawnError variants into DownloadErrorKind::Canceled.
-            .map(|o| o.unwrap_or_else(|_| Err(DownloadErrorKind::Canceled.into())))
->>>>>>> 5c359a0a
     }
 }
 
@@ -352,20 +290,11 @@
             _ => panic!("unexpected source"),
         };
 
-<<<<<<< HEAD
-        let svc = DownloadService::new(RemoteThread::new_threaded());
-        let dest2 = dest.clone();
-
-        // Jump through some hoops here, to prove that we can .await the service.
-        let ret = test::block_fn(move || async move { svc.download(source_id, dest2).await });
-
-=======
         let service = DownloadService::new(RemoteThread::new_threaded());
         let dest2 = dest.clone();
 
         // Jump through some hoops here, to prove that we can .await the service.
         let ret = test::block_fn(move || async move { service.download(source_id, dest2).await });
->>>>>>> 5c359a0a
         assert_eq!(ret.unwrap(), DownloadStatus::Completed);
         let content = std::fs::read_to_string(dest).unwrap();
         assert_eq!(content, "hello world\n")
