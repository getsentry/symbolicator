--- conflicted
+++ resolved
@@ -114,7 +114,6 @@
         &self,
         source: SourceFileId,
         destination: PathBuf,
-<<<<<<< HEAD
     ) -> impl std::future::Future<Output = Result<DownloadStatus, DownloadError>> {
         self.worker
             .spawn("service.download", Duration::from_secs(3600), || {
@@ -122,45 +121,6 @@
             })
             // Map all SpawnError variants into DownloadErrorKind::Canceled.
             .map(|o| o.unwrap_or_else(|_| Err(DownloadErrorKind::Canceled.into())))
-=======
-    ) -> Box<dyn Future<Item = DownloadStatus, Error = DownloadError> + Send + 'static> {
-        let fut03 = self.worker.spawn(
-            "service.download",
-            std::time::Duration::from_secs(3600),
-            || async move {
-                match source {
-                    SourceFileId::Sentry(source, loc) => {
-                        sentry::download_source(source, loc, destination)
-                            .compat()
-                            .await
-                    }
-                    SourceFileId::Http(source, loc) => {
-                        http::download_source(source, loc, destination)
-                            .compat()
-                            .await
-                    }
-                    SourceFileId::S3(source, loc) => {
-                        s3::download_source(source, loc, destination).compat().await
-                    }
-                    SourceFileId::Gcs(source, loc) => {
-                        gcs::download_source(source, loc, destination)
-                            .compat()
-                            .await
-                    }
-                    SourceFileId::Filesystem(source, loc) => {
-                        filesystem::download_source(source, loc, destination)
-                    }
-                }
-            },
-        );
-
-        // Map all SpawnError variants into DownloadErrorKind::Canceled.
-        let fut01 = fut03
-            .map(|spawn_ret| spawn_ret.unwrap_or_else(|_| Err(DownloadErrorKind::Canceled.into())))
-            .boxed()
-            .compat();
-        Box::new(fut01)
->>>>>>> e9c81706
     }
 }
 
@@ -227,17 +187,11 @@
             _ => panic!("unexpected source"),
         };
 
-<<<<<<< HEAD
         let service = DownloadService::new(RemoteThread::new_threaded());
         let dest2 = dest.clone();
 
         // Jump through some hoops here, to prove that we can .await the service.
         let ret = test::block_fn(move || async move { service.download(source_id, dest2).await });
-
-=======
-        let svc = DownloadService::new(RemoteThread::new_threaded());
-        let ret = test::block_fn01(|| svc.download(source_id, dest.clone()));
->>>>>>> e9c81706
         assert_eq!(ret.unwrap(), DownloadStatus::Completed);
         let content = std::fs::read_to_string(dest).unwrap();
         assert_eq!(content, "hello world\n")
