//! Support to download from Google Cloud Storage buckets.
//!
//! Specifically this supports the [`GcsSourceConfig`] source.

use std::path::PathBuf;
use std::sync::Arc;

use chrono::{DateTime, Duration, Utc};
use futures::prelude::*;
use parking_lot::Mutex;
use reqwest::Client;
use serde::{Deserialize, Serialize};
use thiserror::Error;
use tokio_retry::strategy::{jitter, ExponentialBackoff};
use url::percent_encoding::{percent_encode, PATH_SEGMENT_ENCODE_SET};

use super::locations::{join_prefix_location, SourceLocation};
use super::{DownloadError, DownloadStatus, ObjectFileSource};
use crate::sources::{FileType, GcsSourceConfig, GcsSourceKey};
use crate::types::{ObjectFileSourceURI, ObjectId};
use crate::utils::futures::delay;

/// An LRU cache for GCS OAuth tokens.
type GcsTokenCache = lru::LruCache<Arc<GcsSourceKey>, Arc<GcsToken>>;

/// The GCS-specific [`ObjectFileSource`].
#[derive(Debug, Clone)]
pub struct GcsObjectFileSource {
    pub source: Arc<GcsSourceConfig>,
    pub location: SourceLocation,
}

impl From<GcsObjectFileSource> for ObjectFileSource {
    fn from(source: GcsObjectFileSource) -> Self {
        Self::Gcs(source)
    }
}

impl GcsObjectFileSource {
    pub fn new(source: Arc<GcsSourceConfig>, location: SourceLocation) -> Self {
        Self { source, location }
    }

    /// Returns the S3 key.
    ///
    /// This is equivalent to the pathname within the bucket.
    pub fn key(&self) -> String {
        join_prefix_location(&self.source.prefix, &self.location)
    }

    /// Returns the `gs://` URI from which to download this object file.
    pub fn uri(&self) -> ObjectFileSourceURI {
        format!(
            "gs://{bucket}/{key}",
            bucket = &self.source.bucket,
            key = self.key()
        )
        .into()
    }
}

/// Maximum number of cached GCS OAuth tokens.
///
/// This number defines the size of the internal cache for GCS authentication and should be higher
/// than expected concurrency across GCS buckets. If this number is too low, the downloader will
/// re-authenticate between every request.
///
/// This can be monitored with the `source.gcs.token.requests` and `source.gcs.token.cached` counter
/// metrics.
const GCS_TOKEN_CACHE_SIZE: usize = 100;

#[derive(Serialize)]
struct JwtClaims {
    #[serde(rename = "iss")]
    issuer: String,
    scope: String,
    #[serde(rename = "aud")]
    audience: String,
    #[serde(rename = "exp")]
    expiration: i64,
    #[serde(rename = "iat")]
    issued_at: i64,
}

#[derive(Serialize)]
struct OAuth2Grant {
    grant_type: String,
    assertion: String,
}

#[derive(Deserialize)]
struct GcsTokenResponse {
    access_token: String,
}

#[derive(Debug)]
struct GcsToken {
    access_token: String,
    expires_at: DateTime<Utc>,
}

#[derive(Debug, Error)]
pub enum GcsError {
    #[error("failed decoding key")]
    Base64(#[from] base64::DecodeError),
    #[error("failed encoding JWT")]
    Jwt(#[from] jsonwebtoken::errors::Error),
    #[error("failed to send authentication request")]
    Auth(#[source] reqwest::Error),
}

/// Parses the given private key string into its binary representation.
///
/// Returns `Ok` on success. Returns `GcsError::Base64`, if the key cannot be parsed.
fn key_from_string(mut s: &str) -> Result<Vec<u8>, GcsError> {
    if s.starts_with("-----BEGIN PRIVATE KEY-----") {
        s = s.splitn(5, "-----").nth(2).unwrap();
    }

    let bytes = &s
        .as_bytes()
        .iter()
        .cloned()
        .filter(|b| !b.is_ascii_whitespace())
        .collect::<Vec<u8>>();

    Ok(base64::decode(bytes)?)
}

/// Computes a JWT authentication assertion for the given GCS bucket.
fn get_auth_jwt(source_key: &GcsSourceKey, expiration: i64) -> Result<String, GcsError> {
    let header = jsonwebtoken::Header::new(jsonwebtoken::Algorithm::RS256);

    let jwt_claims = JwtClaims {
        issuer: source_key.client_email.clone(),
        scope: "https://www.googleapis.com/auth/devstorage.read_only".into(),
        audience: "https://www.googleapis.com/oauth2/v4/token".into(),
        expiration,
        issued_at: Utc::now().timestamp(),
    };

    let key = key_from_string(&source_key.private_key)?;
    let pkcs8 = jsonwebtoken::Key::Pkcs8(&key);

    Ok(jsonwebtoken::encode(&header, &jwt_claims, pkcs8)?)
}

/// Downloader implementation that supports the [`GcsSourceConfig`] source.
#[derive(Debug)]
pub struct GcsDownloader {
    token_cache: Mutex<GcsTokenCache>,
    client: reqwest::Client,
}

impl GcsDownloader {
    pub fn new(client: Client) -> Self {
        Self {
            token_cache: Mutex::new(GcsTokenCache::new(GCS_TOKEN_CACHE_SIZE)),
            client,
        }
    }

    /// Requests a new GCS OAuth token.
    async fn request_new_token(&self, source_key: &GcsSourceKey) -> Result<GcsToken, GcsError> {
        let expires_at = Utc::now() + Duration::minutes(58);
        let auth_jwt = get_auth_jwt(source_key, expires_at.timestamp() + 30)?;

        let request = self
            .client
            .post("https://www.googleapis.com/oauth2/v4/token")
            .form(&OAuth2Grant {
                grant_type: "urn:ietf:params:oauth:grant-type:jwt-bearer".into(),
                assertion: auth_jwt,
            });

        let response = request.send().await.map_err(|err| {
            log::debug!("Failed to authenticate against gcs: {}", err);
            GcsError::Auth(err)
        })?;

        let token = response
            .json::<GcsTokenResponse>()
            .await
            .map_err(GcsError::Auth)?;

        Ok(GcsToken {
            access_token: token.access_token,
            expires_at,
        })
    }

    /// Resolves a valid GCS OAuth token.
    ///
    /// If the cache contains a valid token, then this token is returned. Otherwise, a new token is
    /// requested from GCS and stored in the cache.
    async fn get_token(&self, source_key: &Arc<GcsSourceKey>) -> Result<Arc<GcsToken>, GcsError> {
        if let Some(token) = self.token_cache.lock().get(source_key) {
            if token.expires_at >= Utc::now() {
                metric!(counter("source.gcs.token.cached") += 1);
                return Ok(token.clone());
            }
        }

        let source_key = source_key.clone();
        let token = self.request_new_token(&source_key).await?;
        metric!(counter("source.gcs.token.requests") += 1);
        let token = Arc::new(token);
        self.token_cache.lock().put(source_key, token.clone());
        Ok(token)
    }

    pub async fn download_source(
        &self,
        file_source: GcsObjectFileSource,
        destination: PathBuf,
    ) -> Result<DownloadStatus, DownloadError> {
        let key = file_source.key();
        log::debug!(
            "Fetching from GCS: {} (from {})",
            &key,
            file_source.source.bucket
        );
        let token = self.get_token(&file_source.source.source_key).await?;
        log::debug!("Got valid GCS token: {:?}", &token);

        let url = format!(
            "https://www.googleapis.com/download/storage/v1/b/{}/o/{}?alt=media",
            percent_encode(
                file_source.source.bucket.as_bytes(),
                PATH_SEGMENT_ENCODE_SET
            ),
            percent_encode(key.as_bytes(), PATH_SEGMENT_ENCODE_SET),
        );

        let mut backoff = ExponentialBackoff::from_millis(10).map(jitter).take(3);
        let response = loop {
            let result = self
                .client
                .get(&url)
                .header("authorization", format!("Bearer {}", token.access_token))
                .send()
                .await;

            match backoff.next() {
                Some(duration) if result.is_err() => delay(duration).await,
                _ => break result,
            }
        };

        match response {
            Ok(response) => {
                if response.status().is_success() {
<<<<<<< HEAD
                    log::trace!(
                        "Success hitting GCS {} (from {})",
                        &key,
                        &file_source.source.bucket
                    );
                    let stream = response
                        .payload()
                        .compat()
                        .map(|i| i.map_err(DownloadError::stream));
                    super::download_stream(file_source.into(), stream, destination).await
=======
                    log::trace!("Success hitting GCS {} (from {})", &key, source.bucket);
                    let stream = response.bytes_stream().map_err(DownloadError::Reqwest);

                    super::download_stream(
                        SourceFileId::Gcs(source, download_path),
                        stream,
                        destination,
                    )
                    .await
>>>>>>> d2ebf77e
                } else {
                    log::trace!(
                        "Unexpected status code from GCS {} (from {}): {}",
                        &key,
                        &file_source.source.bucket,
                        response.status()
                    );
                    Ok(DownloadStatus::NotFound)
                }
            }
            Err(e) => {
                log::trace!(
                    "Skipping response from GCS {} (from {}): {} ({:?})",
                    &key,
                    &file_source.source.bucket,
                    &e,
                    &e
                );
                Ok(DownloadStatus::NotFound)
            }
        }
    }

    pub fn list_files(
        &self,
        source: Arc<GcsSourceConfig>,
        filetypes: &'static [FileType],
        object_id: ObjectId,
    ) -> Vec<ObjectFileSource> {
        super::SourceLocationIter {
            filetypes: filetypes.iter(),
            filters: &source.files.filters,
            object_id: &object_id,
            layout: source.files.layout,
            next: Vec::new(),
        }
        .map(|loc| GcsObjectFileSource::new(source.clone(), loc).into())
        .collect()
    }
}

#[cfg(test)]
mod tests {
    use super::super::locations::SourceLocation;
    use super::*;

    use crate::sources::{CommonSourceConfig, DirectoryLayoutType, SourceId};
    use crate::test;
    use crate::types::ObjectType;

    use sha1::{Digest as _, Sha1};

    fn gcs_source_key() -> Option<GcsSourceKey> {
        let private_key = std::env::var("SENTRY_SYMBOLICATOR_GCS_PRIVATE_KEY").ok()?;
        let client_email = std::env::var("SENTRY_SYMBOLICATOR_GCS_CLIENT_EMAIL").ok()?;

        if private_key.is_empty() || client_email.is_empty() {
            None
        } else {
            Some(GcsSourceKey {
                private_key,
                client_email,
            })
        }
    }

    macro_rules! gcs_source_key {
        () => {
            match gcs_source_key() {
                Some(key) => key,
                None => {
                    println!("Skipping due to missing SENTRY_SYMBOLICATOR_GCS_PRIVATE_KEY or SENTRY_SYMBOLICATOR_GCS_CLIENT_EMAIL");
                    return;
                }
            }
        }
    }

    fn gcs_source(source_key: GcsSourceKey) -> Arc<GcsSourceConfig> {
        Arc::new(GcsSourceConfig {
            id: SourceId::new("gcs-test"),
            bucket: "sentryio-system-symbols-0".to_owned(),
            prefix: "/ios".to_owned(),
            source_key: Arc::new(source_key),
            files: CommonSourceConfig::with_layout(DirectoryLayoutType::Unified),
        })
    }

    #[test]
    fn test_list_files() {
        test::setup();

        let source = gcs_source(gcs_source_key!());
        let downloader = GcsDownloader::new(Client::new());

        let object_id = ObjectId {
            code_id: Some("e514c9464eed3be5943a2c61d9241fad".parse().unwrap()),
            code_file: Some("/usr/lib/system/libdyld.dylib".to_owned()),
            debug_id: Some("e514c946-4eed-3be5-943a-2c61d9241fad".parse().unwrap()),
            debug_file: Some("libdyld.dylib".to_owned()),
            object_type: ObjectType::Macho,
        };

        let list = downloader.list_files(source, &[FileType::MachCode], object_id);
        assert_eq!(list.len(), 1);

        assert!(list[0]
            .uri()
            .to_string()
            .ends_with("e5/14c9464eed3be5943a2c61d9241fad/executable"));
    }

    #[tokio::test]
    async fn test_download_complete() {
        test::setup_logging();

        let source = gcs_source(gcs_source_key!());
        let downloader = GcsDownloader::new(Client::new());

        let tempdir = test::tempdir();
        let target_path = tempdir.path().join("myfile");

        // Location of /usr/lib/system/libdyld.dylib
        let source_location = SourceLocation::new("e5/14c9464eed3be5943a2c61d9241fad/executable");
        let file_source = GcsObjectFileSource::new(source, source_location);

<<<<<<< HEAD
        let download_status =
            test::block_fn(|| downloader.download_source(file_source, target_path.clone()))
                .unwrap();
=======
        let download_status = downloader
            .download_source(source, source_location, target_path.clone())
            .await
            .unwrap();
>>>>>>> d2ebf77e

        assert_eq!(download_status, DownloadStatus::Completed);
        assert!(target_path.exists());

        let hash = Sha1::digest(&std::fs::read(target_path).unwrap());
        let hash = format!("{:x}", hash);
        assert_eq!(hash, "206e63c06da135be1858dde03778caf25f8465b8");
    }

    #[tokio::test]
    async fn test_download_missing() {
        test::setup_logging();

        let source = gcs_source(gcs_source_key!());
        let downloader = GcsDownloader::new(Client::new());

        let tempdir = test::tempdir();
        let target_path = tempdir.path().join("myfile");

        let source_location = SourceLocation::new("does/not/exist");
        let file_source = GcsObjectFileSource::new(source, source_location);

<<<<<<< HEAD
        let download_status =
            test::block_fn(|| downloader.download_source(file_source, target_path.clone()))
                .unwrap();
=======
        let download_status = downloader
            .download_source(source, source_location, target_path.clone())
            .await
            .unwrap();
>>>>>>> d2ebf77e

        assert_eq!(download_status, DownloadStatus::NotFound);
        assert!(!target_path.exists());
    }

    #[tokio::test]
    async fn test_download_invalid_credentials() {
        test::setup_logging();

        let broken_credentials = GcsSourceKey {
            private_key: "".to_owned(),
            client_email: "".to_owned(),
        };

        let source = gcs_source(broken_credentials);
        let downloader = GcsDownloader::new(Client::new());

        let tempdir = test::tempdir();
        let target_path = tempdir.path().join("myfile");

        let source_location = SourceLocation::new("does/not/exist");
        let file_source = GcsObjectFileSource::new(source, source_location);

<<<<<<< HEAD
        test::block_fn(|| downloader.download_source(file_source, target_path.clone()))
=======
        downloader
            .download_source(source, source_location, target_path.clone())
            .await
>>>>>>> d2ebf77e
            .expect_err("authentication should fail");

        assert!(!target_path.exists());
    }

    // TODO: Test credential caching.
}<|MERGE_RESOLUTION|>--- conflicted
+++ resolved
@@ -250,28 +250,14 @@
         match response {
             Ok(response) => {
                 if response.status().is_success() {
-<<<<<<< HEAD
                     log::trace!(
                         "Success hitting GCS {} (from {})",
                         &key,
-                        &file_source.source.bucket
+                        file_source.source.bucket
                     );
-                    let stream = response
-                        .payload()
-                        .compat()
-                        .map(|i| i.map_err(DownloadError::stream));
-                    super::download_stream(file_source.into(), stream, destination).await
-=======
-                    log::trace!("Success hitting GCS {} (from {})", &key, source.bucket);
                     let stream = response.bytes_stream().map_err(DownloadError::Reqwest);
 
-                    super::download_stream(
-                        SourceFileId::Gcs(source, download_path),
-                        stream,
-                        destination,
-                    )
-                    .await
->>>>>>> d2ebf77e
+                    super::download_stream(file_source, stream, destination).await
                 } else {
                     log::trace!(
                         "Unexpected status code from GCS {} (from {}): {}",
@@ -398,16 +384,10 @@
         let source_location = SourceLocation::new("e5/14c9464eed3be5943a2c61d9241fad/executable");
         let file_source = GcsObjectFileSource::new(source, source_location);
 
-<<<<<<< HEAD
-        let download_status =
-            test::block_fn(|| downloader.download_source(file_source, target_path.clone()))
-                .unwrap();
-=======
         let download_status = downloader
-            .download_source(source, source_location, target_path.clone())
+            .download_source(file_source, target_path.clone())
             .await
             .unwrap();
->>>>>>> d2ebf77e
 
         assert_eq!(download_status, DownloadStatus::Completed);
         assert!(target_path.exists());
@@ -430,16 +410,10 @@
         let source_location = SourceLocation::new("does/not/exist");
         let file_source = GcsObjectFileSource::new(source, source_location);
 
-<<<<<<< HEAD
-        let download_status =
-            test::block_fn(|| downloader.download_source(file_source, target_path.clone()))
-                .unwrap();
-=======
         let download_status = downloader
-            .download_source(source, source_location, target_path.clone())
+            .download_source(file_source, target_path.clone())
             .await
             .unwrap();
->>>>>>> d2ebf77e
 
         assert_eq!(download_status, DownloadStatus::NotFound);
         assert!(!target_path.exists());
@@ -463,13 +437,9 @@
         let source_location = SourceLocation::new("does/not/exist");
         let file_source = GcsObjectFileSource::new(source, source_location);
 
-<<<<<<< HEAD
-        test::block_fn(|| downloader.download_source(file_source, target_path.clone()))
-=======
         downloader
-            .download_source(source, source_location, target_path.clone())
+            .download_source(file_source, target_path.clone())
             .await
->>>>>>> d2ebf77e
             .expect_err("authentication should fail");
 
         assert!(!target_path.exists());
