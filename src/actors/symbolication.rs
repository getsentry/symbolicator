--- conflicted
+++ resolved
@@ -188,20 +188,12 @@
 
         let byteview = tryf!(ByteView::map_file(file).map_err(|_| SymbolicationError::Minidump));
 
-<<<<<<< HEAD
         let cfi_to_fetch = self.threadpool.spawn_handle(
             future::lazy(move || {
-                log::info!("Minidump size: {}", byteview.len());
+                log::debug!("Minidump size: {}", byteview.len());
                 metric!(time_raw("minidump.upload.size") = byteview.len() as u64);
                 let state = ProcessState::from_minidump(&byteview, None)
                     .map_err(|_| SymbolicationError::Minidump)?;
-=======
-        let cfi_to_fetch = self.threadpool.spawn_handle(future::lazy(move || {
-            log::debug!("Minidump size: {}", byteview.len());
-            metric!(time_raw("minidump.upload.size") = byteview.len() as u64);
-            let state = ProcessState::from_minidump(&byteview, None)
-                .map_err(|_| SymbolicationError::Minidump)?;
->>>>>>> 6b6c9309
 
                 let os_name = state.system_info().os_name();
 
