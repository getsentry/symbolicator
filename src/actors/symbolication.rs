use std::collections::{BTreeMap, BTreeSet};
use std::convert::TryInto;
use std::fs::File;
use std::iter::FromIterator;
use std::sync::Arc;
use std::time::{Duration, Instant};

use actix::ResponseFuture;
use apple_crash_report_parser::AppleCrashReport;
use failure::Fail;
use futures::future::{self, join_all, Either, Future, IntoFuture, Shared, SharedError};
use futures::sync::oneshot;
use parking_lot::RwLock;
use sentry::integrations::failure::capture_fail;
use symbolic::common::{Arch, ByteView, CodeId, DebugId, InstructionInfo, Language, SelfCell};
use symbolic::debuginfo::Object;
use symbolic::demangle::{Demangle, DemangleFormat, DemangleOptions};
use symbolic::minidump::processor::{
    CodeModule, CodeModuleId, FrameInfoMap, FrameTrust, ProcessMinidumpError, ProcessState, RegVal,
};
use tokio::prelude::FutureExt;
use tokio_threadpool::ThreadPool;
use uuid;

<<<<<<< HEAD
use crate::actors::cficaches::{CfiCacheActor, CfiCacheError, CfiCacheErrorKind, FetchCfiCache};
use crate::actors::objects::{FindObject, ObjectError, ObjectPurpose, ObjectsActor};
=======
use crate::actors::cficaches::{
    CfiCacheActor, CfiCacheError, CfiCacheErrorKind, CfiCacheFile, FetchCfiCache,
};
>>>>>>> e3fca070
use crate::actors::symcaches::{
    FetchSymCache, SymCacheActor, SymCacheError, SymCacheErrorKind, SymCacheFile,
};
use crate::hex::HexValue;
use crate::logging::LogError;
use crate::sentry::SentryFutureExt;
use crate::types::{
<<<<<<< HEAD
    ArcFail, CompleteObjectInfo, CompleteStacktrace, CompletedSymbolicationResponse, FileType,
    FrameStatus, ObjectFileStatus, ObjectId, ObjectType, RawFrame, RawObjectInfo, RawStacktrace,
=======
    ArcFail, CompleteObjectInfo, CompleteStacktrace, CompletedSymbolicationResponse, FrameStatus,
    ObjectFileStatus, ObjectId, ObjectType, RawFrame, RawObjectInfo, RawStacktrace, Registers,
>>>>>>> e3fca070
    RequestId, Scope, Signal, SourceConfig, SymbolicatedFrame, SymbolicationResponse, SystemInfo,
};

const DEMANGLE_OPTIONS: DemangleOptions = DemangleOptions {
    with_arguments: true,
    format: DemangleFormat::Short,
};

/// Errors during symbolication
#[derive(Debug, Fail)]
pub enum SymbolicationError {
    #[fail(display = "symbolication took too long")]
    Timeout,

    #[fail(display = "internal IO failed: {}", _0)]
    Io(#[cause] std::io::Error),

    /// Unclear when this can happen. Potentially when the system is shutting down.
    #[fail(display = "response channel unexpectedly canceled")]
    CanceledChannel,

    #[fail(display = "failed to process minidump")]
    Minidump(#[cause] ProcessMinidumpError),

    #[fail(display = "failed to parse apple crash report")]
    AppleCrashReport(#[cause] apple_crash_report_parser::ParseError),
}

impl From<std::io::Error> for SymbolicationError {
    fn from(err: std::io::Error) -> Self {
        SymbolicationError::Io(err)
    }
}

impl From<ProcessMinidumpError> for SymbolicationError {
    fn from(err: ProcessMinidumpError) -> Self {
        SymbolicationError::Minidump(err)
    }
}

impl From<apple_crash_report_parser::ParseError> for SymbolicationError {
    fn from(err: apple_crash_report_parser::ParseError) -> Self {
        SymbolicationError::AppleCrashReport(err)
    }
}

impl From<&SymbolicationError> for SymbolicationResponse {
    fn from(err: &SymbolicationError) -> SymbolicationResponse {
        match err {
            SymbolicationError::Timeout => SymbolicationResponse::Timeout,
            SymbolicationError::Io(_) => SymbolicationResponse::InternalError,
            SymbolicationError::CanceledChannel => SymbolicationResponse::InternalError,
            SymbolicationError::Minidump(err) => SymbolicationResponse::Failed {
                message: err.to_string(),
            },
            SymbolicationError::AppleCrashReport(err) => SymbolicationResponse::Failed {
                message: err.to_string(),
            },
        }
    }
}

// We probably want a shared future here because otherwise polling for a response would acquire the
// global write lock.
type ComputationChannel = Shared<oneshot::Receiver<(Instant, SymbolicationResponse)>>;

type ComputationMap = Arc<RwLock<BTreeMap<RequestId, ComputationChannel>>>;

#[derive(Clone)]
pub struct SymbolicationActor {
    objects: Arc<ObjectsActor>,
    symcaches: Arc<SymCacheActor>,
    cficaches: Arc<CfiCacheActor>,
    threadpool: Arc<ThreadPool>,
    requests: ComputationMap,
}

impl SymbolicationActor {
    pub fn new(
        objects: Arc<ObjectsActor>,
        symcaches: Arc<SymCacheActor>,
        cficaches: Arc<CfiCacheActor>,
        threadpool: Arc<ThreadPool>,
    ) -> Self {
        let requests = Arc::new(RwLock::new(BTreeMap::new()));

        SymbolicationActor {
            objects,
            symcaches,
            cficaches,
            threadpool,
            requests,
        }
    }

    fn wrap_response_channel(
        &self,
        request_id: RequestId,
        timeout: Option<u64>,
        channel: ComputationChannel,
    ) -> impl Future<Item = SymbolicationResponse, Error = SymbolicationError> {
        let rv = channel
            .map(|item| (*item).clone())
            .map_err(|_: SharedError<oneshot::Canceled>| SymbolicationError::CanceledChannel);

        let requests = &self.requests;

        if let Some(timeout) = timeout {
            Either::A(
                rv.timeout(Duration::from_secs(timeout))
                    .then(clone!(requests, |result| {
                        match result {
                            Ok((finished_at, x)) => {
                                requests.write().remove(&request_id);
                                metric!(timer("requests.response_idling") = finished_at.elapsed());
                                Ok(x)
                            }
                            Err(e) => {
                                if let Some(inner) = e.into_inner() {
                                    Err(inner)
                                } else {
                                    Ok(SymbolicationResponse::Pending {
                                        request_id,
                                        // XXX(markus): Probably need a better estimation at some
                                        // point.
                                        retry_after: 30,
                                    })
                                }
                            }
                        }
                    })),
            )
        } else {
            Either::B(rv.then(clone!(requests, |result| {
                requests.write().remove(&request_id);
                let (finished_at, x) = result?;
                metric!(timer("requests.response_idling") = finished_at.elapsed());
                Ok(x)
            })))
        }
    }

    fn create_symbolication_request<F, R>(&self, f: F) -> Result<RequestId, SymbolicationError>
    where
        F: FnOnce() -> R,
        R: Future<Item = CompletedSymbolicationResponse, Error = SymbolicationError> + 'static,
    {
        let request_id = loop {
            let request_id = RequestId(uuid::Uuid::new_v4().to_string());
            if !self.requests.read().contains_key(&request_id) {
                break request_id;
            }
        };

        let (tx, rx) = oneshot::channel();

        actix::spawn(
            f().then(move |result| {
                tx.send((
                    Instant::now(),
                    match result {
                        Ok(x) => SymbolicationResponse::Completed(Box::new(x)),
                        Err(ref e) => {
                            capture_fail(e.cause().unwrap_or(e));
                            e.into()
                        }
                    },
                ))
                .map_err(|_| ())
            })
            // Clone hub because of `actix::spawn`
            .sentry_hub_new_from_current(),
        );

        self.requests
            .write()
            .insert(request_id.clone(), rx.shared());

        Ok(request_id)
    }
}

fn object_id_from_object_info(object_info: &RawObjectInfo) -> ObjectId {
    ObjectId {
        debug_id: object_info.debug_id.as_ref().and_then(|x| x.parse().ok()),
        code_id: object_info.code_id.as_ref().and_then(|x| x.parse().ok()),
        debug_file: object_info.debug_file.clone(),
        code_file: object_info.code_file.clone(),
    }
}

fn get_image_type_from_minidump(minidump_os_name: &str) -> &'static str {
    match minidump_os_name {
        "Windows" | "Windows NT" => "pe",
        "iOS" | "Mac OS X" => "macho",
        "Linux" | "Solaris" | "Android" => "elf",
        _ => "unknown",
    }
}

fn normalize_minidump_os_name(minidump_os_name: &str) -> &str {
    match minidump_os_name {
        "Windows NT" => "Windows",
        "Mac OS X" => "macOS",
        _ => minidump_os_name,
    }
}

fn object_info_from_minidump_module(ty: ObjectType, module: &CodeModule) -> RawObjectInfo {
    RawObjectInfo {
        ty,
        code_id: Some(module.code_identifier()),
        code_file: Some(module.code_file()),
        debug_id: Some(module.debug_identifier()),
        debug_file: Some(module.debug_file()),
        image_addr: HexValue(module.base_address()),
        image_size: match module.size() {
            0 => None,
            size => Some(size),
        },
    }
}

pub struct SourceObject(SelfCell<ByteView<'static>, Object<'static>>);

struct SourceLookup {
    inner: Vec<(CompleteObjectInfo, Option<Arc<SourceObject>>)>,
}

impl SourceLookup {
    pub fn fetch_sources(
        self,
        objects: Arc<ObjectsActor>,
        scope: Scope,
        sources: Arc<Vec<SourceConfig>>,
        response: &CompletedSymbolicationResponse,
    ) -> impl Future<Item = Self, Error = SymbolicationError> {
        let mut referenced_objects = BTreeSet::new();
        let stacktraces = &response.stacktraces;

        for stacktrace in stacktraces {
            for frame in &stacktrace.frames {
                if let Some(i) = self.get_object_index_by_addr(frame.raw.instruction_addr.0) {
                    referenced_objects.insert(i);
                }
            }
        }

        future::join_all(self.inner.into_iter().enumerate().map(
            move |(i, (mut object_info, _))| {
                if !referenced_objects.contains(&i) {
                    object_info.debug_status = ObjectFileStatus::Unused;
                    return Either::B(Ok((object_info, None)).into_future());
                }

                Either::A(
                    objects
                        .find(FindObject {
                            filetypes: FileType::sources(),
                            purpose: ObjectPurpose::Source,
                            scope: scope.clone(),
                            identifier: object_id_from_object_info(&object_info.raw),
                            sources: sources.clone(),
                        })
                        .and_then(clone!(objects, |opt_object_file_meta| {
                            match opt_object_file_meta {
                                None => Either::A(Ok(None).into_future()),
                                Some(object_file_meta) => {
                                    Either::B(objects.fetch(object_file_meta).and_then(
                                        |x| -> Result<_, ObjectError> {
                                            SelfCell::try_new(x.data(), |b| {
                                                Object::parse(unsafe { &*b })
                                            })
                                            .map(|x| Some(Arc::new(SourceObject(x))))
                                            .or_else(|_| Ok(None))
                                        },
                                    ))
                                }
                            }
                        }))
                        .or_else(|_| Ok(None))
                        .map(move |object_file_opt| (object_info, object_file_opt)),
                )
            },
        ))
        .map(|results| SourceLookup {
            inner: results.into_iter().collect(),
        })
    }

    pub fn get_context_lines(
        &self,
        addr: u64,
        abs_path: &str,
        lineno: u32,
        n: usize,
    ) -> Option<(Vec<String>, String, Vec<String>)> {
        let lineno = lineno as usize;
        let index = self.get_object_index_by_addr(addr)?;
        let object = self.inner[index].1.as_ref()?;

        let session = object.0.get().debug_session().ok()?;
        let source = session.source_by_path(abs_path).ok()??;

        let start_line = lineno.saturating_sub(n);
        let line_diff = lineno - start_line;

        let mut lines = source.lines().skip(start_line);
        let pre_context = (&mut lines)
            .take(line_diff.saturating_sub(1))
            .map(|x| x.to_string())
            .collect();
        let context = lines.next()?.to_string();
        let post_context = lines.take(n).map(|x| x.to_string()).collect();

        Some((pre_context, context, post_context))
    }

    fn get_object_index_by_addr(&self, addr: u64) -> Option<usize> {
        for (i, (info, _)) in self.inner.iter().enumerate() {
            let start_addr = info.raw.image_addr.0;

            if start_addr > addr {
                // The debug image starts at a too high address
                continue;
            }

            let size = info.raw.image_size.unwrap_or(0);
            if let Some(end_addr) = start_addr.checked_add(size) {
                if end_addr < addr && size != 0 {
                    // The debug image ends at a too low address and we're also confident that
                    // end_addr is accurate (size != 0)
                    continue;
                }
            }

            return Some(i);
        }

        None
    }

    fn sort(&mut self) {
        self.inner.sort_by_key(|(info, _)| info.raw.image_addr.0);

        // Ignore the name `dedup_by`, I just want to iterate over consecutive items and update
        // some.
        self.inner.dedup_by(|(ref info2, _), (ref mut info1, _)| {
            // If this underflows we didn't sort properly.
            let size = info2.raw.image_addr.0 - info1.raw.image_addr.0;
            if info1.raw.image_size.unwrap_or(0) == 0 {
                info1.raw.image_size = Some(size);
            }

            false
        });
    }
}

impl FromIterator<CompleteObjectInfo> for SourceLookup {
    fn from_iter<T>(iter: T) -> Self
    where
        T: IntoIterator<Item = CompleteObjectInfo>,
    {
        let mut rv = SourceLookup {
            inner: iter.into_iter().map(|x| (x, None)).collect(),
        };
        rv.sort();
        rv
    }
}

struct SymCacheLookup {
    inner: Vec<(CompleteObjectInfo, Option<Arc<SymCacheFile>>)>,
}

impl FromIterator<CompleteObjectInfo> for SymCacheLookup {
    fn from_iter<T>(iter: T) -> Self
    where
        T: IntoIterator<Item = CompleteObjectInfo>,
    {
        let mut rv = SymCacheLookup {
            inner: iter.into_iter().map(|x| (x, None)).collect(),
        };
        rv.sort();
        rv
    }
}

impl SymCacheLookup {
    fn sort(&mut self) {
        self.inner.sort_by_key(|(info, _)| info.raw.image_addr.0);

        // Ignore the name `dedup_by`, I just want to iterate over consecutive items and update
        // some.
        self.inner.dedup_by(|(ref info2, _), (ref mut info1, _)| {
            // If this underflows we didn't sort properly.
            let size = info2.raw.image_addr.0 - info1.raw.image_addr.0;
            if info1.raw.image_size.unwrap_or(0) == 0 {
                info1.raw.image_size = Some(size);
            }

            false
        });
    }

    fn fetch_symcaches(
        self,
        symcache_actor: Arc<SymCacheActor>,
        request: SymbolicateStacktraces,
    ) -> impl Future<Item = Self, Error = SymbolicationError> {
        let mut referenced_objects = BTreeSet::new();
        let sources = request.sources;
        let stacktraces = request.stacktraces;
        let scope = request.scope.clone();

        for stacktrace in stacktraces {
            for frame in stacktrace.frames {
                if let Some((i, ..)) = self.lookup_symcache(frame.instruction_addr.0) {
                    referenced_objects.insert(i);
                }
            }
        }

        future::join_all(self.inner.into_iter().enumerate().map(
            move |(i, (mut object_info, _))| {
                if !referenced_objects.contains(&i) {
                    object_info.debug_status = ObjectFileStatus::Unused;
                    return Either::B(Ok((object_info, None)).into_future());
                }

                Either::A(
                    symcache_actor
                        .fetch(FetchSymCache {
                            object_type: object_info.raw.ty.clone(),
                            identifier: object_id_from_object_info(&object_info.raw),
                            sources: sources.clone(),
                            scope: scope.clone(),
                        })
                        .and_then(|symcache| match symcache.parse()? {
                            Some(_) => Ok((Some(symcache), ObjectFileStatus::Found)),
                            None => Ok((Some(symcache), ObjectFileStatus::Missing)),
                        })
                        .or_else(|e| Ok((None, (&*e).into())))
                        .map(move |(symcache, status)| {
                            object_info.arch =
                                symcache.as_ref().map(|c| c.arch()).unwrap_or_default();

                            object_info.debug_status = status;
                            (object_info, symcache)
                        }),
                )
            },
        ))
        .map(|results| SymCacheLookup {
            inner: results.into_iter().collect(),
        })
    }

    fn lookup_symcache(
        &self,
        addr: u64,
    ) -> Option<(usize, &CompleteObjectInfo, Option<&SymCacheFile>)> {
        for (i, (info, cache)) in self.inner.iter().enumerate() {
            let start_addr = info.raw.image_addr.0;

            if start_addr > addr {
                // The debug image starts at a too high address
                continue;
            }

            let size = info.raw.image_size.unwrap_or(0);
            if let Some(end_addr) = start_addr.checked_add(size) {
                if end_addr < addr && size != 0 {
                    // The debug image ends at a too low address and we're also confident that
                    // end_addr is accurate (size != 0)
                    continue;
                }
            }

            return Some((i, info, cache.as_ref().map(|x| &**x)));
        }

        None
    }
}

fn symbolicate_frame(
    caches: &SymCacheLookup,
    registers: &Registers,
    signal: Option<Signal>,
    frame: &mut RawFrame,
    index: usize,
) -> Result<Vec<SymbolicatedFrame>, FrameStatus> {
    let (object_info, symcache) = match caches.lookup_symcache(frame.instruction_addr.0) {
        Some((_, info, Some(symcache))) => {
            frame.package = info.raw.code_file.clone();
            (info, symcache)
        }
        Some((_, info, None)) => {
            frame.package = info.raw.code_file.clone();
            if info.debug_status == ObjectFileStatus::Malformed {
                return Err(FrameStatus::Malformed);
            } else {
                return Err(FrameStatus::Missing);
            }
        }
        None => return Err(FrameStatus::UnknownImage),
    };

    log::trace!("Loading symcache");
    let symcache = match symcache.parse() {
        Ok(Some(x)) => x,
        Ok(None) => return Err(FrameStatus::Missing),
        Err(_) => return Err(FrameStatus::Malformed),
    };

    let crashing_frame = index == 0;

    let ip_reg = if crashing_frame {
        symcache
            .arch()
            .ip_register_name()
            .and_then(|ip_reg_name| registers.get(ip_reg_name))
            .map(|x| x.0)
    } else {
        None
    };

    let instruction_info = InstructionInfo {
        addr: frame.instruction_addr.0,
        arch: symcache.arch(),
        signal: signal.map(|x| x.0),
        crashing_frame,
        ip_reg,
    };
    let caller_address = instruction_info.caller_address();

    let relative_addr = match caller_address.checked_sub(object_info.raw.image_addr.0) {
        Some(x) => x,
        None => {
            log::warn!("Underflow when trying to subtract image start addr from caller address");
            metric!(counter("relative_addr.underflow") += 1);
            return Err(FrameStatus::MissingSymbol);
        }
    };

    log::trace!("Symbolicating {:#x}", relative_addr);
    let line_infos = match symcache.lookup(relative_addr) {
        Ok(x) => x,
        Err(_) => return Err(FrameStatus::Malformed),
    };

    let mut rv = vec![];

    for line_info in line_infos {
        let line_info = match line_info {
            Ok(x) => x,
            Err(_) => return Err(FrameStatus::Malformed),
        };

<<<<<<< HEAD
                // The logic for filename and abs_path intentionally diverges from how symbolic is used
                // inside of Sentry right now.
                let (filename, abs_path) = {
                    let rel_path = line_info.path();
                    let abs_path = line_info.abs_path();

                    if abs_path == rel_path {
                        // rel_path is absolute and therefore not usable for `filename`. Use the
                        // basename as filename.
                        (line_info.filename().to_owned(), abs_path.to_owned())
                    } else {
                        // rel_path is relative (probably to the compilation dir) and therefore useful
                        // as filename for Sentry.
                        (rel_path.to_owned(), abs_path.to_owned())
                    }
                };
=======
        // The logic for filename and abs_path intentionally diverges from how symbolic is
        // used inside of Sentry right now.
        let (filename, abs_path) = {
            let comp_dir = line_info.compilation_dir();
            let rel_path = line_info.path();
            let abs_path = join_path(&comp_dir, &rel_path);

            if abs_path == rel_path {
                // rel_path is absolute and therefore not usable for `filename`. Use the
                // basename as filename.
                (line_info.filename().to_owned(), abs_path.to_owned())
            } else {
                // rel_path is relative (probably to the compilation dir) and therefore
                // useful as filename for Sentry.
                (rel_path.to_owned(), abs_path.to_owned())
            }
        };
>>>>>>> e3fca070

        let lang = line_info.language();

        rv.push(SymbolicatedFrame {
            status: FrameStatus::Symbolicated,
            original_index: Some(index),
            raw: RawFrame {
                package: object_info.raw.code_file.clone(),
                instruction_addr: HexValue(
                    object_info.raw.image_addr.0 + line_info.instruction_address(),
                ),
                symbol: Some(line_info.symbol().to_string()),
                abs_path: if !abs_path.is_empty() {
                    Some(abs_path)
                } else {
                    frame.abs_path.clone()
                },
                function: Some(
                    line_info
                        .function_name()
                        .try_demangle(DEMANGLE_OPTIONS)
                        .into_owned(),
                ),
                filename: if !filename.is_empty() {
                    Some(filename)
                } else {
                    frame.filename.clone()
                },
                lineno: Some(line_info.line()),
                sym_addr: Some(HexValue(
                    object_info.raw.image_addr.0 + line_info.function_address(),
                )),
                lang: if lang != Language::Unknown {
                    Some(lang)
                } else {
                    frame.lang
                },
                trust: frame.trust,
            },
        });
    }

<<<<<<< HEAD
                rv.push(SymbolicatedFrame {
                    status: FrameStatus::Symbolicated,
                    symbol: Some(line_info.symbol().to_string()),
                    abs_path: if !abs_path.is_empty() {
                        Some(abs_path)
                    } else {
                        None
                    },
                    function: Some(
                        line_info
                            .function_name()
                            .try_demangle(DEMANGLE_OPTIONS)
                            .into_owned(),
                    ),
                    filename: if !filename.is_empty() {
                        Some(filename)
                    } else {
                        None
                    },
                    lineno: Some(line_info.line()),
                    sym_addr: Some(HexValue(
                        object_info.raw.image_addr.0 + line_info.function_address(),
                    )),
                    lang: if lang != Language::Unknown {
                        Some(lang)
                    } else {
                        None
                    },
                    original_index: Some(i),
                    raw: RawFrame {
                        package: object_info.raw.code_file.clone(),
                        instruction_addr: HexValue(
                            object_info.raw.image_addr.0 + line_info.instruction_address(),
                        ),
                        trust: frame.trust,
                    },
                    pre_context: vec![],
                    context_line: None,
                    post_context: vec![],
                });
            }
=======
    if rv.is_empty() {
        return Err(FrameStatus::MissingSymbol);
    }
>>>>>>> e3fca070

    Ok(rv)
}

fn symbolicate_stacktrace(
    thread: RawStacktrace,
    caches: &SymCacheLookup,
    signal: Option<Signal>,
) -> CompleteStacktrace {
    let mut stacktrace = CompleteStacktrace {
        thread_id: thread.thread_id,
        is_requesting: thread.is_requesting,
        registers: thread.registers.clone(),
        frames: vec![],
    };

    for (index, mut frame) in thread.frames.into_iter().enumerate() {
        match symbolicate_frame(caches, &thread.registers, signal, &mut frame, index) {
            Ok(frames) => stacktrace.frames.extend(frames),
            Err(status) => {
                // Temporary workaround: Skip false-positive frames from stack scanning after the
                // fact.
                //
                // Usually, the stack scanner would skip all scanned frames when it *knows* that
                // they cannot be symbolized. However, in our case we supply breakpad symbols
                // without function records. This breaks its original heuristic, since it would now
                // *always* skip scan frames. Our patch in breakpad omits this check.
                //
                // Here, we fix this after the fact.
                //
                // - MissingSymbol: If symbolication failed for a scanned frame where we *know* we
                //   have a debug info, but the lookup inside that file failed.
                // - UnknownImage: If symbolication failed because the stackscanner found an
                //   instruction_addr that is not in any image *we* consider valid. We discard
                //   images which do not have a debug id, while the stackscanner considers them
                //   perfectly fine.
                if frame.trust == FrameTrust::Scan
                    && (status == FrameStatus::MissingSymbol || status == FrameStatus::UnknownImage)
                {
                    continue;
                }

                stacktrace.frames.push(SymbolicatedFrame {
                    status,
                    original_index: Some(index),
                    raw: frame,
                });
            }
        }
    }

    stacktrace
}

#[derive(Debug, Clone)]
/// A request for symbolication of multiple stack traces.
pub struct SymbolicateStacktraces {
    /// The scope of this request which determines access to cached files.
    pub scope: Scope,

    /// The signal thrown on certain operating systems.
    ///
    ///  Signal handlers sometimes mess with the runtime stack. This is used to determine whether
    /// the top frame should be fixed or not.
    pub signal: Option<Signal>,

    /// A list of external sources to load debug files.
    pub sources: Arc<Vec<SourceConfig>>,

    /// A list of threads containing stack traces.
    pub stacktraces: Vec<RawStacktrace>,

    /// A list of images that were loaded into the process.
    ///
    /// This list must cover the instruction addresses of the frames in `threads`. If a frame is not
    /// covered by any image, the frame cannot be symbolicated as it is not clear which debug file
    /// to load.
    pub modules: Vec<CompleteObjectInfo>,
}

impl SymbolicationActor {
    fn do_symbolicate(
        &self,
        request: SymbolicateStacktraces,
    ) -> impl Future<Item = CompletedSymbolicationResponse, Error = SymbolicationError> {
        let signal = request.signal;
        let stacktraces = request.stacktraces.clone();
        let objects = self.objects.clone();

        let symcache_lookup: SymCacheLookup = request.modules.iter().cloned().collect();
        let source_lookup: SourceLookup = request.modules.iter().cloned().collect();
        let sources = request.sources.clone();
        let scope = request.scope.clone();

        let threadpool = self.threadpool.clone();

        let result = symcache_lookup
            .fetch_symcaches(self.symcaches.clone(), request)
            .and_then(move |symcache_lookup| {
                threadpool.spawn_handle(
                    future::lazy(move || {
                        let stacktraces: Vec<_> = stacktraces
                            .into_iter()
<<<<<<< HEAD
                            .map(|thread| symbolize_thread(thread, &symcache_lookup, signal))
=======
                            .map(|trace| symbolicate_stacktrace(trace, &object_lookup, signal))
>>>>>>> e3fca070
                            .collect();

                        let modules: Vec<_> = symcache_lookup
                            .inner
                            .into_iter()
                            .map(|(object_info, _)| {
                                metric!(
                                    counter("symbolication.debug_status") += 1,
                                    "status" => object_info.debug_status.name()
                                );

                                object_info
                            })
                            .collect();

                        metric!(time_raw("symbolication.num_modules") = modules.len() as u64);
                        metric!(
                            time_raw("symbolication.num_stacktraces") = stacktraces.len() as u64
                        );
                        metric!(
                            time_raw("symbolication.num_frames") =
                                stacktraces.iter().map(|s| s.frames.len() as u64).sum()
                        );

                        Ok(CompletedSymbolicationResponse {
                            signal,
                            modules,
                            stacktraces,
                            ..Default::default()
                        })
                    })
                    .sentry_hub_current(),
                )
            })
            .and_then(move |response| {
                source_lookup
                    .fetch_sources(objects, scope, sources, &response)
                    .map(move |source_lookup| (source_lookup, response))
            })
            .map(|(source_lookup, mut response)| {
                for trace in &mut response.stacktraces {
                    for frame in &mut trace.frames {
                        let (abs_path, lineno) = match (&frame.abs_path, frame.lineno) {
                            (&Some(ref abs_path), Some(lineno)) => (abs_path.as_str(), lineno),
                            _ => continue,
                        };
                        if let Some((pre_context, context_line, post_context)) = source_lookup
                            .get_context_lines(frame.raw.instruction_addr.0, abs_path, lineno, 5)
                        {
                            frame.pre_context = pre_context;
                            frame.context_line = Some(context_line);
                            frame.post_context = post_context;
                        }
                    }
                }
                response
            });

        future_metrics!(
            "symbolicate",
            Some((Duration::from_secs(3600), SymbolicationError::Timeout)),
            result
        )
    }

    pub fn symbolicate_stacktraces(
        &self,
        request: SymbolicateStacktraces,
    ) -> Result<RequestId, SymbolicationError> {
        self.create_symbolication_request(|| self.do_symbolicate(request))
    }
}

/// Status poll request.
pub struct GetSymbolicationStatus {
    /// The identifier of the symbolication task.
    pub request_id: RequestId,
    /// An optional timeout, after which the request will yield a result.
    ///
    /// If this timeout is not set, symbolication will continue until a result is ready (which is
    /// either an error or success). If this timeout is set and no result is ready, a `pending`
    /// status is returned.
    pub timeout: Option<u64>,
}

impl SymbolicationActor {
    pub fn get_symbolication_status(
        &self,
        request: GetSymbolicationStatus,
    ) -> impl Future<Item = Option<SymbolicationResponse>, Error = SymbolicationError> {
        let request_id = request.request_id;

        if let Some(channel) = self.requests.read().get(&request_id) {
            Either::A(
                self.wrap_response_channel(request_id, request.timeout, channel.clone())
                    .map(Some),
            )
        } else {
            // This is okay to occur during deploys, but if it happens all the time we have a state
            // bug somewhere. Could be a misconfigured load balancer (supposed to be pinned to
            // scopes).
            metric!(counter("symbolication.request_id_unknown") += 1);
            Either::B(Ok(None).into_future())
        }
    }
}

type CfiCacheResult = (CodeModuleId, Result<Arc<CfiCacheFile>, Arc<CfiCacheError>>);

#[derive(Debug)]
struct MinidumpState {
    timestamp: u64,
    system_info: SystemInfo,
    crashed: bool,
    crash_reason: String,
    assertion: String,
}

impl MinidumpState {
    fn merge_into(mut self, response: &mut CompletedSymbolicationResponse) {
        if self.system_info.cpu_arch == Arch::Unknown {
            self.system_info.cpu_arch = response
                .modules
                .iter()
                .map(|object| object.arch)
                .find(|arch| *arch != Arch::Unknown)
                .unwrap_or_default();
        }

        response.timestamp = Some(self.timestamp);
        response.system_info = Some(self.system_info);
        response.crashed = Some(self.crashed);
        response.crash_reason = Some(self.crash_reason);
        response.assertion = Some(self.assertion);
    }
}

impl SymbolicationActor {
    fn get_referenced_modules_from_minidump(
        &self,
        minidump: ByteView<'static>,
    ) -> ResponseFuture<Vec<(CodeModuleId, RawObjectInfo)>, SymbolicationError> {
        let lazy = future::lazy(move || {
            log::debug!("Processing minidump ({} bytes)", minidump.len());
            metric!(time_raw("minidump.upload.size") = minidump.len() as u64);
            let state = ProcessState::from_minidump(&minidump, None)?;

            let os_name = state.system_info().os_name();
            let object_type = ObjectType(get_image_type_from_minidump(&os_name).to_owned());

            let cfi_modules = state
                .referenced_modules()
                .into_iter()
                .filter_map(|code_module| {
                    Some((
                        code_module.id()?,
                        object_info_from_minidump_module(object_type.clone(), code_module),
                    ))
                })
                .collect();

            Ok(cfi_modules)
        });

        let future = self.threadpool.spawn_handle(lazy.sentry_hub_current());

        Box::new(future)
    }

    fn load_cfi_caches(
        &self,
        scope: Scope,
        requests: Vec<(CodeModuleId, RawObjectInfo)>,
        sources: Arc<Vec<SourceConfig>>,
    ) -> ResponseFuture<Vec<CfiCacheResult>, SymbolicationError> {
        let cficaches = self.cficaches.clone();

        let futures = requests
            .into_iter()
            .map(move |(code_module_id, object_info)| {
                cficaches
                    .fetch(FetchCfiCache {
                        object_type: object_info.ty.clone(),
                        identifier: object_id_from_object_info(&object_info),
                        sources: sources.clone(),
                        scope: scope.clone(),
                    })
                    .then(move |result| Ok((code_module_id, result)).into_future())
                    // Clone hub because of join_all
                    .sentry_hub_new_from_current()
            });

        Box::new(join_all(futures))
    }

    fn stackwalk_minidump_with_cfi(
        &self,
        scope: Scope,
        minidump: ByteView<'static>,
        sources: Arc<Vec<SourceConfig>>,
        cfi_results: Vec<CfiCacheResult>,
    ) -> ResponseFuture<(SymbolicateStacktraces, MinidumpState), SymbolicationError> {
        let stackwalk_future = future::lazy(move || {
            let mut frame_info_map = FrameInfoMap::new();
            let mut unwind_statuses = BTreeMap::new();

            for (code_module_id, result) in &cfi_results {
                let cache_file = match result {
                    Ok(x) => x,
                    Err(e) => {
                        log::info!(
                            "Error while fetching cficache: {}",
                            LogError(&ArcFail(e.clone()))
                        );
                        unwind_statuses.insert(code_module_id, (&**e).into());
                        continue;
                    }
                };

                log::trace!("Loading cficache");
                let cfi_cache = match cache_file.parse() {
                    Ok(Some(x)) => x,
                    Ok(None) => {
                        unwind_statuses.insert(code_module_id, ObjectFileStatus::Missing);
                        continue;
                    }
                    Err(e) => {
                        log::warn!("Error while parsing cficache: {}", LogError(&e));
                        unwind_statuses.insert(code_module_id, (&e).into());
                        continue;
                    }
                };

                unwind_statuses.insert(code_module_id, ObjectFileStatus::Found);
                frame_info_map.insert(code_module_id.clone(), cfi_cache);
            }

            let process_state = ProcessState::from_minidump(&minidump, Some(&frame_info_map))?;

            let minidump_system_info = process_state.system_info();
            let os_name = minidump_system_info.os_name();
            let os_version = minidump_system_info.os_version();
            let os_build = minidump_system_info.os_build();
            let cpu_family = minidump_system_info.cpu_family();
            let cpu_arch = match cpu_family.parse() {
                Ok(arch) => arch,
                Err(_) => {
                    if !cpu_family.is_empty() {
                        let msg = format!("Unknown minidump arch: {}", cpu_family);
                        sentry::capture_message(&msg, sentry::Level::Error);
                    }

                    Default::default()
                }
            };

            let object_type = ObjectType(get_image_type_from_minidump(&os_name).to_owned());

            let modules = process_state
                .modules()
                .into_iter()
                .filter_map(|code_module| {
                    let mut info: CompleteObjectInfo =
                        object_info_from_minidump_module(object_type.clone(), code_module).into();

                    let status = unwind_statuses
                        .get(&code_module.id()?)
                        .cloned()
                        .unwrap_or(ObjectFileStatus::Unused);

                    metric!(
                        counter("symbolication.unwind_status") += 1,
                        "status" => status.name()
                    );
                    info.unwind_status = Some(status);

                    Some(info)
                })
                .collect();

            let minidump_state = MinidumpState {
                timestamp: process_state.timestamp(),
                system_info: SystemInfo {
                    os_name: normalize_minidump_os_name(&os_name).to_owned(),
                    os_version,
                    os_build,
                    cpu_arch,
                    device_model: String::default(),
                },
                crashed: process_state.crashed(),
                crash_reason: process_state.crash_reason(),
                assertion: process_state.assertion(),
            };

            let requesting_thread_index: Option<usize> =
                process_state.requesting_thread().try_into().ok();

            let threads = process_state.threads();
            let mut stacktraces = Vec::with_capacity(threads.len());
            for (index, thread) in threads.iter().enumerate() {
                let registers = match thread.frames().get(0) {
                    Some(frame) => map_symbolic_registers(frame.registers(cpu_arch)),
                    None => Registers::new(),
                };

                let frames = thread
                    .frames()
                    .iter()
                    .map(|frame| RawFrame {
                        instruction_addr: HexValue(frame.return_address(cpu_arch)),
                        package: frame.module().map(CodeModule::code_file),
                        trust: frame.trust(),
                        ..RawFrame::default()
                    })
                    // Trim infinite recursions explicitly because those do not
                    // correlate to minidump size. Every other kind of bloated
                    // input data we know is already trimmed/rejected by raw
                    // byte size alone.
                    .take(20000)
                    .collect();

                stacktraces.push(RawStacktrace {
                    is_requesting: requesting_thread_index.map(|r| r == index),
                    thread_id: Some(thread.thread_id().into()),
                    registers,
                    frames,
                });
            }

            let request = SymbolicateStacktraces {
                modules,
                scope,
                sources,
                signal: None,
                stacktraces,
            };

            Ok((request, minidump_state))
        });

        Box::new(
            self.threadpool
                .spawn_handle(stackwalk_future.sentry_hub_current()),
        )
    }

    fn do_stackwalk_minidump(
        &self,
        scope: Scope,
        minidump: File,
        sources: Vec<SourceConfig>,
    ) -> ResponseFuture<(SymbolicateStacktraces, MinidumpState), SymbolicationError> {
        let slf = self.clone();
        let sources = Arc::new(sources);
        let minidump = tryf!(ByteView::map_file(minidump));

        let future = slf
            .get_referenced_modules_from_minidump(minidump.clone())
            .and_then(clone!(slf, scope, sources, |referenced_modules| {
                slf.load_cfi_caches(scope, referenced_modules, sources)
            }))
            .and_then(move |cfi_caches| {
                slf.stackwalk_minidump_with_cfi(scope, minidump, sources, cfi_caches)
            });

        Box::new(future_metrics!(
            "minidump_stackwalk",
            Some((Duration::from_secs(1200), SymbolicationError::Timeout)),
            future,
        ))
    }

    fn do_process_minidump(
        &self,
        scope: Scope,
        minidump: File,
        sources: Vec<SourceConfig>,
    ) -> impl Future<Item = CompletedSymbolicationResponse, Error = SymbolicationError> {
        let slf = self.clone();

        slf.do_stackwalk_minidump(scope, minidump, sources)
            .and_then(move |(request, state)| {
                slf.do_symbolicate(request)
                    .map(move |response| (response, state))
            })
            .map(|(mut response, state)| {
                state.merge_into(&mut response);
                response
            })
    }

    pub fn process_minidump(
        &self,
        scope: Scope,
        minidump: File,
        sources: Vec<SourceConfig>,
    ) -> Result<RequestId, SymbolicationError> {
        self.create_symbolication_request(|| self.do_process_minidump(scope, minidump, sources))
    }
}

#[derive(Debug)]
struct AppleCrashReportState {
    timestamp: Option<u64>,
    system_info: SystemInfo,
    app_info: Option<String>,
}

impl AppleCrashReportState {
    fn merge_into(mut self, response: &mut CompletedSymbolicationResponse) {
        if self.system_info.cpu_arch == Arch::Unknown {
            self.system_info.cpu_arch = response
                .modules
                .iter()
                .map(|object| object.arch)
                .find(|arch| *arch != Arch::Unknown)
                .unwrap_or_default();
        }

        response.timestamp = self.timestamp;
        response.system_info = Some(self.system_info);
        response.crash_reason = self.app_info;
        response.crashed = Some(true);
    }
}

fn map_apple_binary_image(image: apple_crash_report_parser::BinaryImage) -> CompleteObjectInfo {
    let code_id = CodeId::from_binary(&image.uuid.as_bytes()[..]);
    let debug_id = DebugId::from_uuid(image.uuid);

    let raw_info = RawObjectInfo {
        ty: ObjectType("macho".to_owned()),
        code_id: Some(code_id.to_string()),
        code_file: Some(image.path.clone()),
        debug_id: Some(debug_id.to_string()),
        debug_file: Some(image.path),
        image_addr: HexValue(image.addr.0),
        image_size: match image.size {
            0 => None,
            size => Some(size),
        },
    };

    raw_info.into()
}

impl SymbolicationActor {
    fn parse_apple_crash_report(
        &self,
        scope: Scope,
        file: File,
        sources: Vec<SourceConfig>,
    ) -> ResponseFuture<(SymbolicateStacktraces, AppleCrashReportState), SymbolicationError> {
        let parse_future = future::lazy(move || {
            let mut report = AppleCrashReport::from_reader(file)?;

            let arch = report
                .code_type
                .as_ref()
                .and_then(|code_type| code_type.split(' ').next())
                .and_then(|word| word.parse().ok())
                .unwrap_or_default();

            let modules = report
                .binary_images
                .into_iter()
                .map(map_apple_binary_image)
                .collect();

            let mut stacktraces = Vec::with_capacity(report.threads.len());

            for thread in report.threads {
                let registers = thread
                    .registers
                    .unwrap_or_default()
                    .into_iter()
                    .map(|(name, addr)| (name, HexValue(addr.0)))
                    .collect();

                let frames = thread
                    .frames
                    .into_iter()
                    .map(|frame| RawFrame {
                        instruction_addr: HexValue(frame.instruction_addr.0),
                        package: frame.module,
                        ..RawFrame::default()
                    })
                    .collect();

                stacktraces.push(RawStacktrace {
                    thread_id: Some(thread.id),
                    is_requesting: Some(thread.crashed),
                    registers,
                    frames,
                });
            }

            let request = SymbolicateStacktraces {
                modules,
                scope,
                sources: Arc::new(sources),
                signal: None,
                stacktraces,
            };

            let state = AppleCrashReportState {
                timestamp: report.timestamp.map(|t| t.timestamp() as u64),
                system_info: SystemInfo {
                    os_name: report.metadata.remove("OS Version").unwrap_or_default(),
                    device_model: report.metadata.remove("Hardware Model").unwrap_or_default(),
                    cpu_arch: arch,
                    ..SystemInfo::default()
                },
                app_info: report.application_specific_information,
            };

            Ok((request, state))
        });

        let request_future = self
            .threadpool
            .spawn_handle(parse_future.sentry_hub_current());

        Box::new(future_metrics!(
            "minidump_stackwalk",
            Some((Duration::from_secs(1200), SymbolicationError::Timeout)),
            request_future,
        ))
    }

    fn do_process_apple_crash_report(
        &self,
        scope: Scope,
        report: File,
        sources: Vec<SourceConfig>,
    ) -> impl Future<Item = CompletedSymbolicationResponse, Error = SymbolicationError> {
        let self2 = self.clone();

        self.parse_apple_crash_report(scope, report, sources)
            .and_then(move |(request, state)| {
                self2
                    .do_symbolicate(request)
                    .map(move |response| (response, state))
            })
            .map(|(mut response, state)| {
                state.merge_into(&mut response);
                response
            })
    }

    pub fn process_apple_crash_report(
        &self,
        scope: Scope,
        apple_crash_report: File,
        sources: Vec<SourceConfig>,
    ) -> Result<RequestId, SymbolicationError> {
        self.create_symbolication_request(|| {
            self.do_process_apple_crash_report(scope, apple_crash_report, sources)
        })
    }
}

fn map_symbolic_registers(x: BTreeMap<&'_ str, RegVal>) -> BTreeMap<String, HexValue> {
    x.into_iter()
        .map(|(register, value)| {
            (
                register.to_owned(),
                HexValue(match value {
                    RegVal::U32(x) => x.into(),
                    RegVal::U64(x) => x,
                }),
            )
        })
        .collect()
}

impl From<&CfiCacheError> for ObjectFileStatus {
    fn from(e: &CfiCacheError) -> ObjectFileStatus {
        match e.kind() {
            CfiCacheErrorKind::Fetching => ObjectFileStatus::FetchingFailed,
            // nb: Timeouts during download are also caught by Fetching
            CfiCacheErrorKind::Timeout => ObjectFileStatus::Timeout,
            CfiCacheErrorKind::ObjectParsing => ObjectFileStatus::Malformed,

            _ => {
                // Just in case we didn't handle an error properly,
                // capture it here. If an error was captured with
                // `capture_fail` further down in the callstack, it
                // should be explicitly handled here as a
                // SymCacheErrorKind variant.
                capture_fail(e);
                ObjectFileStatus::Other
            }
        }
    }
}

impl From<&SymCacheError> for ObjectFileStatus {
    fn from(e: &SymCacheError) -> ObjectFileStatus {
        match e.kind() {
            SymCacheErrorKind::Fetching => ObjectFileStatus::FetchingFailed,
            // nb: Timeouts during download are also caught by Fetching
            SymCacheErrorKind::Timeout => ObjectFileStatus::Timeout,
            SymCacheErrorKind::ObjectParsing => ObjectFileStatus::Malformed,
            _ => {
                // Just in case we didn't handle an error properly,
                // capture it here. If an error was captured with
                // `capture_fail` further down in the callstack, it
                // should be explicitly handled here as a
                // SymCacheErrorKind variant.
                capture_fail(e);
                ObjectFileStatus::Other
            }
        }
    }
}

#[cfg(test)]
mod tests {
    use super::*;

    use std::fs;
    use std::path::PathBuf;
    use std::sync::{Once, ONCE_INIT};

    use failure::Error;

    use crate::app::ServiceState;
    use crate::types::FilesystemSourceConfig;

    static INIT: Once = ONCE_INIT;

    /// Setup function that is only run once, even if called multiple times.
    fn setup_logging() {
        INIT.call_once(|| {
            env_logger::init();
        });
    }

    fn get_local_bucket() -> SourceConfig {
        SourceConfig::Filesystem(Arc::new(FilesystemSourceConfig {
            id: "local".to_owned(),
            path: PathBuf::from("./tests/fixtures/symbols/"),
            files: Default::default(),
        }))
    }

    fn get_symbolication_response(
        sys: &mut actix::SystemRunner,
        state: &ServiceState,
        request_id: RequestId,
    ) -> Result<SymbolicationResponse, Error> {
        let response_future =
            state
                .symbolication
                .get_symbolication_status(GetSymbolicationStatus {
                    request_id,
                    timeout: None,
                });

        let response = sys
            .block_on(response_future)?
            .ok_or_else(|| failure::err_msg(""))?;

        Ok(response)
    }

    fn stackwalk_minidump(path: &str) -> Result<(), Error> {
        use crate::app::get_test_system_with_cache;

        let (_tempdir, mut sys, state) = get_test_system_with_cache();

        let request_id = state.symbolication.process_minidump(
            Scope::Global,
            File::open(path)?,
            vec![get_local_bucket()],
        )?;

        let response = get_symbolication_response(&mut sys, &state, request_id)?;
        insta::assert_yaml_snapshot_matches!(response);

        insta::assert_yaml_snapshot_matches!({
            let mut cache_entries: Vec<_> = fs::read_dir(
                state
                    .config
                    .cache_dir
                    .as_ref()
                    .unwrap()
                    .join("object_meta/global/"),
            )
            .unwrap()
            .map(|x| x.unwrap().file_name().into_string().unwrap())
            .collect();

            cache_entries.sort();
            cache_entries
        });
        Ok(())
    }

    #[test]
    fn test_remove_bucket() -> Result<(), Error> {
        use crate::app::get_test_system_with_cache;

        setup_logging();

        let (_tempdir, mut sys, state) = get_test_system_with_cache();

        let mut request = SymbolicateStacktraces {
            scope: Scope::Global,
            signal: None,
            sources: Arc::new(vec![get_local_bucket()]),
            stacktraces: vec![RawStacktrace {
                frames: vec![RawFrame {
                    instruction_addr: HexValue(0x1_0000_0fa0),
                    ..Default::default()
                }],
                ..Default::default()
            }],
            modules: vec![RawObjectInfo {
                ty: ObjectType("macho".to_owned()),
                code_id: Some("502fc0a51ec13e479998684fa139dca7".to_owned().to_lowercase()),
                debug_id: Some("502fc0a5-1ec1-3e47-9998-684fa139dca7".to_owned()),
                image_addr: HexValue(0x1_0000_0000),
                image_size: Some(4096),
                code_file: Default::default(),
                debug_file: Default::default(),
            }
            .into()],
        };

        let request_id = state
            .symbolication
            .symbolicate_stacktraces(request.clone())?;
        let response = get_symbolication_response(&mut sys, &state, request_id)?;
        insta::assert_yaml_snapshot_matches!(response);

        request.sources = Arc::new(vec![]);

        let request_id = state
            .symbolication
            .symbolicate_stacktraces(request.clone())?;
        let response = get_symbolication_response(&mut sys, &state, request_id)?;
        insta::assert_yaml_snapshot_matches!(response);

        Ok(())
    }

    #[test]
    fn test_add_bucket() -> Result<(), Error> {
        use crate::app::get_test_system_with_cache;

        setup_logging();

        let (_tempdir, mut sys, state) = get_test_system_with_cache();

        let mut request = SymbolicateStacktraces {
            scope: Scope::Global,
            signal: None,
            sources: Arc::new(vec![]),
            stacktraces: vec![RawStacktrace {
                frames: vec![RawFrame {
                    instruction_addr: HexValue(0x1_0000_0fa0),
                    ..Default::default()
                }],
                ..Default::default()
            }],
            modules: vec![RawObjectInfo {
                ty: ObjectType("macho".to_owned()),
                code_id: Some("502fc0a51ec13e479998684fa139dca7".to_owned().to_lowercase()),
                debug_id: Some("502fc0a5-1ec1-3e47-9998-684fa139dca7".to_owned()),
                image_addr: HexValue(0x1_0000_0000),
                image_size: Some(4096),
                code_file: Default::default(),
                debug_file: Default::default(),
            }
            .into()],
        };

        let request_id = state
            .symbolication
            .symbolicate_stacktraces(request.clone())?;
        let response = get_symbolication_response(&mut sys, &state, request_id)?;
        insta::assert_yaml_snapshot_matches!(response);

        request.sources = Arc::new(vec![get_local_bucket()]);

        let request_id = state
            .symbolication
            .symbolicate_stacktraces(request.clone())?;
        let response = get_symbolication_response(&mut sys, &state, request_id)?;
        insta::assert_yaml_snapshot_matches!(response);

        Ok(())
    }

    #[test]
    fn test_minidump_windows() -> Result<(), Error> {
        stackwalk_minidump("./tests/fixtures/windows.dmp")
    }

    #[test]
    fn test_minidump_macos() -> Result<(), Error> {
        stackwalk_minidump("./tests/fixtures/macos.dmp")
    }

    #[test]
    fn test_minidump_linux() -> Result<(), Error> {
        stackwalk_minidump("./tests/fixtures/linux.dmp")
    }

    #[test]
    fn test_apple_crash_report() -> Result<(), Error> {
        use crate::app::get_test_system;

        let (mut sys, state) = get_test_system();

        let report_file = File::open("./tests/fixtures/apple_crash_report.txt")?;
        let sources = vec![get_local_bucket()];

        let request_id =
            state
                .symbolication
                .process_apple_crash_report(Scope::Global, report_file, sources)?;

        let response = get_symbolication_response(&mut sys, &state, request_id)?;
        insta::assert_yaml_snapshot_matches!(response);
        Ok(())
    }

    #[test]
    fn test_symcache_lookup_open_end_addr() {
        // The Rust SDK and some other clients sometimes send zero-sized images when no end addr
        // could be determined. Symbolicator should still resolve such images.
        let info: CompleteObjectInfo = RawObjectInfo {
            ty: ObjectType(Default::default()),
            code_id: None,
            debug_id: None,
            code_file: None,
            debug_file: None,
            image_addr: HexValue(42),
            image_size: Some(0),
        }
        .into();

        let lookup = SymCacheLookup::from_iter(vec![info.clone()]);

        let (a, b, c) = lookup.lookup_symcache(43).unwrap();
        assert_eq!(a, 0);
        assert_eq!(b, &info);
        assert!(c.is_none());
    }
}<|MERGE_RESOLUTION|>--- conflicted
+++ resolved
@@ -22,14 +22,10 @@
 use tokio_threadpool::ThreadPool;
 use uuid;
 
-<<<<<<< HEAD
-use crate::actors::cficaches::{CfiCacheActor, CfiCacheError, CfiCacheErrorKind, FetchCfiCache};
-use crate::actors::objects::{FindObject, ObjectError, ObjectPurpose, ObjectsActor};
-=======
 use crate::actors::cficaches::{
     CfiCacheActor, CfiCacheError, CfiCacheErrorKind, CfiCacheFile, FetchCfiCache,
 };
->>>>>>> e3fca070
+use crate::actors::objects::{FindObject, ObjectError, ObjectPurpose, ObjectsActor};
 use crate::actors::symcaches::{
     FetchSymCache, SymCacheActor, SymCacheError, SymCacheErrorKind, SymCacheFile,
 };
@@ -37,14 +33,10 @@
 use crate::logging::LogError;
 use crate::sentry::SentryFutureExt;
 use crate::types::{
-<<<<<<< HEAD
-    ArcFail, CompleteObjectInfo, CompleteStacktrace, CompletedSymbolicationResponse, FileType,
-    FrameStatus, ObjectFileStatus, ObjectId, ObjectType, RawFrame, RawObjectInfo, RawStacktrace,
-=======
     ArcFail, CompleteObjectInfo, CompleteStacktrace, CompletedSymbolicationResponse, FrameStatus,
     ObjectFileStatus, ObjectId, ObjectType, RawFrame, RawObjectInfo, RawStacktrace, Registers,
->>>>>>> e3fca070
     RequestId, Scope, Signal, SourceConfig, SymbolicatedFrame, SymbolicationResponse, SystemInfo,
+    FileType,
 };
 
 const DEMANGLE_OPTIONS: DemangleOptions = DemangleOptions {
@@ -605,42 +597,22 @@
             Err(_) => return Err(FrameStatus::Malformed),
         };
 
-<<<<<<< HEAD
-                // The logic for filename and abs_path intentionally diverges from how symbolic is used
-                // inside of Sentry right now.
-                let (filename, abs_path) = {
-                    let rel_path = line_info.path();
-                    let abs_path = line_info.abs_path();
-
-                    if abs_path == rel_path {
-                        // rel_path is absolute and therefore not usable for `filename`. Use the
-                        // basename as filename.
-                        (line_info.filename().to_owned(), abs_path.to_owned())
-                    } else {
-                        // rel_path is relative (probably to the compilation dir) and therefore useful
-                        // as filename for Sentry.
-                        (rel_path.to_owned(), abs_path.to_owned())
-                    }
-                };
-=======
-        // The logic for filename and abs_path intentionally diverges from how symbolic is
-        // used inside of Sentry right now.
+        // The logic for filename and abs_path intentionally diverges from how symbolic is used
+        // inside of Sentry right now.
         let (filename, abs_path) = {
-            let comp_dir = line_info.compilation_dir();
             let rel_path = line_info.path();
-            let abs_path = join_path(&comp_dir, &rel_path);
+            let abs_path = line_info.abs_path();
 
             if abs_path == rel_path {
                 // rel_path is absolute and therefore not usable for `filename`. Use the
                 // basename as filename.
                 (line_info.filename().to_owned(), abs_path.to_owned())
             } else {
-                // rel_path is relative (probably to the compilation dir) and therefore
-                // useful as filename for Sentry.
+                // rel_path is relative (probably to the compilation dir) and therefore useful
+                // as filename for Sentry.
                 (rel_path.to_owned(), abs_path.to_owned())
             }
         };
->>>>>>> e3fca070
 
         let lang = line_info.language();
 
@@ -670,6 +642,9 @@
                     frame.filename.clone()
                 },
                 lineno: Some(line_info.line()),
+                pre_context: vec![],
+                context_line: None,
+                post_context: vec![],
                 sym_addr: Some(HexValue(
                     object_info.raw.image_addr.0 + line_info.function_address(),
                 )),
@@ -683,53 +658,9 @@
         });
     }
 
-<<<<<<< HEAD
-                rv.push(SymbolicatedFrame {
-                    status: FrameStatus::Symbolicated,
-                    symbol: Some(line_info.symbol().to_string()),
-                    abs_path: if !abs_path.is_empty() {
-                        Some(abs_path)
-                    } else {
-                        None
-                    },
-                    function: Some(
-                        line_info
-                            .function_name()
-                            .try_demangle(DEMANGLE_OPTIONS)
-                            .into_owned(),
-                    ),
-                    filename: if !filename.is_empty() {
-                        Some(filename)
-                    } else {
-                        None
-                    },
-                    lineno: Some(line_info.line()),
-                    sym_addr: Some(HexValue(
-                        object_info.raw.image_addr.0 + line_info.function_address(),
-                    )),
-                    lang: if lang != Language::Unknown {
-                        Some(lang)
-                    } else {
-                        None
-                    },
-                    original_index: Some(i),
-                    raw: RawFrame {
-                        package: object_info.raw.code_file.clone(),
-                        instruction_addr: HexValue(
-                            object_info.raw.image_addr.0 + line_info.instruction_address(),
-                        ),
-                        trust: frame.trust,
-                    },
-                    pre_context: vec![],
-                    context_line: None,
-                    post_context: vec![],
-                });
-            }
-=======
     if rv.is_empty() {
         return Err(FrameStatus::MissingSymbol);
     }
->>>>>>> e3fca070
 
     Ok(rv)
 }
@@ -833,11 +764,7 @@
                     future::lazy(move || {
                         let stacktraces: Vec<_> = stacktraces
                             .into_iter()
-<<<<<<< HEAD
-                            .map(|thread| symbolize_thread(thread, &symcache_lookup, signal))
-=======
-                            .map(|trace| symbolicate_stacktrace(trace, &object_lookup, signal))
->>>>>>> e3fca070
+                            .map(|trace| symbolicate_stacktrace(trace, &symcache_lookup, signal))
                             .collect();
 
                         let modules: Vec<_> = symcache_lookup
@@ -880,16 +807,16 @@
             .map(|(source_lookup, mut response)| {
                 for trace in &mut response.stacktraces {
                     for frame in &mut trace.frames {
-                        let (abs_path, lineno) = match (&frame.abs_path, frame.lineno) {
+                        let (abs_path, lineno) = match (&frame.raw.abs_path, frame.raw.lineno) {
                             (&Some(ref abs_path), Some(lineno)) => (abs_path.as_str(), lineno),
                             _ => continue,
                         };
                         if let Some((pre_context, context_line, post_context)) = source_lookup
                             .get_context_lines(frame.raw.instruction_addr.0, abs_path, lineno, 5)
                         {
-                            frame.pre_context = pre_context;
-                            frame.context_line = Some(context_line);
-                            frame.post_context = post_context;
+                            frame.raw.pre_context = pre_context;
+                            frame.raw.context_line = Some(context_line);
+                            frame.raw.post_context = post_context;
                         }
                     }
                 }
