use std::collections::{BTreeMap, BTreeSet};
use std::fs::File;
use std::iter::FromIterator;
use std::panic;
use std::sync::Arc;
use std::time::Duration;

use actix::{
    fut::WrapFuture, Actor, ActorFuture, Addr, AsyncContext, Context, Handler, Message,
    ResponseActFuture,
};
<<<<<<< HEAD
use failure::{Fail, ResultExt};
use futures::future::{self, join_all, Either, Future, IntoFuture, Shared, SharedError};
use futures::sync::oneshot;
use sentry::integrations::failure::capture_fail;
use symbolic::common::{split_path, ByteView, InstructionInfo, Language};
=======
use futures::future::{self, Either, Future, IntoFuture, Shared, SharedError};
use futures::sync::oneshot;
use sentry::integrations::failure::capture_fail;
use symbolic::common::{join_path, split_path, InstructionInfo, Language};
>>>>>>> ba7219ba
use symbolic::demangle::{Demangle, DemangleFormat, DemangleOptions};
use symbolic::minidump::processor::{CodeModule, FrameInfoMap, ProcessState, RegVal};
use tokio::prelude::FutureExt;
use tokio_threadpool::ThreadPool;
use uuid;

use crate::actors::cficaches::{CfiCacheActor, FetchCfiCache};
use crate::actors::symcaches::{FetchSymCache, SymCacheActor, SymCacheErrorKind, SymCacheFile};
use crate::futures::measure_task;
<<<<<<< HEAD
use crate::logging::LogError;
use crate::types::{
    ArcFail, CompletedSymbolicationResponse, DebugFileStatus, FetchedDebugFile, FrameStatus,
    HexValue, ObjectId, ObjectInfo, ObjectType, RawFrame, RawStacktrace, RequestId, Scope, Signal,
    SourceConfig, SymbolicatedFrame, SymbolicatedStacktrace, SymbolicationError,
    SymbolicationErrorKind, SymbolicationResponse, SystemInfo,
=======
use crate::hex::HexValue;
use crate::types::{
    ArcFail, DebugFileStatus, FetchedDebugFile, FrameStatus, ObjectId, ObjectInfo, RawFrame,
    RawStacktrace, RequestId, Scope, Signal, SourceConfig, SymbolicatedFrame,
    SymbolicatedStacktrace, SymbolicationError, SymbolicationResponse,
>>>>>>> ba7219ba
};

const DEMANGLE_OPTIONS: DemangleOptions = DemangleOptions {
    with_arguments: true,
    format: DemangleFormat::Short,
};

// Inner result necessary because `futures::Shared` won't give us `Arc`s but its own custom
// newtype around it.
type ComputationChannel<T, E> = Shared<oneshot::Receiver<Result<Arc<T>, Arc<E>>>>;

pub struct SymbolicationActor {
    symcaches: Addr<SymCacheActor>,
    cficaches: Addr<CfiCacheActor>,
    threadpool: Arc<ThreadPool>,
    requests: BTreeMap<RequestId, ComputationChannel<SymbolicationResponse, SymbolicationError>>,
}

impl Actor for SymbolicationActor {
    type Context = Context<SymbolicationActor>;
}

impl SymbolicationActor {
    pub fn new(
        symcaches: Addr<SymCacheActor>,
        cficaches: Addr<CfiCacheActor>,
        threadpool: Arc<ThreadPool>,
    ) -> Self {
        let requests = BTreeMap::new();

        SymbolicationActor {
            symcaches,
            cficaches,
            threadpool,
            requests,
        }
    }

    fn wrap_response_channel(
        &self,
        request_id: RequestId,
        timeout: Option<u64>,
        channel: ComputationChannel<SymbolicationResponse, SymbolicationError>,
    ) -> ResponseActFuture<Self, SymbolicationResponse, SymbolicationError> {
        let rv = channel
            .map_err(|_: SharedError<oneshot::Canceled>| {
                panic!("Oneshot channel cancelled! Race condition or system shutting down")
            })
            .and_then(|result| (*result).clone())
            .map(|x| (*x).clone())
            .map_err(|e| {
                capture_fail(&ArcFail(e));
                SymbolicationError::Mailbox
            });

        if let Some(timeout) = timeout {
            Box::new(
                rv.timeout(Duration::from_secs(timeout))
                    .into_actor(self)
                    .then(move |result, slf, _ctx| {
                        match result {
                            Ok(x) => {
                                slf.requests.remove(&request_id);
                                Ok(x)
                            }
                            Err(e) => {
                                if let Some(inner) = e.into_inner() {
                                    slf.requests.remove(&request_id);
                                    Err(inner)
                                } else {
                                    Ok(SymbolicationResponse::Pending {
                                        request_id,
                                        // XXX(markus): Probably need a better estimation at some
                                        // point.
                                        retry_after: 30,
                                    })
                                }
                            }
                        }
                        .into_future()
                        .into_actor(slf)
                    }),
            )
        } else {
            Box::new(rv.into_actor(self).then(move |result, slf, _ctx| {
                slf.requests.remove(&request_id);
                result.into_future().into_actor(slf)
            }))
        }
    }

    fn do_symbolicate<T: Send + 'static>(
        &self,
        future: impl Future<Item = (SymbolicateStacktraces, T), Error = SymbolicationError>,
    ) -> impl Future<Item = (SymbolicationResponse, T), Error = SymbolicationError> {
        let threadpool = self.threadpool.clone();
        let symcaches = self.symcaches.clone();

        let result = future
            .and_then(move |(request, state)| {
                let signal = request.signal;

                let stacktraces = request.stacktraces.clone();
                let object_lookup: SymCacheLookup = request.modules.iter().cloned().collect();
                object_lookup
                    .fetch_symcaches(symcaches, request)
                    .map(move |object_lookup| (state, signal, stacktraces, object_lookup))
            })
            .and_then(move |(state, signal, stacktraces, object_lookup)| {
                threadpool.spawn_handle(future::lazy(move || {
                    let stacktraces = stacktraces
                        .into_iter()
                        .map(|thread| symbolize_thread(thread, &object_lookup, signal))
                        .collect();

                    let modules = object_lookup
                        .inner
                        .into_iter()
                        .map(|(object_info, cache, status)| FetchedDebugFile {
                            status,
                            arch: cache.as_ref().map(|c| c.arch()).unwrap_or_default(),
                            object_info,
                        })
                        .collect();

                    Ok((
                        SymbolicationResponse::Completed(CompletedSymbolicationResponse {
                            stacktraces,
                            modules,
                            ..Default::default()
                        }),
                        state,
                    ))
                }))
            });

        measure_task(
            "symbolicate",
            Some((Duration::from_secs(3600), SymbolicationError::Timeout)),
            result,
        )
    }

    fn do_process_minidump(
        &mut self,
        request: ProcessMinidump,
    ) -> impl Future<Item = SymbolicationResponse, Error = SymbolicationError> {
        let ProcessMinidump {
            file,
            scope,
            sources,
        } = request;

        let byteview = tryf!(ByteView::read(file).context(SymbolicationErrorKind::Minidump));

        let object_infos = self.threadpool.spawn_handle(future::lazy(move || {
            log::info!("Minidump size: {}", byteview.len());
            metric!(time_raw("minidump.upload.size") = byteview.len() as u64);
            // XXX: Use ByteView::from_file
            let state = ProcessState::from_minidump(&byteview, None)
                .context(SymbolicationErrorKind::Minidump)?;

            let os_name = state.system_info().os_name();

            Ok((
                byteview,
                state
                    .referenced_modules()
                    .into_iter()
                    .filter_map(|code_module| {
                        Some((
                            code_module.id()?,
                            object_info_from_minidump_module(&os_name, code_module),
                        ))
                    })
                    .collect::<Vec<_>>(),
            ))
        }));

        let cficaches = &self.cficaches;

        let cfi_requests = object_infos.and_then(clone!(cficaches, scope, sources, |(
            byteview,
            object_infos,
        )| {
            join_all(
                object_infos
                    .into_iter()
                    .map(move |(code_module_id, object_info)| {
                        cficaches
                            .send(FetchCfiCache {
                                object_type: object_info.ty.clone(),
                                identifier: object_id_from_object_info(&object_info),
                                sources: sources.clone(),
                                scope: scope.clone(),
                            })
                            .map_err(|e| e.context(SymbolicationErrorKind::Mailbox))
                            .map_err(SymbolicationError::from)
                            .map(move |result| (object_info, code_module_id, result))
                    }),
            )
            .map(move |cfi_requests| (byteview, cfi_requests))
        }));

        let threadpool = &self.threadpool;

        let symbolication_request =
            cfi_requests.and_then(clone!(threadpool, scope, sources, |(
                byteview,
                cfi_requests,
            )| {
                threadpool.spawn_handle(future::lazy(move || {
                    let mut frame_info_map = FrameInfoMap::new();
                    let mut modules = vec![];

                    for (object_info, code_module_id, result) in &cfi_requests {
                        // XXX: We should actually build a list of FetchedDebugFile instead of
                        // discarding errors.
                        let cache_file = match result {
                            Ok(x) => x,
                            Err(e) => {
                                log::info!(
                                    "Error while fetching CFI cache: {}",
                                    LogError(&ArcFail(e.clone()))
                                );
                                continue;
                            }
                        };

                        modules.push(object_info.clone());

                        let cfi_cache = match cache_file.parse() {
                            Ok(Some(x)) => x,
                            Ok(None) => continue,
                            Err(e) => {
                                log::warn!("Error while parsing CFI cache: {}", LogError(&e));
                                continue;
                            }
                        };

                        frame_info_map.insert(code_module_id.clone(), cfi_cache);
                    }

                    let process_state =
                        ProcessState::from_minidump(&byteview, Some(&frame_info_map))
                            .context(SymbolicationErrorKind::Minidump)?;

                    let minidump_system_info = process_state.system_info();
                    let os_name = minidump_system_info.os_name();
                    let os_version = minidump_system_info.os_version();
                    let os_build = minidump_system_info.os_build();
                    let cpu_arch = minidump_system_info.cpu_arch();

                    // This type only exists because ProcessState is not Send
                    let minidump_state = MinidumpState {
                        system_info: SystemInfo {
                            os_name,
                            os_version,
                            os_build,
                            cpu_arch,
                        },
                        crashed: process_state.crashed(),
                        crash_reason: process_state.crash_reason(),
                        assertion: process_state.assertion(),
                    };

                    let stacktraces = process_state
                        .threads()
                        .into_iter()
                        .map(|thread| {
                            let frames = thread.frames();
                            RawStacktrace {
                                registers: frames
                                    .get(0)
                                    .map(|frame| {
                                        symbolic_registers_to_protocol_registers(
                                            frame.registers(cpu_arch),
                                        )
                                    })
                                    .unwrap_or_default(),
                                frames: frames
                                    .iter()
                                    .map(|frame| RawFrame {
                                        instruction_addr: HexValue(frame.return_address(cpu_arch)),
                                        package: frame.module().map(|module| module.code_file()),
                                    })
                                    .collect(),
                            }
                        })
                        .collect();

                    Ok((
                        SymbolicateStacktraces {
                            modules,
                            scope,
                            sources,
                            signal: None,
                            stacktraces,
                        },
                        minidump_state,
                    ))
                }))
            }));

        // Workaround for too large type names.
        let symbolication_request =
            Box::new(symbolication_request) as Box<dyn Future<Item = _, Error = _>>;

        let symbolication_request = measure_task(
            "minidump_stackwalk",
            Some((
                Duration::from_secs(1200),
                SymbolicationErrorKind::Timeout.into(),
            )),
            symbolication_request,
        );

        let symbolication_response = self.do_symbolicate(symbolication_request).and_then(
            |(mut response, minidump_state): (_, MinidumpState)| {
                if let SymbolicationResponse::Completed(ref mut response) = response {
                    let MinidumpState {
                        system_info,
                        crashed,
                        crash_reason,
                        assertion,
                    } = minidump_state;
                    response.system_info = Some(system_info);
                    response.crashed = Some(crashed);
                    response.crash_reason = Some(crash_reason);
                    response.assertion = Some(assertion);
                }
                Ok(response)
            },
        );

        let symbolication_response = measure_task(
            "minidump_full_process",
            Some((
                Duration::from_secs(4200),
                SymbolicationErrorKind::Timeout.into(),
            )),
            symbolication_response,
        );

        Box::new(symbolication_response)
    }
}

fn object_id_from_object_info(object_info: &ObjectInfo) -> ObjectId {
    ObjectId {
        debug_id: object_info.debug_id.as_ref().and_then(|x| x.parse().ok()),
        code_id: object_info.code_id.as_ref().and_then(|x| x.parse().ok()),
        debug_file: object_info
            .debug_file
            .as_ref()
            .map(|x| split_path(x).1.to_owned()),
        code_file: object_info
            .code_file
            .as_ref()
            .map(|x| split_path(x).1.to_owned()),
    }
}

fn get_image_type_from_minidump(minidump_os_name: &str) -> &'static str {
    match minidump_os_name {
        "Windows" | "Windows NT" => "pe",
        "iOS" | "Mac OS X" => "macho",
        "Linux" | "Solaris" | "Android" => "elf",
        _ => "unknown",
    }
}

fn object_info_from_minidump_module(minidump_os_name: &str, module: &CodeModule) -> ObjectInfo {
    // TODO: should we also add `module.id()` somewhere?
    ObjectInfo {
        ty: ObjectType(get_image_type_from_minidump(minidump_os_name).to_owned()),
        code_id: Some(module.code_identifier()),
        code_file: Some(split_path(&module.code_file()).1.to_owned()),
        debug_id: Some(module.debug_identifier()),
        debug_file: Some(split_path(&module.debug_file()).1.to_owned()),
        image_addr: HexValue(module.base_address()),
        image_size: if module.size() != 0 {
            Some(module.size())
        } else {
            None
        },
    }
}

struct SymCacheLookup {
    inner: Vec<(ObjectInfo, Option<Arc<SymCacheFile>>, DebugFileStatus)>,
}

impl FromIterator<ObjectInfo> for SymCacheLookup {
    fn from_iter<T>(iter: T) -> Self
    where
        T: IntoIterator<Item = ObjectInfo>,
    {
        let mut rv = SymCacheLookup {
            inner: iter
                .into_iter()
                .map(|x| (x, None, DebugFileStatus::Unused))
                .collect(),
        };
        rv.sort();
        rv
    }
}

impl SymCacheLookup {
    fn sort(&mut self) {
        self.inner.sort_by_key(|(info, _, _)| info.image_addr.0);

        // Ignore the name `dedup_by`, I just want to iterate over consecutive items and update
        // some.
        self.inner
            .dedup_by(|(ref info2, _, _), (ref mut info1, _, _)| {
                info1
                    .image_size
                    .get_or_insert(info2.image_addr.0 - info1.image_addr.0);
                false
            });
    }

    fn fetch_symcaches(
        self,
        symcache_actor: Addr<SymCacheActor>,
        request: SymbolicateStacktraces,
    ) -> impl Future<Item = Self, Error = SymbolicationError> {
        let mut referenced_objects = BTreeSet::new();
        let sources = request.sources;
        let stacktraces = request.stacktraces;
        let scope = request.scope.clone();

        for stacktrace in stacktraces {
            for frame in stacktrace.frames {
                if let Some((i, ..)) = self.lookup_symcache(frame.instruction_addr.0) {
                    referenced_objects.insert(i);
                }
            }
        }

        future::join_all(
            self.inner
                .into_iter()
                .enumerate()
                .map(move |(i, (object_info, _, _))| {
                    if !referenced_objects.contains(&i) {
                        return Either::B(
                            Ok((object_info, None, DebugFileStatus::Unused)).into_future(),
                        );
                    }

                    Either::A(
                        symcache_actor
                            .send(FetchSymCache {
                                object_type: object_info.ty.clone(),
                                identifier: object_id_from_object_info(&object_info),
                                sources: sources.clone(),
                                scope: scope.clone(),
                            })
                            .map_err(|_| SymbolicationError::Mailbox)
                            .and_then(|result| {
                                result
                                    .and_then(|symcache| match symcache.parse()? {
                                        Some(_) => Ok((Some(symcache), DebugFileStatus::Found)),
                                        None => {
                                            Ok((Some(symcache), DebugFileStatus::MissingDebugFile))
                                        }
                                    })
                                    .or_else(|e| {
                                        let status = match e.kind() {
                                            SymCacheErrorKind::Fetching => {
                                                DebugFileStatus::FetchingFailed
                                            }

                                            // Timeouts of object downloads are caught by
                                            // FetchingFailed
                                            SymCacheErrorKind::Timeout => DebugFileStatus::TooLarge,

                                            SymCacheErrorKind::ObjectParsing => {
                                                DebugFileStatus::MalformedDebugFile
                                            }

                                            _ => {
                                                capture_fail(&ArcFail(e));
                                                DebugFileStatus::Other
                                            }
                                        };

                                        Ok((None, status))
                                    })
                            })
                            .map(move |(symcache, status)| (object_info, symcache, status)),
                    )
                }),
        )
        .map(|results| SymCacheLookup {
            inner: results.into_iter().collect(),
        })
    }

    fn lookup_symcache(
        &self,
        addr: u64,
    ) -> Option<(usize, &ObjectInfo, Option<&SymCacheFile>, DebugFileStatus)> {
        for (i, (info, cache, status)) in self.inner.iter().enumerate() {
            // When `size` is None, this must be the last item.
            if info.image_addr.0 <= addr && addr <= info.image_addr.0 + info.image_size? {
                return Some((i, info, cache.as_ref().map(|x| &**x), *status));
            }
        }

        None
    }
}

fn symbolize_thread(
    thread: RawStacktrace,
    caches: &SymCacheLookup,
    signal: Option<Signal>,
) -> SymbolicatedStacktrace {
    let registers = thread.registers;

    let mut stacktrace = SymbolicatedStacktrace {
        frames: vec![],
        ..Default::default()
    };

    let symbolize_frame = |i, frame: &RawFrame| -> Result<Vec<SymbolicatedFrame>, FrameStatus> {
        let (object_info, symcache) = match caches.lookup_symcache(frame.instruction_addr.0) {
            Some((_, symcache_info, Some(symcache), _)) => (symcache_info, symcache),
            Some((_, _, None, DebugFileStatus::MalformedDebugFile)) => {
                return Err(FrameStatus::MalformedDebugFile);
            }
            Some((_, _, None, _)) => return Err(FrameStatus::MissingDebugFile),
            None => return Err(FrameStatus::UnknownImage),
        };

        let symcache = match symcache.parse() {
            Ok(Some(x)) => x,
            Ok(None) => return Err(FrameStatus::MissingDebugFile),
            Err(_) => return Err(FrameStatus::MalformedDebugFile),
        };

        let crashing_frame = i == 0;

        let ip_reg = if crashing_frame {
            symcache
                .arch()
                .ip_register_name()
                .and_then(|ip_reg_name| registers.get(ip_reg_name))
                .map(|x| x.0)
        } else {
            None
        };

        let instruction_info = InstructionInfo {
            addr: frame.instruction_addr.0,
            arch: symcache.arch(),
            signal: signal.map(|x| x.0),
            crashing_frame,
            ip_reg,
        };
        let caller_address = instruction_info.caller_address();

        let line_infos = match symcache.lookup(caller_address - object_info.image_addr.0) {
            Ok(x) => x,
            Err(_) => return Err(FrameStatus::MalformedDebugFile),
        };

        let mut rv = vec![];

        for line_info in line_infos {
            let line_info = match line_info {
                Ok(x) => x,
                Err(_) => return Err(FrameStatus::MalformedDebugFile),
            };

            // The logic for filename and abs_path intentionally diverges from how symbolic is used
            // inside of Sentry right now.
            let (filename, abs_path) = {
                let comp_dir = line_info.compilation_dir();
                let rel_path = line_info.path();
                let abs_path = join_path(&comp_dir, &rel_path);

                if abs_path == rel_path {
                    // rel_path is absolute and therefore not usable for `filename`. Use the
                    // basename as filename.
                    (line_info.filename().to_owned(), abs_path.to_owned())
                } else {
                    // rel_path is relative (probably to the compilation dir) and therefore useful
                    // as filename for Sentry.
                    (rel_path.to_owned(), abs_path.to_owned())
                }
            };

            let lang = line_info.language();

            rv.push(SymbolicatedFrame {
                status: FrameStatus::Symbolicated,
                symbol: Some(line_info.symbol().to_string()),
                package: object_info.code_file.clone(),
                abs_path: if !abs_path.is_empty() {
                    Some(abs_path)
                } else {
                    None
                },
                function: Some(
                    line_info
                        .function_name()
                        .try_demangle(DEMANGLE_OPTIONS)
                        .into_owned(),
                ),
                filename: if !filename.is_empty() {
                    Some(filename)
                } else {
                    None
                },
                lineno: Some(line_info.line()),
                instruction_addr: HexValue(
                    object_info.image_addr.0 + line_info.instruction_address(),
                ),
                sym_addr: Some(HexValue(
                    object_info.image_addr.0 + line_info.function_address(),
                )),
                lang: if lang != Language::Unknown {
                    Some(lang)
                } else {
                    None
                },
                original_index: Some(i),
            });
        }

        if rv.is_empty() {
            Err(FrameStatus::MissingSymbol)
        } else {
            Ok(rv)
        }
    };

    for (i, frame) in thread.frames.into_iter().enumerate() {
        match symbolize_frame(i, &frame) {
            Ok(frames) => stacktrace.frames.extend(frames),
            Err(status) => {
                stacktrace.frames.push(SymbolicatedFrame {
                    status,
                    original_index: Some(i),
                    instruction_addr: frame.instruction_addr,
                    package: None,
                    lang: None,
                    symbol: None,
                    function: None,
                    filename: None,
                    abs_path: None,
                    lineno: None,
                    sym_addr: None,
                });
            }
        }
    }

    stacktrace
}

/// A request for symbolication of multiple stack traces.
pub struct SymbolicateStacktraces {
    /// The scope of this request which determines access to cached files.
    pub scope: Scope,

    /// The signal thrown on certain operating systems.
    ///
    ///  Signal handlers sometimes mess with the runtime stack. This is used to determine whether
    /// the top frame should be fixed or not.
    pub signal: Option<Signal>,

    /// A list of external sources to load debug files.
    pub sources: Vec<SourceConfig>,

    /// A list of threads containing stack traces.
    pub stacktraces: Vec<RawStacktrace>,

    /// A list of images that were loaded into the process.
    ///
    /// This list must cover the instruction addresses of the frames in `threads`. If a frame is not
    /// covered by any image, the frame cannot be symbolicated as it is not clear which debug file
    /// to load.
    pub modules: Vec<ObjectInfo>,
}

impl Message for SymbolicateStacktraces {
    type Result = Result<RequestId, SymbolicationError>;
}

impl Handler<SymbolicateStacktraces> for SymbolicationActor {
    type Result = Result<RequestId, SymbolicationError>;

    fn handle(&mut self, request: SymbolicateStacktraces, ctx: &mut Self::Context) -> Self::Result {
        let request_id = loop {
            let request_id = RequestId(uuid::Uuid::new_v4().to_string());
            if !self.requests.contains_key(&request_id) {
                break request_id;
            }
        };

        let (tx, rx) = oneshot::channel();

        ctx.spawn(
            self.do_symbolicate(Ok((request, ())).into_future())
                .then(move |result| {
                    tx.send(match result {
                        Ok((x, _)) => Ok(Arc::new(x)),
                        Err(e) => Err(Arc::new(e)),
                    })
                    .map_err(|_| ())
                })
                .into_actor(self),
        );

        let channel = rx.shared();
        self.requests.insert(request_id.clone(), channel);

        Ok(request_id)
    }
}

/// Status poll request.
pub struct GetSymbolicationStatus {
    /// The identifier of the symbolication task.
    pub request_id: RequestId,
    /// An optional timeout, after which the request will yield a result.
    ///
    /// If this timeout is not set, symbolication will continue until a result is ready (which is
    /// either an error or success). If this timeout is set and no result is ready, a `pending`
    /// status is returned.
    pub timeout: Option<u64>,
}

impl Message for GetSymbolicationStatus {
    type Result = Result<Option<SymbolicationResponse>, SymbolicationError>;
}

impl Handler<GetSymbolicationStatus> for SymbolicationActor {
    type Result = ResponseActFuture<Self, Option<SymbolicationResponse>, SymbolicationError>;

    fn handle(
        &mut self,
        request: GetSymbolicationStatus,
        _ctx: &mut Self::Context,
    ) -> Self::Result {
        let request_id = request.request_id;

        if let Some(channel) = self.requests.get(&request_id) {
            Box::new(
                self.wrap_response_channel(request_id, request.timeout, channel.clone())
                    .map(|x, _, _| Some(x)),
            )
        } else {
            Box::new(Ok(None).into_future().into_actor(self))
        }
    }
}

/// A request for a minidump to be stackwalked and symbolicated. Internally this will basically be
/// converted into a `SymbolicateStacktraces`
pub struct ProcessMinidump {
    /// The scope of this request which determines access to cached files.
    pub scope: Scope,

    /// Handle to minidump file. The message handler should not worry about resource cleanup: The
    /// inode does not have a hardlink, so closing the file should clean up the tempfile.
    pub file: File,

    /// A list of external sources to load debug files.
    pub sources: Vec<SourceConfig>,
}

struct MinidumpState {
    system_info: SystemInfo,
    crashed: bool,
    crash_reason: String,
    assertion: String,
}

impl Message for ProcessMinidump {
    type Result = Result<RequestId, SymbolicationError>;
}

impl Handler<ProcessMinidump> for SymbolicationActor {
    type Result = Result<RequestId, SymbolicationError>;

    fn handle(&mut self, request: ProcessMinidump, ctx: &mut Self::Context) -> Self::Result {
        let request_id = loop {
            let request_id = RequestId(uuid::Uuid::new_v4().to_string());
            if !self.requests.contains_key(&request_id) {
                break request_id;
            }
        };

        let (tx, rx) = oneshot::channel();

        ctx.spawn(
            self.do_process_minidump(request)
                .then(move |result| {
                    tx.send(match result {
                        Ok(x) => Ok(Arc::new(x)),
                        Err(e) => Err(Arc::new(e)),
                    })
                    .map_err(|_| ())
                })
                .into_actor(self),
        );

        let channel = rx.shared();
        self.requests.insert(request_id.clone(), channel);

        Ok(request_id)
    }
}

fn symbolic_registers_to_protocol_registers(
    x: BTreeMap<&'_ str, RegVal>,
) -> BTreeMap<String, HexValue> {
    x.into_iter()
        .map(|(k, v)| {
            (
                k.to_owned(),
                HexValue(match v {
                    RegVal::U32(x) => x as u64,
                    RegVal::U64(x) => x,
                }),
            )
        })
        .collect()
}<|MERGE_RESOLUTION|>--- conflicted
+++ resolved
@@ -9,18 +9,11 @@
     fut::WrapFuture, Actor, ActorFuture, Addr, AsyncContext, Context, Handler, Message,
     ResponseActFuture,
 };
-<<<<<<< HEAD
-use failure::{Fail, ResultExt};
 use futures::future::{self, join_all, Either, Future, IntoFuture, Shared, SharedError};
 use futures::sync::oneshot;
 use sentry::integrations::failure::capture_fail;
-use symbolic::common::{split_path, ByteView, InstructionInfo, Language};
-=======
-use futures::future::{self, Either, Future, IntoFuture, Shared, SharedError};
-use futures::sync::oneshot;
-use sentry::integrations::failure::capture_fail;
-use symbolic::common::{join_path, split_path, InstructionInfo, Language};
->>>>>>> ba7219ba
+use symbolic::common::{join_path, split_path, ByteView, InstructionInfo, Language};
+
 use symbolic::demangle::{Demangle, DemangleFormat, DemangleOptions};
 use symbolic::minidump::processor::{CodeModule, FrameInfoMap, ProcessState, RegVal};
 use tokio::prelude::FutureExt;
@@ -30,20 +23,13 @@
 use crate::actors::cficaches::{CfiCacheActor, FetchCfiCache};
 use crate::actors::symcaches::{FetchSymCache, SymCacheActor, SymCacheErrorKind, SymCacheFile};
 use crate::futures::measure_task;
-<<<<<<< HEAD
+use crate::hex::HexValue;
 use crate::logging::LogError;
 use crate::types::{
     ArcFail, CompletedSymbolicationResponse, DebugFileStatus, FetchedDebugFile, FrameStatus,
-    HexValue, ObjectId, ObjectInfo, ObjectType, RawFrame, RawStacktrace, RequestId, Scope, Signal,
+    ObjectId, ObjectInfo, ObjectType, RawFrame, RawStacktrace, RequestId, Scope, Signal,
     SourceConfig, SymbolicatedFrame, SymbolicatedStacktrace, SymbolicationError,
-    SymbolicationErrorKind, SymbolicationResponse, SystemInfo,
-=======
-use crate::hex::HexValue;
-use crate::types::{
-    ArcFail, DebugFileStatus, FetchedDebugFile, FrameStatus, ObjectId, ObjectInfo, RawFrame,
-    RawStacktrace, RequestId, Scope, Signal, SourceConfig, SymbolicatedFrame,
-    SymbolicatedStacktrace, SymbolicationError, SymbolicationResponse,
->>>>>>> ba7219ba
+    SymbolicationResponse, SystemInfo,
 };
 
 const DEMANGLE_OPTIONS: DemangleOptions = DemangleOptions {
@@ -197,14 +183,14 @@
             sources,
         } = request;
 
-        let byteview = tryf!(ByteView::read(file).context(SymbolicationErrorKind::Minidump));
+        let byteview = tryf!(ByteView::read(file).map_err(|_| SymbolicationError::Minidump));
 
         let object_infos = self.threadpool.spawn_handle(future::lazy(move || {
             log::info!("Minidump size: {}", byteview.len());
             metric!(time_raw("minidump.upload.size") = byteview.len() as u64);
             // XXX: Use ByteView::from_file
             let state = ProcessState::from_minidump(&byteview, None)
-                .context(SymbolicationErrorKind::Minidump)?;
+                .map_err(|_| SymbolicationError::Minidump)?;
 
             let os_name = state.system_info().os_name();
 
@@ -240,8 +226,7 @@
                                 sources: sources.clone(),
                                 scope: scope.clone(),
                             })
-                            .map_err(|e| e.context(SymbolicationErrorKind::Mailbox))
-                            .map_err(SymbolicationError::from)
+                            .map_err(|_| SymbolicationError::Mailbox)
                             .map(move |result| (object_info, code_module_id, result))
                     }),
             )
@@ -289,7 +274,7 @@
 
                     let process_state =
                         ProcessState::from_minidump(&byteview, Some(&frame_info_map))
-                            .context(SymbolicationErrorKind::Minidump)?;
+                            .map_err(|_| SymbolicationError::Minidump)?;
 
                     let minidump_system_info = process_state.system_info();
                     let os_name = minidump_system_info.os_name();
@@ -354,10 +339,7 @@
 
         let symbolication_request = measure_task(
             "minidump_stackwalk",
-            Some((
-                Duration::from_secs(1200),
-                SymbolicationErrorKind::Timeout.into(),
-            )),
+            Some((Duration::from_secs(1200), SymbolicationError::Timeout)),
             symbolication_request,
         );
 
@@ -381,10 +363,7 @@
 
         let symbolication_response = measure_task(
             "minidump_full_process",
-            Some((
-                Duration::from_secs(4200),
-                SymbolicationErrorKind::Timeout.into(),
-            )),
+            Some((Duration::from_secs(4200), SymbolicationError::Timeout)),
             symbolication_response,
         );
 
