--- conflicted
+++ resolved
@@ -67,7 +67,6 @@
 ) -> Box<Future<Item = PrioritizedDownloads, Error = ObjectError>> {
     let mut requests = vec![];
 
-<<<<<<< HEAD
     for download_path in prepare_download_paths(
         object_id,
         filetypes,
@@ -75,35 +74,15 @@
         source.files.layout,
     ) {
         let request = cache
-            .send(ComputeMemoized(FetchFileRequest {
-                scope: scope.clone(),
-                request: FetchFileInner::S3(source.clone(), download_path),
-                object_id: object_id.clone(),
-                threadpool: threadpool.clone(),
-            }))
-=======
-    for &filetype in filetypes {
-        if !source.files.filetypes.contains(&filetype) {
-            continue;
-        }
-
-        let download_path = match get_directory_path(source.files.layout, filetype, object_id) {
-            Some(x) => DownloadPath(x),
-            None => continue,
-        };
-
-        requests.push(FetchFileRequest {
-            scope: scope.clone(),
-            request: FetchFileInner::S3(source.clone(), download_path),
-            object_id: object_id.clone(),
-            threadpool: threadpool.clone(),
-        });
-    }
-
-    Box::new(future::join_all(requests.into_iter().map(move |request| {
-        cache
-            .send(ComputeMemoized(request).sentry_hub_new_from_current())
->>>>>>> 3818564f
+            .send(
+                ComputeMemoized(FetchFileRequest {
+                    scope: scope.clone(),
+                    request: FetchFileInner::S3(source.clone(), download_path),
+                    object_id: object_id.clone(),
+                    threadpool: threadpool.clone(),
+                })
+                .sentry_hub_new_from_current(),
+            )
             .map_err(|e| e.context(ObjectErrorKind::Mailbox).into())
             .and_then(move |response| {
                 Ok(response.map_err(|e| ArcFail(e).context(ObjectErrorKind::Caching).into()))
