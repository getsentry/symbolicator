--- conflicted
+++ resolved
@@ -10,14 +10,9 @@
 use futures::future::{FutureExt, TryFutureExt};
 use futures01::{future, Future};
 use symbolic::common::ByteView;
-<<<<<<< HEAD
-use symbolic::debuginfo::{Archive, Object};
+use symbolic::debuginfo::{self, Archive, Object};
 use tempfile::tempfile_in;
-=======
-use symbolic::debuginfo::{self, Archive, Object};
-use tempfile::{tempfile_in, NamedTempFile};
 use thiserror::Error;
->>>>>>> fc776cab
 
 use crate::actors::common::cache::{CacheItemRequest, CachePath, Cacher};
 use crate::cache::{Cache, CacheKey, CacheStatus};
@@ -164,17 +159,12 @@
             self.0.file_id.write_sentry_scope(scope);
         });
 
-<<<<<<< HEAD
         let download_file = tryf!(self.0.data_cache.tempfile().context(ObjectErrorKind::Io));
         let download_dir = tryf!(download_file
             .path()
             .parent()
             .ok_or(ObjectErrorKind::NoTempDir))
         .to_owned();
-=======
-        let download_dir = tryf!(path.parent().ok_or(ObjectError::NoTempDir)).to_owned();
-        let download_file = tryf!(NamedTempFile::new_in(&download_dir));
->>>>>>> fc776cab
         let request = self
             .0
             .download_svc
