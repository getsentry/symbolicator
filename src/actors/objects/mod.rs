--- conflicted
+++ resolved
@@ -558,45 +558,22 @@
                 .into_iter()
                 .flatten()
                 .enumerate()
-<<<<<<< HEAD
                 .min_by_key(|(i, (_request, response))| {
                     // Prefer files that contain an object over unparseable files
                     let object = match response {
                         Ok(object) => object,
-                        Err(_) => return (1, *i),
-                    };
-
-                    // Prefer object files with debug/unwind info over object files without
-                    let has_good_info = match purpose {
-                        ObjectPurpose::Debug => object.meta.has_debug_info,
-                        ObjectPurpose::Unwind => object.meta.has_unwind_info,
-                    };
-
-                    if has_good_info {
-                        (-2, *i)
-                    } else if object.meta.has_symbols {
-                        (-1, *i)
-                    } else {
-                        (0, *i)
-                    }
-=======
-                .min_by_key(|(ref i, response)| {
-                    // Prefer files that contain an object over unparseable files
-                    let object = match response.as_ref().map(|o| o.parse()) {
-                        Ok(Ok(Some(object))) => object,
                         _ => return (3, *i),
                     };
 
                     // Prefer object files with debug/unwind info over object files without
                     let score = match purpose {
-                        ObjectPurpose::Unwind if object.has_unwind_info() => 0,
-                        ObjectPurpose::Debug if object.has_debug_info() => 0,
-                        ObjectPurpose::Debug if object.has_symbols() => 1,
+                        ObjectPurpose::Unwind if object.meta.has_unwind_info => 0,
+                        ObjectPurpose::Debug if object.meta.has_debug_info => 0,
+                        ObjectPurpose::Debug if object.meta.has_symbols => 1,
                         _ => 2,
                     };
 
                     (score, *i)
->>>>>>> 99c7ba6d
                 })
                 .map(|(_, response)| Ok((response.0, response.1?)))
                 .transpose();
