use std::cmp;
use std::fs;
use std::io::{self, Read, Seek, SeekFrom, Write};
use std::path::{Path, PathBuf};
use std::process;
use std::sync::Arc;
use std::time::Duration;

use bytes::Bytes;
use failure::{Fail, ResultExt};

use ::sentry::configure_scope;
use ::sentry::integrations::failure::capture_fail;
use futures::{future, Future, IntoFuture, Stream};
use symbolic::common::ByteView;
use symbolic::debuginfo::{Archive, Object};
use tempfile::{tempfile_in, NamedTempFile};
use tokio_threadpool::ThreadPool;

use crate::actors::common::cache::{CacheItemRequest, Cacher};
use crate::cache::{Cache, CacheKey, CacheStatus};
use crate::sentry::{SentryFutureExt, WriteSentryScope};
use crate::types::{
    FileType, FilesystemSourceConfig, GcsSourceConfig, HttpSourceConfig, ObjectId, S3SourceConfig,
    Scope, SentrySourceConfig, SourceConfig,
};
use crate::utils::objects;

mod common;
mod filesystem;
mod gcs;
mod http;
mod s3;
mod sentry;

const USER_AGENT: &str = concat!("symbolicator/", env!("CARGO_PKG_VERSION"));

#[derive(Debug, Fail, Clone, Copy)]
pub enum ObjectErrorKind {
    #[fail(display = "failed to download")]
    Io,

    #[fail(display = "unable to get directory for tempfiles")]
    NoTempDir,

    #[fail(display = "failed dispatch internal message")]
    Mailbox,

    #[fail(display = "failed to parse object")]
    Parsing,

    #[fail(display = "bad status code")]
    BadStatusCode,

    #[fail(display = "failed to send request to source")]
    SendRequest,

    #[fail(display = "failed to look into cache")]
    Caching,

    #[fail(display = "object download took too long")]
    Timeout,

    #[fail(display = "failed to fetch data from Sentry")]
    Sentry,
}

symbolic::common::derive_failure!(
    ObjectError,
    ObjectErrorKind,
    doc = "Errors happening while fetching objects"
);

impl From<io::Error> for ObjectError {
    fn from(e: io::Error) -> Self {
        e.context(ObjectErrorKind::Io).into()
    }
}

/// The cache item request type yielded by `http::prepare_downloads` and `s3::prepare_downloads`.
/// This requests the download of a single file at a specific path.
#[derive(Debug, Clone)]
pub struct FetchFileRequest {
    /// The scope that the file should be stored under.
    scope: Scope,
    /// Source-type specific attributes.
    file_id: FileId,
    object_id: ObjectId,

    // XXX: This kind of state is not request data. We should find a different way to get this into
    // `<FetchFileRequest as CacheItemRequest>::compute`, e.g. make the Cacher hold arbitrary
    // state for computing.
    threadpool: Arc<ThreadPool>,
}

#[derive(Debug, Clone)]
enum FileId {
    Sentry(Arc<SentrySourceConfig>, SentryFileId),
    S3(Arc<S3SourceConfig>, DownloadPath),
    Gcs(Arc<GcsSourceConfig>, DownloadPath),
    Http(Arc<HttpSourceConfig>, DownloadPath),
    Filesystem(Arc<FilesystemSourceConfig>, DownloadPath),
}

#[derive(Debug, Clone)]
pub struct DownloadPath(String);

#[derive(Debug, Clone)]
pub struct SentryFileId(String);

impl FileId {
    fn source(&self) -> SourceConfig {
        match *self {
<<<<<<< HEAD
            FetchFileInner::Sentry(ref x, ..) => SourceConfig::Sentry(x.clone()),
            FetchFileInner::S3(ref x, ..) => SourceConfig::S3(x.clone()),
            FetchFileInner::Gcs(ref x, ..) => SourceConfig::Gcs(x.clone()),
            FetchFileInner::Http(ref x, ..) => SourceConfig::Http(x.clone()),
            FetchFileInner::Filesystem(ref x, ..) => SourceConfig::Filesystem(x.clone()),
=======
            FileId::Sentry(ref x, ..) => SourceConfig::Sentry(x.clone()),
            FileId::S3(ref x, ..) => SourceConfig::S3(x.clone()),
            FileId::Gcs(ref x, ..) => SourceConfig::Gcs(x.clone()),
            FileId::Http(ref x, ..) => SourceConfig::Http(x.clone()),
>>>>>>> c472e47e
        }
    }
}

impl WriteSentryScope for FileId {
    fn write_sentry_scope(&self, scope: &mut ::sentry::Scope) {
        self.source().write_sentry_scope(scope);
    }
}

impl CacheItemRequest for FetchFileRequest {
    type Item = ObjectFile;
    type Error = ObjectError;

    fn get_cache_key(&self) -> CacheKey {
        CacheKey {
            cache_key: match self.file_id {
                FileId::Http(ref source, ref path) => format!("{}.{}", source.id, path.0),
                FileId::S3(ref source, ref path) => format!("{}.{}", source.id, path.0),
                FileId::Gcs(ref source, ref path) => format!("{}.{}", source.id, path.0),
                FileId::Sentry(ref source, ref file_id) => {
                    format!("{}.{}.sentryinternal", source.id, file_id.0)
                }
                FetchFileInner::Filesystem(ref source, ref path) => {
                    format!("{}.{}", source.id, path.0)
                }
            },
            scope: self.scope.clone(),
        }
    }

    fn compute(
        &self,
        path: &Path,
    ) -> Box<dyn Future<Item = (CacheStatus, Scope), Error = Self::Error>> {
        let request = download_from_source(&self.file_id);
        let path = path.to_owned();
        let request_scope = self.scope.clone();
        let threadpool = self.threadpool.clone();

        let final_scope = if self.file_id.source().is_public() {
            Scope::Global
        } else {
            request_scope
        };

        let mut cache_key = self.get_cache_key();
        cache_key.scope = final_scope.clone();

        let object_id = self.object_id.clone();

        configure_scope(|scope| {
            scope.set_transaction(Some("download_file"));
            self.file_id.write_sentry_scope(scope);
        });

        let result = request.and_then(move |payload| {
            if let Some(payload) = payload {
                log::debug!("Fetching debug file for {}", cache_key);

                let download_dir =
                    tryf!(path.parent().ok_or(ObjectErrorKind::NoTempDir)).to_owned();

                let (download_file_path, download_file) = match payload {
                    DownloadStream::FutureStream(stream) => {
                        let named_download_file = tryf!(
                            NamedTempFile::new_in(&download_dir).context(ObjectErrorKind::Io)
                        );

                        (
                            named_download_file.path().to_owned(),
                            future::Either::A(stream.fold(
                                tryf!(named_download_file.reopen().context(ObjectErrorKind::Io)),
                                clone!(threadpool, |mut file, chunk| threadpool.spawn_handle(
                                    future::lazy(move || file.write_all(&chunk).map(|_| file))
                                )),
                            )),
                        )
                    }
                    DownloadStream::File(path) => (
                        path.clone(),
                        future::Either::B(
                            fs::File::open(&path)
                                .context(ObjectErrorKind::Io)
                                .map_err(From::from)
                                .into_future(),
                        ),
                    ),
                };

                let future = download_file.and_then(clone!(threadpool, |download_file| {
                    log::trace!("Finished download of {}", cache_key);
                    threadpool.spawn_handle(future::lazy(move || {
                        let mut decompressed = decompress_object_file(
                            &cache_key,
                            &download_file_path,
                            download_file,
                            tempfile_in(download_dir).context(ObjectErrorKind::Io)?,
                        )
                        .context(ObjectErrorKind::Io)?;

                        // Seek back to the start and parse this object to we can deal with it.
                        // Since objects in Sentry (and potentially also other sources) might be
                        // multi-arch files (e.g. FatMach), we parse as Archive and try to
                        // extract the wanted file.
                        decompressed
                            .seek(SeekFrom::Start(0))
                            .context(ObjectErrorKind::Io)?;
                        let view = ByteView::map_file(decompressed)?;
                        let archive = match Archive::parse(&view) {
                            Ok(archive) => archive,
                            Err(_) => {
                                return Ok((CacheStatus::Malformed, final_scope));
                            }
                        };

                        let mut persist_file =
                            fs::File::create(&path).context(ObjectErrorKind::Io)?;

                        if archive.is_multi() {
                            let object_opt = archive
                                .objects()
                                .filter_map(Result::ok)
                                .find(|object| objects::match_id(&object, &object_id));

                            // If we do not find the desired object in this archive - either
                            // because we can't parse any of the objects within, or because none
                            // of the objects match the identifier we're looking for - we return
                            // early.
                            let object = match object_opt {
                                Some(object) => object,
                                None => return Ok((CacheStatus::Negative, final_scope)),
                            };

                            io::copy(&mut object.data(), &mut persist_file)
                                .context(ObjectErrorKind::Io)?;
                        } else {
                            // Attempt to parse the object to capture errors. The result can be
                            // discarded as the object's data is the entire ByteView.
                            if archive.object_by_index(0).is_err() {
                                return Ok((CacheStatus::Malformed, final_scope));
                            }

                            io::copy(&mut view.as_ref(), &mut persist_file)
                                .context(ObjectErrorKind::Io)?;
                        }

                        Ok((CacheStatus::Positive, final_scope))
                    }))
                }));

                Box::new(future) as Box<dyn Future<Item = _, Error = _>>
            } else {
                log::debug!("No debug file found for {}", cache_key);
                Box::new(Ok((CacheStatus::Negative, final_scope)).into_future())
                    as Box<dyn Future<Item = _, Error = _>>
            }
        });

        let result = result
            .map_err(|e| {
                capture_fail(e.cause().unwrap_or(&e));
                e
            })
            .sentry_hub_current();

        let type_name = self.file_id.source().type_name();

        Box::new(future_metrics!(
            "objects",
            Some((Duration::from_secs(600), ObjectErrorKind::Timeout.into())),
            result,
            "source_type" => type_name,
        ))
    }

    fn load(&self, scope: Scope, status: CacheStatus, data: ByteView<'static>) -> Self::Item {
        let object = ObjectFile {
            object_id: self.object_id.clone(),
            scope,

            file_id: Some(self.file_id.clone()),
            cache_key: Some(self.get_cache_key()),

            status,
            data: Some(data),
        };

        configure_scope(|scope| {
            object.write_sentry_scope(scope);
        });

        object
    }
}

pub struct ObjectFileBytes(pub Arc<ObjectFile>);

impl AsRef<[u8]> for ObjectFileBytes {
    fn as_ref(&self) -> &[u8] {
        self.0.data.as_ref().map_or(&[][..], |x| &x[..])
    }
}

/// Handle to local cache file.
#[derive(Debug, Clone)]
pub struct ObjectFile {
    object_id: ObjectId,
    scope: Scope,

    file_id: Option<FileId>,
    cache_key: Option<CacheKey>,

    /// The mmapped object.
    data: Option<ByteView<'static>>,
    status: CacheStatus,
}

impl ObjectFile {
    pub fn len(&self) -> u64 {
        self.data.as_ref().map_or(0, |x| x.len() as u64)
    }

    pub fn has_object(&self) -> bool {
        self.status == CacheStatus::Positive
    }

    pub fn parse(&self) -> Result<Option<Object<'_>>, ObjectError> {
        match self.status {
            CacheStatus::Positive => Ok(Some(
                Object::parse(&self.data.as_ref().unwrap()).context(ObjectErrorKind::Parsing)?,
            )),
            CacheStatus::Negative => Ok(None),
            CacheStatus::Malformed => Err(ObjectErrorKind::Parsing.into()),
        }
    }

    pub fn status(&self) -> CacheStatus {
        self.status
    }

    pub fn scope(&self) -> &Scope {
        &self.scope
    }

    pub fn cache_key(&self) -> Option<&CacheKey> {
        self.cache_key.as_ref()
    }
}

impl WriteSentryScope for ObjectFile {
    fn write_sentry_scope(&self, scope: &mut ::sentry::Scope) {
        self.object_id.write_sentry_scope(scope);

        if let Some(ref file_id) = self.file_id {
            file_id.write_sentry_scope(scope);
        }

        scope.set_tag("object_file.scope", self.scope());

        if let Some(ref data) = self.data {
            scope.set_extra(
                "object_file.first_16_bytes",
                format!("{:x?}", &data[..cmp::min(data.len(), 16)]).into(),
            );
        }
    }
}

#[derive(Clone)]
pub struct ObjectsActor {
    cache: Arc<Cacher<FetchFileRequest>>,
    threadpool: Arc<ThreadPool>,
}

impl ObjectsActor {
    pub fn new(cache: Cache, threadpool: Arc<ThreadPool>) -> Self {
        ObjectsActor {
            cache: Arc::new(Cacher::new(cache)),
            threadpool,
        }
    }
}

/// Fetch a Object from external sources or internal cache.
#[derive(Debug, Clone)]
pub struct FetchObject {
    pub filetypes: &'static [FileType],
    pub purpose: ObjectPurpose,
    pub scope: Scope,
    pub identifier: ObjectId,
    pub sources: Arc<Vec<SourceConfig>>,
}

#[derive(Debug, Copy, Clone)]
pub enum ObjectPurpose {
    Unwind,
    Debug,
}

impl ObjectsActor {
    pub fn fetch(
        &self,
        request: FetchObject,
    ) -> impl Future<Item = Arc<ObjectFile>, Error = ObjectError> {
        let FetchObject {
            filetypes,
            scope,
            identifier,
            sources,
            purpose,
        } = request;

        let prepare_futures: Vec<_> = sources
            .iter()
            .map(|source| {
                prepare_downloads(
                    source,
                    scope.clone(),
                    filetypes,
                    &identifier,
                    self.threadpool.clone(),
                    self.cache.clone(),
                )
                .sentry_hub_new_from_current() // new hub because of join_all
            })
            .collect();

        future::join_all(prepare_futures).and_then(move |responses| {
            responses
                .into_iter()
                .flatten()
                .enumerate()
                .min_by_key(|(ref i, response)| {
                    (
                        // Prefer object files with debug/unwind info over object files without
                        // Prefer files that contain an object over unparseable files
                        match response.as_ref().ok().and_then(|o| {
                            let object = o.parse().ok()??;
                            match purpose {
                                ObjectPurpose::Unwind => Some(object.has_unwind_info()),
                                ObjectPurpose::Debug => Some(object.has_debug_info()),
                            }
                        }) {
                            Some(true) => 0,
                            Some(false) => 1,
                            None => 2,
                        },
                        *i,
                    )
                })
                .map(|(_, response)| response)
                .unwrap_or_else(clone!(identifier, || {
                    Ok(Arc::new(ObjectFile {
                        scope,
                        object_id: identifier,

                        file_id: None,
                        cache_key: None,

                        data: None,
                        status: CacheStatus::Negative,
                    }))
                }))
        })
    }
}

type PrioritizedDownloads = Vec<Result<Arc<ObjectFile>, ObjectError>>;

pub(crate) enum DownloadStream {
    FutureStream(Box<dyn Stream<Item = Bytes, Error = ObjectError>>),
    File(PathBuf),
}

fn prepare_downloads(
    source: &SourceConfig,
    scope: Scope,
    filetypes: &'static [FileType],
    object_id: &ObjectId,
    threadpool: Arc<ThreadPool>,
    cache: Arc<Cacher<FetchFileRequest>>,
) -> Box<Future<Item = PrioritizedDownloads, Error = ObjectError>> {
    match *source {
        SourceConfig::Sentry(ref source) => {
            sentry::prepare_downloads(source, scope, filetypes, object_id, threadpool, cache)
        }
        SourceConfig::Http(ref source) => {
            http::prepare_downloads(source, scope, filetypes, object_id, threadpool, cache)
        }
        SourceConfig::S3(ref source) => {
            s3::prepare_downloads(source, scope, filetypes, object_id, threadpool, cache)
        }
        SourceConfig::Gcs(ref source) => {
            gcs::prepare_downloads(source, scope, filetypes, object_id, threadpool, cache)
        }
        SourceConfig::Filesystem(ref source) => {
            filesystem::prepare_downloads(source, scope, filetypes, object_id, threadpool, cache)
        }
    }
}

fn download_from_source(
    file_id: &FileId,
) -> Box<Future<Item = Option<DownloadStream>, Error = ObjectError>> {
    match *file_id {
        FileId::Sentry(ref source, ref file_id) => {
            sentry::download_from_source(source.clone(), file_id)
        }
        FileId::Http(ref source, ref file_id) => {
            http::download_from_source(source.clone(), file_id)
        }
<<<<<<< HEAD
        FetchFileInner::S3(ref source, ref file_id) => {
            s3::download_from_source(source.clone(), file_id)
        }
        FetchFileInner::Gcs(ref source, ref file_id) => {
            gcs::download_from_source(source.clone(), file_id)
        }
        FetchFileInner::Filesystem(ref source, ref file_id) => {
            filesystem::download_from_source(source.clone(), file_id)
        }
    }
}

fn decompress_object_file(
    cache_key: &CacheKey,
    download_file_path: &Path,
    mut download_file: fs::File,
    mut extract_file: fs::File,
) -> io::Result<fs::File> {
    // Ensure that both meta data and file contents are available to the
    // subsequent reads of the file metadata and reads from other threads.
    download_file.sync_all()?;

    let metadata = download_file.metadata()?;
    metric!(time_raw("objects.size") = metadata.len());

    download_file.seek(SeekFrom::Start(0))?;
    let mut magic_bytes: [u8; 4] = [0, 0, 0, 0];
    download_file.read_exact(&mut magic_bytes)?;
    download_file.seek(SeekFrom::Start(0))?;

    // For a comprehensive list also refer to
    // https://en.wikipedia.org/wiki/List_of_file_signatures
    //
    // XXX: The decoders in the flate2 crate also support being used as a
    // wrapper around a Write. Only zstd doesn't. If we can get this into
    // zstd we could save one tempfile and especially avoid the io::copy
    // for downloads that were not compressed.
    match magic_bytes {
        // Magic bytes for zstd
        // https://tools.ietf.org/id/draft-kucherawy-dispatch-zstd-00.html#rfc.section.2.1.1
        [0x28, 0xb5, 0x2f, 0xfd] => {
            metric!(counter("compression") += 1, "type" => "zstd");
            log::trace!("Decompressing (zstd): {}", cache_key);

            zstd::stream::copy_decode(download_file, &mut extract_file)?;

            Ok(extract_file)
        }
        // Magic bytes for gzip
        // https://tools.ietf.org/html/rfc1952#section-2.3.1
        [0x1f, 0x8b, _, _] => {
            metric!(counter("compression") += 1, "type" => "gz");
            log::trace!("Decompressing (gz): {}", cache_key);

            // We assume MultiGzDecoder accepts a strict superset of input
            // values compared to GzDecoder.
            let mut reader = flate2::read::MultiGzDecoder::new(download_file);
            io::copy(&mut reader, &mut extract_file)?;

            Ok(extract_file)
        }
        // Magic bytes for zlib
        [0x78, 0x01, _, _] | [0x78, 0x9c, _, _] | [0x78, 0xda, _, _] => {
            metric!(counter("compression") += 1, "type" => "zlib");
            log::trace!("Decompressing (zlib): {}", cache_key);

            let mut reader = flate2::read::ZlibDecoder::new(download_file);
            io::copy(&mut reader, &mut extract_file)?;

            Ok(extract_file)
        }
        // Magic bytes for CAB
        [77, 83, 67, 70] => {
            metric!(counter("compression") += 1, "type" => "cab");
            log::trace!("Decompressing (cab): {}", cache_key);

            let status = process::Command::new("cabextract")
                .arg("-sfqp")
                .arg(&download_file_path)
                .stdout(process::Stdio::from(extract_file.try_clone()?))
                .stderr(process::Stdio::null())
                .status()?;

            if !status.success() {
                Err(std::io::Error::new(
                    std::io::ErrorKind::InvalidData,
                    "failed to decompress cab file",
                ))?;
            }

            Ok(extract_file)
        }
        // Probably not compressed
        _ => {
            metric!(counter("compression") += 1, "type" => "none");
            log::trace!("No compression detected: {}", cache_key);
            Ok(download_file)
        }
=======
        FileId::S3(ref source, ref file_id) => s3::download_from_source(source.clone(), file_id),
        FileId::Gcs(ref source, ref file_id) => gcs::download_from_source(source.clone(), file_id),
>>>>>>> c472e47e
    }
}<|MERGE_RESOLUTION|>--- conflicted
+++ resolved
@@ -111,18 +111,11 @@
 impl FileId {
     fn source(&self) -> SourceConfig {
         match *self {
-<<<<<<< HEAD
-            FetchFileInner::Sentry(ref x, ..) => SourceConfig::Sentry(x.clone()),
-            FetchFileInner::S3(ref x, ..) => SourceConfig::S3(x.clone()),
-            FetchFileInner::Gcs(ref x, ..) => SourceConfig::Gcs(x.clone()),
-            FetchFileInner::Http(ref x, ..) => SourceConfig::Http(x.clone()),
-            FetchFileInner::Filesystem(ref x, ..) => SourceConfig::Filesystem(x.clone()),
-=======
             FileId::Sentry(ref x, ..) => SourceConfig::Sentry(x.clone()),
             FileId::S3(ref x, ..) => SourceConfig::S3(x.clone()),
             FileId::Gcs(ref x, ..) => SourceConfig::Gcs(x.clone()),
             FileId::Http(ref x, ..) => SourceConfig::Http(x.clone()),
->>>>>>> c472e47e
+            FileId::Filesystem(ref x, ..) => SourceConfig::Filesystem(x.clone()),
         }
     }
 }
@@ -146,9 +139,7 @@
                 FileId::Sentry(ref source, ref file_id) => {
                     format!("{}.{}.sentryinternal", source.id, file_id.0)
                 }
-                FetchFileInner::Filesystem(ref source, ref path) => {
-                    format!("{}.{}", source.id, path.0)
-                }
+                FileId::Filesystem(ref source, ref path) => format!("{}.{}", source.id, path.0),
             },
             scope: self.scope.clone(),
         }
@@ -535,14 +526,9 @@
         FileId::Http(ref source, ref file_id) => {
             http::download_from_source(source.clone(), file_id)
         }
-<<<<<<< HEAD
-        FetchFileInner::S3(ref source, ref file_id) => {
-            s3::download_from_source(source.clone(), file_id)
-        }
-        FetchFileInner::Gcs(ref source, ref file_id) => {
-            gcs::download_from_source(source.clone(), file_id)
-        }
-        FetchFileInner::Filesystem(ref source, ref file_id) => {
+        FileId::S3(ref source, ref file_id) => s3::download_from_source(source.clone(), file_id),
+        FileId::Gcs(ref source, ref file_id) => gcs::download_from_source(source.clone(), file_id),
+        FileId::Filesystem(ref source, ref file_id) => {
             filesystem::download_from_source(source.clone(), file_id)
         }
     }
@@ -634,9 +620,5 @@
             log::trace!("No compression detected: {}", cache_key);
             Ok(download_file)
         }
-=======
-        FileId::S3(ref source, ref file_id) => s3::download_from_source(source.clone(), file_id),
-        FileId::Gcs(ref source, ref file_id) => gcs::download_from_source(source.clone(), file_id),
->>>>>>> c472e47e
     }
 }