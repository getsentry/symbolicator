use actix::ResponseFuture;
use actix_web::{http::Method, Json, Query, State};
use failure::Error;
use futures::Future;
use serde::Deserialize;

use crate::actors::symbolication::{GetSymbolicationStatus, SymbolicateStacktraces};
use crate::app::{ServiceApp, ServiceState};
use crate::types::{
    ObjectInfo, RawStacktrace, Scope, Signal, SourceConfig, SymbolicationError,
    SymbolicationResponse,
};

/// Query parameters of the symbolication request.
#[derive(Deserialize)]
pub struct SymbolicationRequestQueryParams {
    #[serde(default)]
    pub timeout: Option<u64>,
    #[serde(default)]
    pub scope: Scope,
}

/// JSON body of the symbolication request.
#[derive(Deserialize)]
struct SymbolicationRequestBody {
    #[serde(default)]
    pub signal: Option<Signal>,
    #[serde(default)]
    pub sources: Vec<SourceConfig>,
    #[serde(default)]
    pub stacktraces: Vec<RawStacktrace>,
    #[serde(default)]
    pub modules: Vec<ObjectInfo>,
}

fn symbolicate_frames(
    state: State<ServiceState>,
    params: Query<SymbolicationRequestQueryParams>,
    body: Json<SymbolicationRequestBody>,
) -> ResponseFuture<Json<SymbolicationResponse>, Error> {
    let params = params.into_inner();
    let body = body.into_inner();

    let message = SymbolicateStacktraces {
        signal: body.signal,
        sources: body.sources,
        stacktraces: body.stacktraces,
        modules: body.modules,
        scope: params.scope,
    };

    let request_id = state
        .symbolication
        .send(message)
<<<<<<< HEAD
        .map_err(|e| e.context(SymbolicationErrorKind::Mailbox))
        .map_err(SymbolicationError::from)
        .flatten();

    let timeout = params.timeout;
    let response = request_id
        .and_then(move |request_id| {
            state
                .symbolication
                .send(GetSymbolicationStatus {
                    request_id,
                    timeout,
                })
                .map_err(|e| e.context(SymbolicationErrorKind::Mailbox))
                .map_err(SymbolicationError::from)
        })
=======
        .map_err(|_| SymbolicationError::Mailbox)
>>>>>>> ba7219ba
        .flatten()
        .and_then(|response_opt| response_opt.ok_or(SymbolicationErrorKind::Mailbox.into()))
        .map(Json)
        .map_err(Error::from);

    Box::new(response)
}

pub fn register(app: ServiceApp) -> ServiceApp {
    app.resource("/symbolicate", |r| {
        r.method(Method::POST).with(symbolicate_frames);
    })
}<|MERGE_RESOLUTION|>--- conflicted
+++ resolved
@@ -52,9 +52,7 @@
     let request_id = state
         .symbolication
         .send(message)
-<<<<<<< HEAD
-        .map_err(|e| e.context(SymbolicationErrorKind::Mailbox))
-        .map_err(SymbolicationError::from)
+        .map_err(|_| SymbolicationError::Mailbox)
         .flatten();
 
     let timeout = params.timeout;
@@ -66,14 +64,10 @@
                     request_id,
                     timeout,
                 })
-                .map_err(|e| e.context(SymbolicationErrorKind::Mailbox))
-                .map_err(SymbolicationError::from)
+                .map_err(|_| SymbolicationError::Mailbox)
         })
-=======
-        .map_err(|_| SymbolicationError::Mailbox)
->>>>>>> ba7219ba
         .flatten()
-        .and_then(|response_opt| response_opt.ok_or(SymbolicationErrorKind::Mailbox.into()))
+        .and_then(|response_opt| response_opt.ok_or(SymbolicationError::Mailbox))
         .map(Json)
         .map_err(Error::from);
 
