--- conflicted
+++ resolved
@@ -262,45 +262,7 @@
     if os.getenv("CI") and os.getenv("GITHUB_BASE_REF") is None:
         pytest.fail(msg)
     else:
-<<<<<<< HEAD
         pytest.skip(msg)
-
-
-@pytest.fixture
-def s3(pytestconfig):
-    """AWS S3 credentials for testing S3 buckets.
-
-    This will skip if the secrets are not in the environment, unless we are running on CI in
-    the getsentry team, in which case it will fail.  When running CI not as part of the
-    getsentry team you do not automatically get access to the configured secrets so skipping
-    is allowed.
-    """
-    if not AWS_ACCESS_KEY_ID or not AWS_SECRET_ACCESS_KEY:
-        fail_missing_secrets("No AWS credentials")
-    import boto3
-
-    return boto3.resource(
-        "s3",
-        aws_access_key_id=AWS_ACCESS_KEY_ID,
-        aws_secret_access_key=AWS_SECRET_ACCESS_KEY,
-    )
-
-
-@pytest.fixture
-def s3_bucket_config(s3):
-    bucket_name = f"symbolicator-test-{uuid.uuid4()}"
-    s3.create_bucket(Bucket=bucket_name)
-
-    yield {
-        "type": "s3",
-        "bucket": bucket_name,
-        "access_key": AWS_ACCESS_KEY_ID,
-        "secret_key": AWS_SECRET_ACCESS_KEY,
-        "region": AWS_REGION_NAME,
-    }
-
-    s3.Bucket(bucket_name).objects.all().delete()
-    s3.Bucket(bucket_name).delete()
 
 
 def assert_symbolication(output, expected):
@@ -330,7 +292,4 @@
 
     redact(output)
     redact(expected)
-    assert output == expected
-=======
-        pytest.skip(msg)
->>>>>>> d2ebf77e
+    assert output == expected