# Changelog

## Unreleased

<<<<<<< HEAD
### Features

- Symbolication responses include download information about all DIF object files which were looked up on the available object sources. ([#309](https://github.com/getsentry/symbolicator/pull/309))
=======
### Bug Fixes

- Ensure deserialisation. ([#314](https://github.com/getsentry/symbolicator/pull/314))
>>>>>>> 66588cad

### Tools

- `wasm-split` now retains all sections. ([#311](https://github.com/getsentry/symbolicator/pull/311))

## 0.3.1

### Features

- Add support for DWARF in WASM. ([#301](https://github.com/getsentry/symbolicator/pull/301))
- Support symbolication of native Dart stack traces by prioritizing DWARF function names over symbol table entries.

### Tools

- Add `wasm-split`, which splits WASM files into code and debug information. ([#303](https://github.com/getsentry/symbolicator/pull/303))

## 0.3.0

### Features

- Publish Docker containers to DockerHub at `getsentry/symbolicator`. ([#271](https://github.com/getsentry/symbolicator/pull/271))
- Add `processing_pool_size` configuration option that allows to set the size of the processing pool. ([#273](https://github.com/getsentry/symbolicator/pull/273))
- Use a dedicated `tmp` sub-directory in the cache directory to write temporary files into. ([#265](https://github.com/getsentry/symbolicator/pull/265))
- Use STATSD_SERVER environment variable to set metrics.statsd configuration option ([#182](https://github.com/getsentry/symbolicator/pull/182))
- Added WASM support. ([#301](https://github.com/getsentry/symbolicator/pull/301))

### Bug Fixes

- Fix a bug where Sentry requests were cached even though caches were disabled. ([#260](https://github.com/getsentry/symbolicator/pull/260))
- Fix CFI cache status in cases where the PDB file was found but not the PE file. ([#279](https://github.com/getsentry/symbolicator/pull/279))
- Instead of marking unused unwind info as missing, report it as unused. ([#293](https://github.com/getsentry/symbolicator/pull/293))

## 0.2.0

- This changelog is entirely incomplete, future releases will try to improve this.

### Breaking Changes

- The configuration file is stricter on which fields can be present, unknown fields will no longer be accepted and cause an error.
- Configuring cache durations is now done using (humantime)[https://docs.rs/humantime/latest/humantime/fn.parse_duration.html].

## 0.1.0

- Initial version of symbolicator<|MERGE_RESOLUTION|>--- conflicted
+++ resolved
@@ -2,15 +2,13 @@
 
 ## Unreleased
 
-<<<<<<< HEAD
 ### Features
 
 - Symbolication responses include download information about all DIF object files which were looked up on the available object sources. ([#309](https://github.com/getsentry/symbolicator/pull/309))
-=======
+
 ### Bug Fixes
 
-- Ensure deserialisation. ([#314](https://github.com/getsentry/symbolicator/pull/314))
->>>>>>> 66588cad
+- Ensure deserialisation works for objects passed through procspawn. ([#314](https://github.com/getsentry/symbolicator/pull/314))
 
 ### Tools
 
