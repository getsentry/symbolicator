--- conflicted
+++ resolved
@@ -28,11 +28,8 @@
 - Symbolicator now allows explicitly versioning its caches. It will fall back to supported outdated cache versions immediately instead of eagerly waiting for updated cache files. Recomputations of newer cache versions are being done lazily in the background, bounded by new settings `max_lazy_redownloads` and `max_lazy_recomputations` for downloaded and derived caches respectively. ([#524](https://github.com/getsentry/symbolicator/pull/524), [#533](https://github.com/getsentry/symbolicator/pull/533), [#535](https://github.com/getsentry/symbolicator/pull/535))
 - Remove actix-web in favor of axum. This changes the web framework and also completely switches to the tokio 1 Runtime. ([#544](https://github.com/getsentry/symbolicator/pull/544))
 - Search for all known types of debug companion files during symbolication, in case there exists for example an ELF debug companion for a PE. ([#555](https://github.com/getsentry/symbolicator/pull/555))
-<<<<<<< HEAD
+- Introduced the `custom_tags` config setting for metrics ([#569](https://github.com/getsentry/symbolicator/pull/569))
 - Use the `tracing` crate for logging ([#534](https://github.com/getsentry/symbolicator/pull/534))
-=======
-- Introduced the `custom_tags` config setting for metrics ([#569](https://github.com/getsentry/symbolicator/pull/569))
->>>>>>> 664f378b
 
 ### Fixes
 
