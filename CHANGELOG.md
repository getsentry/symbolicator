# Changelog

## Unreleased
<<<<<<< HEAD

### Features

- Symbolication responses include download information about all DIF object files which were looked up on the available object sources. ([#309](https://github.com/getsentry/symbolicator/pull/309))

## 0.4.0
=======
>>>>>>> 71e04dc5

### Tools

- `wasm-split` now retains all sections. ([#311](https://github.com/getsentry/symbolicator/pull/311))

## 0.3.1

### Features

- Add support for DWARF in WASM. ([#301](https://github.com/getsentry/symbolicator/pull/301))
- Support symbolication of native Dart stack traces by prioritizing DWARF function names over symbol table entries.

### Tools

- Add `wasm-split`, which splits WASM files into code and debug information. ([#303](https://github.com/getsentry/symbolicator/pull/303))

## 0.3.0

### Features

- Publish Docker containers to DockerHub at `getsentry/symbolicator`. ([#271](https://github.com/getsentry/symbolicator/pull/271))
- Add `processing_pool_size` configuration option that allows to set the size of the processing pool. ([#273](https://github.com/getsentry/symbolicator/pull/273))
- Use a dedicated `tmp` sub-directory in the cache directory to write temporary files into. ([#265](https://github.com/getsentry/symbolicator/pull/265))
- Use STATSD_SERVER environment variable to set metrics.statsd configuration option ([#182](https://github.com/getsentry/symbolicator/pull/182))
- Added WASM support. ([#301](https://github.com/getsentry/symbolicator/pull/301))

### Bug Fixes

- Fix a bug where Sentry requests were cached even though caches were disabled. ([#260](https://github.com/getsentry/symbolicator/pull/260))
- Fix CFI cache status in cases where the PDB file was found but not the PE file. ([#279](https://github.com/getsentry/symbolicator/pull/279))
- Instead of marking unused unwind info as missing, report it as unused. ([#293](https://github.com/getsentry/symbolicator/pull/293))

## 0.2.0

- This changelog is entirely incomplete, future releases will try to improve this.

### Breaking Changes

- The configuration file is stricter on which fields can be present, unknown fields will no longer be accepted and cause an error.
- Configuring cache durations is now done using (humantime)[https://docs.rs/humantime/latest/humantime/fn.parse_duration.html].

## 0.1.0

- Initial version of symbolicator<|MERGE_RESOLUTION|>--- conflicted
+++ resolved
@@ -1,15 +1,10 @@
 # Changelog
 
 ## Unreleased
-<<<<<<< HEAD
 
 ### Features
 
 - Symbolication responses include download information about all DIF object files which were looked up on the available object sources. ([#309](https://github.com/getsentry/symbolicator/pull/309))
-
-## 0.4.0
-=======
->>>>>>> 71e04dc5
 
 ### Tools
 
