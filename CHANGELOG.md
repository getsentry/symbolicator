# Changelog

## Unreleased

<<<<<<< HEAD
* Fix a bug where Sentry requests were cached even though caches were
  disabled. ([#260](https://github.com/getsentry/symbolicator/pull/260))
* Use a dedicated `tmp` sub-directory in the cache directory to write
  temporary files
  into. ([#265](https://github.com/getsentry/symbolicator/pull/265))

=======
- Fix a bug where Sentry requests were cached even though caches were disabled. ([#260](https://github.com/getsentry/symbolicator/pull/260))
- Publish Docker containers to DockerHub at `getsentry/symbolicator`. ([#271](https://github.com/getsentry/symbolicator/pull/271))
- Add `processing_pool_size` configuration option that allows to set the size of the processing pool. ([#273](https://github.com/getsentry/symbolicator/pull/273))
>>>>>>> fc776cab

## 0.2.0

- This changelog is entirely incomplete, future releases will try to improve this.

### Breaking Changes

- The configuration file is stricter on which fields can be present, unknown fields will no longer be accepted and cause an error.
- Configuring cache durations is now done using (humantime)[https://docs.rs/humantime/latest/humantime/fn.parse_duration.html].

## 0.1.0

- Initial version of symbolicator<|MERGE_RESOLUTION|>--- conflicted
+++ resolved
@@ -2,18 +2,10 @@
 
 ## Unreleased
 
-<<<<<<< HEAD
-* Fix a bug where Sentry requests were cached even though caches were
-  disabled. ([#260](https://github.com/getsentry/symbolicator/pull/260))
-* Use a dedicated `tmp` sub-directory in the cache directory to write
-  temporary files
-  into. ([#265](https://github.com/getsentry/symbolicator/pull/265))
-
-=======
 - Fix a bug where Sentry requests were cached even though caches were disabled. ([#260](https://github.com/getsentry/symbolicator/pull/260))
 - Publish Docker containers to DockerHub at `getsentry/symbolicator`. ([#271](https://github.com/getsentry/symbolicator/pull/271))
 - Add `processing_pool_size` configuration option that allows to set the size of the processing pool. ([#273](https://github.com/getsentry/symbolicator/pull/273))
->>>>>>> fc776cab
+- Use a dedicated `tmp` sub-directory in the cache directory to write temporary files into. ([#265](https://github.com/getsentry/symbolicator/pull/265))
 
 ## 0.2.0
 
