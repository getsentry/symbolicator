# Changelog

## Unreleased

### Features

- Bump symbolic to support versioning of CFI Caches. ([#467](https://github.com/getsentry/symbolicator/pull/467))
- Update symbolic to write versioned CFI Caches, and fix SymCache conversion related to inline-parent offset. ([#470](https://github.com/getsentry/symbolicator/pull/470))
- Update symbolic to allow processing PDB files with broken inlinee records. ([#477](https://github.com/getsentry/symbolicator/pull/477))
- Update symbolic to correctly apply bcsymbolmaps to symbol and filenames coming from DWARF. ([#479](https://github.com/getsentry/symbolicator/pull/479))
- Update symbolic to correctly restore registers when using compact unwinding. ([#487](https://github.com/getsentry/symbolicator/pull/487))
- Make various timeouts related to downloading files configurable. ([#482](https://github.com/getsentry/symbolicator/pull/482), [#489](https://github.com/getsentry/symbolicator/pull/489), [#491](https://github.com/getsentry/symbolicator/pull/491))
- Introduced the `max_download_timeout` config setting for source downloads, which defaults to 315s. ([#482](https://github.com/getsentry/symbolicator/pull/482), [#489](https://github.com/getsentry/symbolicator/pull/489), [#503](https://github.com/getsentry/symbolicator/pull/503)
- Introduced the `streaming_timeout` config setting for source downloads, which defaults to 250s. ([#489](https://github.com/getsentry/symbolicator/pull/489), [#503](https://github.com/getsentry/symbolicator/pull/503)
- Introduced the `connect_timeout` config setting for source downloads, which has a default of 15s. ([#491](https://github.com/getsentry/symbolicator/pull/491), [#496](https://github.com/getsentry/symbolicator/pull/496))
- GCS, S3, HTTP, and local filesystem sources: Attempt to retry failed downloads at least once. ([#485](https://github.com/getsentry/symbolicator/pull/485))
- Refresh symcaches when a new `BcSymbolMap` becomes available. ([#493](https://github.com/getsentry/symbolicator/pull/493))
- Cache download failures and do not retry the download for a while ([#484](https://github.com/getsentry/symbolicator/pull/484), [#501](https://github.com/getsentry/symbolicator/pull/501))
- New configuration option `hostname_tag` ([#513](https://github.com/getsentry/symbolicator/pull/513))
- Introduced a new cache status to represent failures specific to the cache: Download failures that aren't related to the file being missing in download caches and conversion errors in derived caches. Download failure entries expire after 1 hour, and conversion errors expire after 1 day, or after symbolicator is restarted. ([#509](https://github.com/getsentry/symbolicator/pull/509))
- Malformed and Cache-specific Error cache entries now contain some diagnostic info. ([#510](https://github.com/getsentry/symbolicator/pull/510))
- New configuration option `environment_tag` ([#517](https://github.com/getsentry/symbolicator/pull/517))
- Source candidates which symbolicator has failed to download due to non-400 errors are now being returned in symbolication payloads. These candidates include additional diagnostic info which briefly describes the download error. ([#512](https://github.com/getsentry/symbolicator/pull/512))
- If a DIF object candidate could not be downloaded due to a lack of permissions, their respective entry in a symbolication response will now mention something about permissions instead of marking the candidate as just Missing. ([#512](https://github.com/getsentry/symbolicator/pull/512), [#518](https://github.com/getsentry/symbolicator/pull/518))
<<<<<<< HEAD
- Introduced the `max_concurrent_requests` config setting, which limits the number of requests that will be processed concurrently. It defaults to `None`, i.e., no limit. ([#521](https://github.com/getsentry/symbolicator/pull/521))
- Use the `tracing` crate for logging ([#534](https://github.com/getsentry/symbolicator/pull/534))
=======
- Introduced the `max_concurrent_requests` config setting, which limits the number of requests that will be processed concurrently. It defaults to `Some(120)`. ([#521](https://github.com/getsentry/symbolicator/pull/521), [#537](https://github.com/getsentry/symbolicator/pull/537))
- Symbolication tasks are being spawned on a tokio 1 Runtime now. ([#531](https://github.com/getsentry/symbolicator/pull/531))
- Symbolicator now allows explicitly versioning its caches. It will fall back to supported outdated cache versions immediately instead of eagerly waiting for updated cache files. Recomputations of newer cache versions are being done lazily in the background, bounded by new settings `max_lazy_redownloads` and `max_lazy_recomputations` for downloaded and derived caches respectively. ([#524](https://github.com/getsentry/symbolicator/pull/524), [#533](https://github.com/getsentry/symbolicator/pull/533), [#535](https://github.com/getsentry/symbolicator/pull/535))
- Remove actix-web in favor of axum. This changes the web framework and also completely switches to the tokio 1 Runtime. ([#544](https://github.com/getsentry/symbolicator/pull/544))
>>>>>>> 0db94de2

### Fixes

- Skip trailing garbage frames after `_start`. ([#514](https://github.com/getsentry/symbolicator/pull/514))

### Tools

- `symsorter` no longer emits files with empty debug identifiers. ([#469](https://github.com/getsentry/symbolicator/pull/469))

### Internal

- Measure how long it takes to download sources from external servers. ([#483](https://github.com/getsentry/symbolicator/pull/483))
- Avoid serialization overhead when processing large minidumps out-of-process. ([#508](https://github.com/getsentry/symbolicator/pull/508))

## 0.3.4

### Features

- Add support for BCSymbolMap auxiliary files which when present on the symbol server will automatically resolve obfuscated symbol names ([#403](https://github.com/getsentry/symbolicator/pull/403))
- S3 sources: add support for using AWS container credentials provided by IAM task roles. ([#417](https://github.com/getsentry/symbolicator/pull/417))
- Implement new Symbolication Quality Metrics. ([#426](https://github.com/getsentry/symbolicator/pull/426))
- Convert stackwalking/cfi loading into a fixpoint iteration. ([#450](https://github.com/getsentry/symbolicator/pull/450))

### Bug Fixes

- Update the mtime of a cache when it is 1h out of date. ([#390](https://github.com/getsentry/symbolicator/pull/390))
- Bump symbolic to fix large public records. ([#385](https://github.com/getsentry/symbolicator/pull/385), [#387](https://github.com/getsentry/symbolicator/pull/387))
- Bump symbolic to support `debug_addr` indexes in DWARF functions. ([#389](https://github.com/getsentry/symbolicator/pull/389))
- Fix retry of DIF downloads from sentry ([#397](https://github.com/getsentry/symbolicator/pull/397))
- Remove expired cache entries in auxdifs and diagnostics ([#444](https://github.com/getsentry/symbolicator/pull/444))
- Bump symbolic to update other DWARF and WASM handling dependencies, and improve support for compact unwind information, including stackless functions in MachO, with special handling for `_sigtramp`. ([#457](https://github.com/getsentry/symbolicator/pull/457))

### Tools

- `wasm-split` can remove names with `--strip-names`. ([#412](https://github.com/getsentry/symbolicator/pull/412))
- Linux x64 builds of `symsorter` and `wasm-split` can be downloaded from [GitHub releases](https://github.com/getsentry/symbolicator/releases/latest) now. ([#422](https://github.com/getsentry/symbolicator/pull/422))

## 0.3.3

### Features

- Add NotFound status for sources which didn't provide any DIF object candidates. ([#327](https://github.com/getsentry/symbolicator/pull/327))
- Symbolication responses include download, debug and unwind information about all DIF object files which were looked up on the available object sources. ([#309](https://github.com/getsentry/symbolicator/pull/309) [#316](https://github.com/getsentry/symbolicator/pull/316) [#324](https://github.com/getsentry/symbolicator/pull/324) [#344](https://github.com/getsentry/symbolicator/pull/344))

### Bug Fixes

- Silently ignore unknown fields in minidump and apple crash report requests instead of responding with `400 Bad Request`. ([#321](https://github.com/getsentry/symbolicator/pull/321))
- Update breakpad to allow processing MIPS minidumps and support reading MIPS debug sections. ([#325](https://github.com/getsentry/symbolicator/pull/325))
- Improve amd64 stack scanning by excluding some false-positive frames. ([#325](https://github.com/getsentry/symbolicator/pull/325))
- Resolve correct line information for large inline functions.

### Internal

- Changed the internal HTTP transport layer. There is no expected difference in the way Symbolicator downloads files from symbol servers, although some internal timeouts and error messages may change. ([#335](https://github.com/getsentry/symbolicator/pull/335))
- Report more descriptive errors if symbolication fails with internal errors, timeouts or crashes. ([#365](https://github.com/getsentry/symbolicator/pull/365))
- Remove an unused threadpool. ([#370](https://github.com/getsentry/symbolicator/pull/370), [#378](https://github.com/getsentry/symbolicator/pull/378))

## 0.3.2

### Bug Fixes

- Ensure deserialisation works for objects passed through procspawn. ([#314](https://github.com/getsentry/symbolicator/pull/314))

### Tools

- `wasm-split` now retains all sections. ([#311](https://github.com/getsentry/symbolicator/pull/311))

### Features

- Symbolicator will now track Release Health Sessions for each symbolication request. ([#289](https://github.com/getsentry/symbolicator/pull/289))

## 0.3.1

### Features

- Add support for DWARF in WASM. ([#301](https://github.com/getsentry/symbolicator/pull/301))
- Support symbolication of native Dart stack traces by prioritizing DWARF function names over symbol table entries.

### Tools

- Add `wasm-split`, which splits WASM files into code and debug information. ([#303](https://github.com/getsentry/symbolicator/pull/303))

## 0.3.0

### Features

- Publish Docker containers to DockerHub at `getsentry/symbolicator`. ([#271](https://github.com/getsentry/symbolicator/pull/271))
- Add `processing_pool_size` configuration option that allows to set the size of the processing pool. ([#273](https://github.com/getsentry/symbolicator/pull/273))
- Use a dedicated `tmp` sub-directory in the cache directory to write temporary files into. ([#265](https://github.com/getsentry/symbolicator/pull/265))
- Use STATSD_SERVER environment variable to set metrics.statsd configuration option ([#182](https://github.com/getsentry/symbolicator/pull/182))
- Added WASM support. ([#301](https://github.com/getsentry/symbolicator/pull/301))

### Bug Fixes

- Fix a bug where Sentry requests were cached even though caches were disabled. ([#260](https://github.com/getsentry/symbolicator/pull/260))
- Fix CFI cache status in cases where the PDB file was found but not the PE file. ([#279](https://github.com/getsentry/symbolicator/pull/279))
- Instead of marking unused unwind info as missing, report it as unused. ([#293](https://github.com/getsentry/symbolicator/pull/293))

## 0.2.0

- This changelog is entirely incomplete, future releases will try to improve this.

### Breaking Changes

- The configuration file is stricter on which fields can be present, unknown fields will no longer be accepted and cause an error.
- Configuring cache durations is now done using (humantime)[https://docs.rs/humantime/latest/humantime/fn.parse_duration.html].

## 0.1.0

- Initial version of symbolicator<|MERGE_RESOLUTION|>--- conflicted
+++ resolved
@@ -22,15 +22,11 @@
 - New configuration option `environment_tag` ([#517](https://github.com/getsentry/symbolicator/pull/517))
 - Source candidates which symbolicator has failed to download due to non-400 errors are now being returned in symbolication payloads. These candidates include additional diagnostic info which briefly describes the download error. ([#512](https://github.com/getsentry/symbolicator/pull/512))
 - If a DIF object candidate could not be downloaded due to a lack of permissions, their respective entry in a symbolication response will now mention something about permissions instead of marking the candidate as just Missing. ([#512](https://github.com/getsentry/symbolicator/pull/512), [#518](https://github.com/getsentry/symbolicator/pull/518))
-<<<<<<< HEAD
-- Introduced the `max_concurrent_requests` config setting, which limits the number of requests that will be processed concurrently. It defaults to `None`, i.e., no limit. ([#521](https://github.com/getsentry/symbolicator/pull/521))
-- Use the `tracing` crate for logging ([#534](https://github.com/getsentry/symbolicator/pull/534))
-=======
 - Introduced the `max_concurrent_requests` config setting, which limits the number of requests that will be processed concurrently. It defaults to `Some(120)`. ([#521](https://github.com/getsentry/symbolicator/pull/521), [#537](https://github.com/getsentry/symbolicator/pull/537))
 - Symbolication tasks are being spawned on a tokio 1 Runtime now. ([#531](https://github.com/getsentry/symbolicator/pull/531))
 - Symbolicator now allows explicitly versioning its caches. It will fall back to supported outdated cache versions immediately instead of eagerly waiting for updated cache files. Recomputations of newer cache versions are being done lazily in the background, bounded by new settings `max_lazy_redownloads` and `max_lazy_recomputations` for downloaded and derived caches respectively. ([#524](https://github.com/getsentry/symbolicator/pull/524), [#533](https://github.com/getsentry/symbolicator/pull/533), [#535](https://github.com/getsentry/symbolicator/pull/535))
 - Remove actix-web in favor of axum. This changes the web framework and also completely switches to the tokio 1 Runtime. ([#544](https://github.com/getsentry/symbolicator/pull/544))
->>>>>>> 0db94de2
+- Use the `tracing` crate for logging ([#534](https://github.com/getsentry/symbolicator/pull/534))
 
 ### Fixes
 
