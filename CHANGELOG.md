# Changelog

<<<<<<< HEAD
## 23.7.3
### Various Fixes and Improvements
- symsorter now uses the same filter as sentry-cli to ignore (very) large files and precompiled headers.
=======
## Unreleased

### Various fixes & improvements

- Do not process `.o` files in Symsorter. ([#1288](https://github.com/getsentry/symbolicator/pull/1288))

## 23.8.0

### Dependencies

- Bump `aws-sdk-rust` from 0.55.3 to 0.56.0. ([#1282](https://github.com/getsentry/symbolicator/pull/1282))
>>>>>>> 147e0e65

## 23.7.2

### Dependencies

- Bump Native SDK from v0.6.4 to v0.6.5 ([#1247](https://github.com/getsentry/symbolicator/pull/1247))
  - [changelog](https://github.com/getsentry/sentry-native/blob/master/CHANGELOG.md#065)
  - [diff](https://github.com/getsentry/sentry-native/compare/0.6.4...0.6.5)

## 23.7.1

### Various fixes & improvements

- Add a new `BundleIndex` for SourceMap processing (#1251) by @Swatinem

## 23.7.0

- Add authentication to Source Context fetching via scraping config ([#1250](https://github.com/getsentry/symbolicator/pull/1250))

## 23.6.2

### Features

- Add `--symbols` argument to `symbolicli` ([#1241](https://github.com/getsentry/symbolicator/pull/1241))
- Add a new `BundleIndex` for SourceMap processing. ([#1251](https://github.com/getsentry/symbolicator/pull/1251))

### Fixes

- Reintroduce `--version` option to `symsorter` and `wasm-split` ([#1219](https://github.com/getsentry/symbolicator/pull/1219))
- Add special case for extracting name of rewritten async functions in Dart lang ([#1246](https://github.com/getsentry/symbolicator/pull/1246))

### Dependencies

- Bump Native SDK from v0.6.3 to v0.6.4 ([#1224](https://github.com/getsentry/symbolicator/pull/1224))
  - [changelog](https://github.com/getsentry/sentry-native/blob/master/CHANGELOG.md#064)
  - [diff](https://github.com/getsentry/sentry-native/compare/0.6.3...0.6.4)

## 23.6.1

- No documented changes.

## 23.6.0

### Dependencies

- Bump Native SDK from v0.6.2 to v0.6.3 ([#1207](https://github.com/getsentry/symbolicator/pull/1207))
  - [changelog](https://github.com/getsentry/sentry-native/blob/master/CHANGELOG.md#063)
  - [diff](https://github.com/getsentry/sentry-native/compare/0.6.2...0.6.3)
- Bump `aws-sdk-rust` from 0.52.0 to 0.55.3. ([#1211](https://github.com/getsentry/symbolicator/pull/1211))

## 23.5.2

- JsFrame::lineno is no longer optional ([#1203](https://github.com/getsentry/symbolicator/pull/1203))

## 23.5.1

- No documented changes.

## 23.5.0

### Features

- Add single-file ZipArchive support to `maybe_decompress_file` ([#1139](https://github.com/getsentry/symbolicator/pull/1139))
- Make source-context application optional. ([#1173](https://github.com/getsentry/symbolicator/pull/1173))
- `symbolicli` now supports JS symbolication. ([#1186](https://github.com/getsentry/symbolicator/pull/1186))
- Tighten up download related timeouts and introduce new `head_timeout`. ([#1190](https://github.com/getsentry/symbolicator/pull/1190))

### Fixes

- Allow symbolicli to connect to reserved IPs ([#1165](https://github.com/getsentry/symbolicator/pull/1165))
- JS symbolication now requires a Sentry source ([#1180](https://github.com/getsentry/symbolicator/pull/1180))
- `symbolicli` now uses the right stacktraces for symbolication. ([#1189](https://github.com/getsentry/symbolicator/pull/1189))

### Dependencies

- Bump Native SDK from v0.6.1 to v0.6.2 ([#1178](https://github.com/getsentry/symbolicator/pull/1178))
  - [changelog](https://github.com/getsentry/sentry-native/blob/master/CHANGELOG.md#062)
  - [diff](https://github.com/getsentry/sentry-native/compare/0.6.1...0.6.2)

## 23.4.0

### Features

- Migrate to monthly CalVer releases. ([#1130](https://github.com/getsentry/symbolicator/pull/1130))
- Introduce a `CacheKeyBuilder` and human-readable `CacheKey` metadata. ([#1033](https://github.com/getsentry/symbolicator/pull/1033), [#1036](https://github.com/getsentry/symbolicator/pull/1036))
- Use new `CacheKey` for writes and shared-cache. ([#1038](https://github.com/getsentry/symbolicator/pull/1038))
- Consolidate `CacheVersions` and bump to refresh `CacheKey` usage. ([#1041](https://github.com/getsentry/symbolicator/pull/1041), [#1042](https://github.com/getsentry/symbolicator/pull/1042))
- Automatically block downloads from unreliable hosts. ([#1039](https://github.com/getsentry/symbolicator/pull/1039))
- Fully migrate `CacheKey` usage and remove legacy markers. ([#1043](https://github.com/getsentry/symbolicator/pull/1043))
- Add support for in-memory caching. ([#1028](https://github.com/getsentry/symbolicator/pull/1028))
- Add --log-level argument to `symbolicli`. ([#1074](https://github.com/getsentry/symbolicator/pull/1074))
- Resolve source context from embedded source links (mainly in Portable PDBs) ([#1103](https://github.com/getsentry/symbolicator/pull/1103), [#1108](https://github.com/getsentry/symbolicator/pull/1108))

### Fixes

- Mask invalid file names in minidumps. ([#1047](https://github.com/getsentry/symbolicator/pull/1047), [#1133](https://github.com/getsentry/symbolicator/pull/1133))
- Update `minidump-processor` so minidumps with a 0-sized module are being processed. ([#1131](https://github.com/getsentry/symbolicator/pull/1131))

### Dependencies

- Bump Native SDK from v0.5.4 to v0.6.1 ([#1048](https://github.com/getsentry/symbolicator/pull/1048), [#1121](https://github.com/getsentry/symbolicator/pull/1121))
  - [changelog](https://github.com/getsentry/sentry-native/blob/master/CHANGELOG.md#061)
  - [diff](https://github.com/getsentry/sentry-native/compare/0.5.4...0.6.1)

## 0.7.0

### Features

- Added a field `adjust_instruction_addr: Option<bool>` to `RawFrame` to signal whether the
  frame's instruction address needs to be adjusted for symbolication. ([#948](https://github.com/getsentry/symbolicator/pull/948))
- Added offline mode and caching to `symbolicli`. ([#967](https://github.com/getsentry/symbolicator/pull/967),[#968](https://github.com/getsentry/symbolicator/pull/968))
- Support PortablePDB embedded sources. ([#996](https://github.com/getsentry/symbolicator/pull/996))
- Properly support NuGet symbols with SymbolChecksum. ([#993](https://github.com/getsentry/symbolicator/pull/993))
- Use `moka` as an in-memory `Cacher` implementation. ([#1010](https://github.com/getsentry/symbolicator/pull/1010))

### Internal

- Use a default crash DB if we have a Cache configured. ([#941](https://github.com/getsentry/symbolicator/pull/941))
- Simplified internal error and cache architecture. ([#929](https://github.com/getsentry/symbolicator/pull/929),
  [#936](https://github.com/getsentry/symbolicator/pull/936), [#937](https://github.com/getsentry/symbolicator/pull/937))
- Migrate from `rusoto` to `aws-sdk-s3`. ([#849](https://github.com/getsentry/symbolicator/pull/849), [#954](https://github.com/getsentry/symbolicator/pull/954))
- Replace the last remaining LRU caches with `moka` versions and remove `lru` dependency. ([#978](https://github.com/getsentry/symbolicator/pull/978))

### Dependencies

- Bump Native SDK from v0.5.0 to v0.5.4 ([#940](https://github.com/getsentry/symbolicator/pull/940), [#997](https://github.com/getsentry/symbolicator/pull/997))
  - [changelog](https://github.com/getsentry/sentry-native/blob/master/CHANGELOG.md#054)
  - [diff](https://github.com/getsentry/sentry-native/compare/0.5.0...0.5.4)

## 0.6.0

### Features

- Use Portable PDB files for .NET event symbolication ([#883](https://github.com/getsentry/symbolicator/pull/883))
- Use Unity il2cpp line mapping files in symcache creation ([#831](https://github.com/getsentry/symbolicator/pull/831))
- Read thread names from minidumps and Apple crash reports ([#834](https://github.com/getsentry/symbolicator/pull/834))
- Add support for serving web requests using HTTPS ([#829](https://github.com/getsentry/symbolicator/pull/829))
- Bump Native SDK to v0.5.0 ([#865](https://github.com/getsentry/symbolicator/pull/865))
  - [changelog](https://github.com/getsentry/sentry-native/blob/master/CHANGELOG.md#050)
  - [diff](https://github.com/getsentry/sentry-native/compare/0.4.17-2-gbd56100...0.5.0)
- Use `rust:bullseye-slim` as base image for docker container builder. ([#885](https://github.com/getsentry/symbolicator/pull/885))
- Use `debian:bullseye-slim` as base image for docker container runner. ([#885](https://github.com/getsentry/symbolicator/pull/885))
- Use jemalloc as global allocater (for Rust and C). ([#885](https://github.com/getsentry/symbolicator/pull/885))
- Clean up empty cache directories. ([#887](https://github.com/getsentry/symbolicator/pull/887))
- Update symbolic and increase SymCache Version to `4` which now uses a LEB128-prefixed string table. ([#886](https://github.com/getsentry/symbolicator/pull/886))
- Add Configuration options for in-memory Caches. ([#911](https://github.com/getsentry/symbolicator/pull/911))
- Add the `symbolicli` utility for local symbolication. ([#919](https://github.com/getsentry/symbolicator/pull/919))

### Fixes

- Update symbolic and increase the SymCache version for the following fixes: ([#857](https://github.com/getsentry/symbolicator/pull/857))
  - fixed problems with DWARF functions that have the same line records for different inline hierarchy
  - fixed problems with PDB where functions have line records that don't belong to them
  - fixed problems with PDB/DWARF when parent functions don't have matching line records
  - using a new TypeFormatter for PDB that can pretty-print function arguments
- Update symbolic and increase CFI/SymCache versions for the following fixes: ([#861](https://github.com/getsentry/symbolicator/pull/
  861))
  - Allow underflow in Win-x64 CFI which allows loading registers from outside the stack frame.
  - Another round of SymCache fixes as followup to the above.
- Extract the correct `code_id` from iOS minidumps. ([#858](https://github.com/getsentry/symbolicator/pull/858))
- Fetch/use CFI for modules that only have a CodeId. ([#860](https://github.com/getsentry/symbolicator/pull/860))
- Properly mask Portable PDB Age for symstore/SSQP lookups. ([#888](https://github.com/getsentry/symbolicator/pull/888))
- Avoid a redundant open/read and fix shared cache refresh. ([#893](https://github.com/getsentry/symbolicator/pull/893))
- Correctly return object candidates for malformed caches. ([#917](https://github.com/getsentry/symbolicator/pull/917))

### Internal

- Fetch CFI on-demand during stackwalking ([#838](https://github.com/getsentry/symbolicator/pull/838))
- Deduplicate SymbolFile computations in SymbolicatorSymbolProvider ([#856](https://github.com/getsentry/symbolicator/pull/856))
- Separated the symbolication service from the http interface. ([#903](https://github.com/getsentry/symbolicator/pull/903))
- Move Request/Response/Poll handling into web frontend. ([#904](https://github.com/getsentry/symbolicator/pull/904))
- Remove unused `processing_pool_size` config. ([#910](https://github.com/getsentry/symbolicator/pull/910))

## 0.5.1

### Features

- Added an internal option to capture minidumps for hard crashes. This has to be enabled via the `_crash_db` config parameter. ([#795](https://github.com/getsentry/symbolicator/pull/795))

### Fixes

- Update symbolic to generate/use higher fidelity CFI instructions for Win-x64 binaries. ([#822](https://github.com/getsentry/symbolicator/pull/822))

## 0.5.0

### Features

- Support for `external_debug_info` section in wasm-split for external dwarf files. ([#619](https://github.com/getsentry/symbolicator/pull/619))
- Added windows binaries for `wasm-split` and `symsorter` to releases ([#624](https://github.com/getsentry/symbolicator/pull/624))
- Also populate the shared cache from existing items in the local cache, not only new ones. ([#648](https://github.com/getsentry/symbolicator/pull/648))
- Switch minidump processing entirely to `rust-minidump`, this is currently faster, more reliable and produces at least similar quality stacktraces. Breakpad has been removed as a dependency. ([#723](https://github.com/getsentry/symbolicator/pull/723) [#731](https://github.com/getsentry/symbolicator/pull/731) [#732](https://github.com/getsentry/symbolicator/pull/732))

### Fixes

- Avoid errors from symbol source in bcsymbolmap lookups from cancelling the entire symcache lookup. ([#643](https://github.com/getsentry/symbolicator/pull/643))
- Use wildcard matcher for symstore proxy. ([#671](https://github.com/getsentry/symbolicator/pull/671))
- Detect unwind and debug information in ELF files that contain sections with offset `0`. They were previously skipped in some cases. ([#688](https://github.com/getsentry/symbolicator/pull/688))
- Support processing unwind information in ELF files linked with `gold`. ([#688](https://github.com/getsentry/symbolicator/pull/688))
- Automatically refresh expired AWS ECS container credentials. ([#754](https://github.com/getsentry/symbolicator/pull/754))
- Don't emit ANSI escape sequences with `auto=false` and `simplified` logging formats. ([#755](https://github.com/getsentry/symbolicator/pull/755))
- Make sure "source" candidates are being recorded (ISSUE-1365). ([#765](https://github.com/getsentry/symbolicator/pull/765))

## 0.4.1

### Features

- Very basic shared-cache support, allowing multiple symbolicators to share one global cache and have faster warmup times. ([#581](https://github.com/getsentry/symbolicator/pull/581))
- Support concurrency control and backpressure on uploading to shared cache. ([#584](https://github.com/getsentry/symbolicator/pull/584))
- Use Google Application Credentials to authenticate to GCS in the shared cache. ([#591](https://github.com/getsentry/symbolicator/pull/591))

### Fixes

- Truncate Malformed and Cache-Specific entries in the cache to match the length of their contents, in case they overwrote some longer, existing entry. ([#586](https://github.com/getsentry/symbolicator/pull/586))

## 0.4.0

### Features

- S3 sources: add support for custom regions. ([#448](https://github.com/getsentry/symbolicator/pull/448))
- Bump symbolic to support versioning of CFI Caches. ([#467](https://github.com/getsentry/symbolicator/pull/467))
- Update symbolic to write versioned CFI Caches, and fix SymCache conversion related to inline-parent offset. ([#470](https://github.com/getsentry/symbolicator/pull/470))
- Update symbolic to allow processing PDB files with broken inlinee records. ([#477](https://github.com/getsentry/symbolicator/pull/477))
- Update symbolic to correctly apply bcsymbolmaps to symbol and filenames coming from DWARF. ([#479](https://github.com/getsentry/symbolicator/pull/479))
- Update symbolic to correctly restore registers when using compact unwinding. ([#487](https://github.com/getsentry/symbolicator/pull/487))
- Make various timeouts related to downloading files configurable. ([#482](https://github.com/getsentry/symbolicator/pull/482), [#489](https://github.com/getsentry/symbolicator/pull/489), [#491](https://github.com/getsentry/symbolicator/pull/491))
- Introduced the `max_download_timeout` config setting for source downloads, which defaults to 315s. ([#482](https://github.com/getsentry/symbolicator/pull/482), [#489](https://github.com/getsentry/symbolicator/pull/489), [#503](https://github.com/getsentry/symbolicator/pull/503)
- Introduced the `streaming_timeout` config setting for source downloads, which defaults to 250s. ([#489](https://github.com/getsentry/symbolicator/pull/489), [#503](https://github.com/getsentry/symbolicator/pull/503)
- Introduced the `connect_timeout` config setting for source downloads, which has a default of 15s. ([#491](https://github.com/getsentry/symbolicator/pull/491), [#496](https://github.com/getsentry/symbolicator/pull/496))
- GCS, S3, HTTP, and local filesystem sources: Attempt to retry failed downloads at least once. ([#485](https://github.com/getsentry/symbolicator/pull/485))
- Refresh symcaches when a new `BcSymbolMap` becomes available. ([#493](https://github.com/getsentry/symbolicator/pull/493))
- Cache download failures and do not retry the download for a while ([#484](https://github.com/getsentry/symbolicator/pull/484), [#501](https://github.com/getsentry/symbolicator/pull/501))
- New configuration option `hostname_tag` ([#513](https://github.com/getsentry/symbolicator/pull/513))
- Introduced a new cache status to represent failures specific to the cache: Download failures that aren't related to the file being missing in download caches and conversion errors in derived caches. Download failure entries expire after 1 hour, and conversion errors expire after 1 day, or after symbolicator is restarted. ([#509](https://github.com/getsentry/symbolicator/pull/509))
- Malformed and Cache-specific Error cache entries now contain some diagnostic info. ([#510](https://github.com/getsentry/symbolicator/pull/510))
- New configuration option `environment_tag` ([#517](https://github.com/getsentry/symbolicator/pull/517))
- Source candidates which symbolicator has failed to download due to non-400 errors are now being returned in symbolication payloads. These candidates include additional diagnostic info which briefly describes the download error. ([#512](https://github.com/getsentry/symbolicator/pull/512))
- If a DIF object candidate could not be downloaded due to a lack of permissions, their respective entry in a symbolication response will now mention something about permissions instead of marking the candidate as just Missing. ([#512](https://github.com/getsentry/symbolicator/pull/512), [#518](https://github.com/getsentry/symbolicator/pull/518))
- Introduced the `max_concurrent_requests` config setting, which limits the number of requests that will be processed concurrently. It defaults to `Some(120)`. ([#521](https://github.com/getsentry/symbolicator/pull/521), [#537](https://github.com/getsentry/symbolicator/pull/537))
- Symbolication tasks are being spawned on a tokio 1 Runtime now. ([#531](https://github.com/getsentry/symbolicator/pull/531))
- Symbolicator now allows explicitly versioning its caches. It will fall back to supported outdated cache versions immediately instead of eagerly waiting for updated cache files. Recomputations of newer cache versions are being done lazily in the background, bounded by new settings `max_lazy_redownloads` and `max_lazy_recomputations` for downloaded and derived caches respectively. ([#524](https://github.com/getsentry/symbolicator/pull/524), [#533](https://github.com/getsentry/symbolicator/pull/533), [#535](https://github.com/getsentry/symbolicator/pull/535))
- Remove actix-web in favor of axum. This changes the web framework and also completely switches to the tokio 1 Runtime. ([#544](https://github.com/getsentry/symbolicator/pull/544))
- Search for all known types of debug companion files during symbolication, in case there exists for example an ELF debug companion for a PE. ([#555](https://github.com/getsentry/symbolicator/pull/555))
- Introduced the `custom_tags` config setting for metrics ([#569](https://github.com/getsentry/symbolicator/pull/569))
- Use the `tracing` crate for logging ([#534](https://github.com/getsentry/symbolicator/pull/534))

### Fixes

- Skip trailing garbage frames after `_start`. ([#514](https://github.com/getsentry/symbolicator/pull/514))
- Respect the build_id provided on the commandline of wasm-split. ([#554](https://github.com/getsentry/symbolicator/pull/554))
- Update symbolic to a version with more lenient ELF parsing which is able to process invalid flutter 2.5 debug files. ([#562](https://github.com/getsentry/symbolicator/pull/562))

### Tools

- `symsorter` no longer emits files with empty debug identifiers. ([#469](https://github.com/getsentry/symbolicator/pull/469))
- MacOS universal builds (x86_64 + ARM in one fat binary) of symbolicator, symsorter and wasm-split can be downloaded from GitHub releases now. ([#565](https://github.com/getsentry/symbolicator/pull/565), [#568](https://github.com/getsentry/symbolicator/pull/568))

### Internal

- Measure how long it takes to download sources from external servers. ([#483](https://github.com/getsentry/symbolicator/pull/483))
- Avoid serialization overhead when processing large minidumps out-of-process. ([#508](https://github.com/getsentry/symbolicator/pull/508))

## 0.3.4

### Features

- Add support for BCSymbolMap auxiliary files which when present on the symbol server will automatically resolve obfuscated symbol names ([#403](https://github.com/getsentry/symbolicator/pull/403))
- S3 sources: add support for using AWS container credentials provided by IAM task roles. ([#417](https://github.com/getsentry/symbolicator/pull/417))
- Implement new Symbolication Quality Metrics. ([#426](https://github.com/getsentry/symbolicator/pull/426))
- Convert stackwalking/cfi loading into a fixpoint iteration. ([#450](https://github.com/getsentry/symbolicator/pull/450))

### Bug Fixes

- Update the mtime of a cache when it is 1h out of date. ([#390](https://github.com/getsentry/symbolicator/pull/390))
- Bump symbolic to fix large public records. ([#385](https://github.com/getsentry/symbolicator/pull/385), [#387](https://github.com/getsentry/symbolicator/pull/387))
- Bump symbolic to support `debug_addr` indexes in DWARF functions. ([#389](https://github.com/getsentry/symbolicator/pull/389))
- Fix retry of DIF downloads from sentry ([#397](https://github.com/getsentry/symbolicator/pull/397))
- Remove expired cache entries in auxdifs and diagnostics ([#444](https://github.com/getsentry/symbolicator/pull/444))
- Bump symbolic to update other DWARF and WASM handling dependencies, and improve support for compact unwind information, including stackless functions in MachO, with special handling for `_sigtramp`. ([#457](https://github.com/getsentry/symbolicator/pull/457))

### Tools

- `wasm-split` can remove names with `--strip-names`. ([#412](https://github.com/getsentry/symbolicator/pull/412))
- Linux x64 builds of `symsorter` and `wasm-split` can be downloaded from [GitHub releases](https://github.com/getsentry/symbolicator/releases/latest) now. ([#422](https://github.com/getsentry/symbolicator/pull/422))

## 0.3.3

### Features

- Add NotFound status for sources which didn't provide any DIF object candidates. ([#327](https://github.com/getsentry/symbolicator/pull/327))
- Symbolication responses include download, debug and unwind information about all DIF object files which were looked up on the available object sources. ([#309](https://github.com/getsentry/symbolicator/pull/309) [#316](https://github.com/getsentry/symbolicator/pull/316) [#324](https://github.com/getsentry/symbolicator/pull/324) [#344](https://github.com/getsentry/symbolicator/pull/344))

### Bug Fixes

- Silently ignore unknown fields in minidump and apple crash report requests instead of responding with `400 Bad Request`. ([#321](https://github.com/getsentry/symbolicator/pull/321))
- Update breakpad to allow processing MIPS minidumps and support reading MIPS debug sections. ([#325](https://github.com/getsentry/symbolicator/pull/325))
- Improve amd64 stack scanning by excluding some false-positive frames. ([#325](https://github.com/getsentry/symbolicator/pull/325))
- Resolve correct line information for large inline functions.

### Internal

- Changed the internal HTTP transport layer. There is no expected difference in the way Symbolicator downloads files from symbol servers, although some internal timeouts and error messages may change. ([#335](https://github.com/getsentry/symbolicator/pull/335))
- Report more descriptive errors if symbolication fails with internal errors, timeouts or crashes. ([#365](https://github.com/getsentry/symbolicator/pull/365))
- Remove an unused threadpool. ([#370](https://github.com/getsentry/symbolicator/pull/370), [#378](https://github.com/getsentry/symbolicator/pull/378))

## 0.3.2

### Bug Fixes

- Ensure deserialisation works for objects passed through procspawn. ([#314](https://github.com/getsentry/symbolicator/pull/314))

### Tools

- `wasm-split` now retains all sections. ([#311](https://github.com/getsentry/symbolicator/pull/311))

### Features

- Symbolicator will now track Release Health Sessions for each symbolication request. ([#289](https://github.com/getsentry/symbolicator/pull/289))

## 0.3.1

### Features

- Add support for DWARF in WASM. ([#301](https://github.com/getsentry/symbolicator/pull/301))
- Support symbolication of native Dart stack traces by prioritizing DWARF function names over symbol table entries.

### Tools

- Add `wasm-split`, which splits WASM files into code and debug information. ([#303](https://github.com/getsentry/symbolicator/pull/303))

## 0.3.0

### Features

- Publish Docker containers to DockerHub at `getsentry/symbolicator`. ([#271](https://github.com/getsentry/symbolicator/pull/271))
- Add `processing_pool_size` configuration option that allows to set the size of the processing pool. ([#273](https://github.com/getsentry/symbolicator/pull/273))
- Use a dedicated `tmp` sub-directory in the cache directory to write temporary files into. ([#265](https://github.com/getsentry/symbolicator/pull/265))
- Use STATSD_SERVER environment variable to set metrics.statsd configuration option ([#182](https://github.com/getsentry/symbolicator/pull/182))
- Added WASM support. ([#301](https://github.com/getsentry/symbolicator/pull/301))

### Bug Fixes

- Fix a bug where Sentry requests were cached even though caches were disabled. ([#260](https://github.com/getsentry/symbolicator/pull/260))
- Fix CFI cache status in cases where the PDB file was found but not the PE file. ([#279](https://github.com/getsentry/symbolicator/pull/279))
- Instead of marking unused unwind info as missing, report it as unused. ([#293](https://github.com/getsentry/symbolicator/pull/293))

## 0.2.0

- This changelog is entirely incomplete, future releases will try to improve this.

### Breaking Changes

- The configuration file is stricter on which fields can be present, unknown fields will no longer be accepted and cause an error.
- Configuring cache durations is now done using [humantime](https://docs.rs/humantime/latest/humantime/fn.parse_duration.html).

## 0.1.0

- Initial version of symbolicator<|MERGE_RESOLUTION|>--- conflicted
+++ resolved
@@ -1,22 +1,17 @@
 # Changelog
 
-<<<<<<< HEAD
-## 23.7.3
-### Various Fixes and Improvements
-- symsorter now uses the same filter as sentry-cli to ignore (very) large files and precompiled headers.
-=======
 ## Unreleased
 
 ### Various fixes & improvements
 
 - Do not process `.o` files in Symsorter. ([#1288](https://github.com/getsentry/symbolicator/pull/1288))
+- symsorter now uses the same filter as sentry-cli to ignore (very) large files and precompiled headers. ([#1273](https://github.com/getsentry/symbolicator/pull/1273))
 
 ## 23.8.0
 
 ### Dependencies
 
 - Bump `aws-sdk-rust` from 0.55.3 to 0.56.0. ([#1282](https://github.com/getsentry/symbolicator/pull/1282))
->>>>>>> 147e0e65
 
 ## 23.7.2
 
