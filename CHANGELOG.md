# Changelog

## 25.3.0

### Various fixes & improvements

- Update `symbolic` dependency to `12.14.0`, which now skips not found frames instead of defaulting to the closest one. ([#1640](https://github.com/getsentry/symbolicator/pull/1640))
- Mark certain caches as random access to improve cache performance. ([#1639](https://github.com/getsentry/symbolicator/pull/1639))
<<<<<<< HEAD
- Validate stack scanned candidate frames against available CFI unwind information. 
  This reduces hallucinated frames when relying on stack scanning. ([#1651](https://github.com/getsentry/symbolicator/pull/1651))
=======
- The `minidump` endpoint now accepts a `rewrite_first_module` field that allows passing rewrite rules for the first module in a minidump.
  In practice, this is useful for Electron minidumps, in which the first module often has a nonsensical debug file name. ([#1650](https://github.com/getsentry/symbolicator/pull/1650))
>>>>>>> e4ae0f8f

### Dependencies

- Bump Native SDK from v0.7.20 to v0.8.1 ([#1634](https://github.com/getsentry/symbolicator/pull/1634))
  - [changelog](https://github.com/getsentry/sentry-native/blob/master/CHANGELOG.md#081)
  - [diff](https://github.com/getsentry/sentry-native/compare/0.7.20...0.8.1)

## 25.2.0

### Various fixes & improvements

- fix: rectify symsorter `--ignore-errors` handling for ZIP archives. ([#1621](https://github.com/getsentry/symbolicator/pull/1621))
- feat: Added a setting `retry_missing_after_public` to downloaded and derived cache configs.
      The effect of this setting is to control the time after which negative (missing, failed download, &c.)
      cache entries from public sources. The default value is 24h. ([#1623](https://github.com/getsentry/symbolicator/pull/1623))

### Dependencies

- Bump Native SDK from v0.7.17 to v0.7.20 ([#1596](https://github.com/getsentry/symbolicator/pull/1596), [#1602](https://github.com/getsentry/symbolicator/pull/1602), [#1609](https://github.com/getsentry/symbolicator/pull/1609))
  - [changelog](https://github.com/getsentry/sentry-native/blob/master/CHANGELOG.md#0720)
  - [diff](https://github.com/getsentry/sentry-native/compare/0.7.17...0.7.20)

## 25.1.0

### Dependencies

- Bump Native SDK from v0.7.16 to v0.7.17 ([#1573](https://github.com/getsentry/symbolicator/pull/1573))
  - [changelog](https://github.com/getsentry/sentry-native/blob/master/CHANGELOG.md#0717)
  - [diff](https://github.com/getsentry/sentry-native/compare/0.7.16...0.7.17)

## 24.12.1

### Various fixes & improvements

- feat: Bump symcache version (#1572) by @jjbayer
- chore(deps): Bump symbolic to 12.12.4 (#1571) by @jjbayer

## 24.12.0

### Various fixes & improvements

- chore(deps): update Native SDK to v0.7.16 (#1566) by @github-actions

## 24.11.2

### Various fixes & improvements

- All symbolication endpoints (`symbolicate-{,js,jvm}`, `minidump`, `applecrashreport`)
  now take an additional `platform` parameter. Stack frames gain this parameter
  as well. ([#1560](https://github.com/getsentry/symbolicator/pull/1560))

### Dependencies

- Bump Native SDK from v0.7.15 to v0.7.16 ([#1566](https://github.com/getsentry/symbolicator/pull/1566))
  - [changelog](https://github.com/getsentry/sentry-native/blob/master/CHANGELOG.md#0716)
  - [diff](https://github.com/getsentry/sentry-native/compare/0.7.15...0.7.16)

## 24.11.1

### Dependencies

- Bump Native SDK from v0.7.12 to v0.7.15 ([#1555](https://github.com/getsentry/symbolicator/pull/1555))
  - [changelog](https://github.com/getsentry/sentry-native/blob/master/CHANGELOG.md#0715)
  - [diff](https://github.com/getsentry/sentry-native/compare/0.7.12...0.7.15)

## 24.11.0

### Dependencies

- Bump Native SDK from v0.7.10 to v0.7.12 ([#1546](https://github.com/getsentry/symbolicator/pull/1546), [#1550](https://github.com/getsentry/symbolicator/pull/1550))
  - [changelog](https://github.com/getsentry/sentry-native/blob/master/CHANGELOG.md#0712)
  - [diff](https://github.com/getsentry/sentry-native/compare/0.7.10...0.7.12)

## 24.10.0

### Various fixes & improvements

- Added `dry-run` mode to the `cleanup` command that simulates the cleanup
  without deleting files. ([#1531](https://github.com/getsentry/symbolicator/pull/1531))
- Parse debug identifiers from scraped JavaScript source files
  ([#1534](https://github.com/getsentry/symbolicator/pull/1534))

### Dependencies

- Bump Native SDK from v0.7.9 to v0.7.10 ([#1527](https://github.com/getsentry/symbolicator/pull/1527))
  - [changelog](https://github.com/getsentry/sentry-native/blob/master/CHANGELOG.md#0710)
  - [diff](https://github.com/getsentry/sentry-native/compare/0.7.9...0.7.10)

## 24.9.0

### Various fixes & improvements

- Transaction sample rate is now configurable through the config file ([#1517](https://github.com/getsentry/symbolicator/pull/1517)).
- In native symbolication, trying to download a source file from a
  sourcelink now creates a candidate ([#1507](https://github.com/getsentry/symbolicator/pull/1510)).

### Dependencies

- Bump Native SDK from v0.7.7 to v0.7.9 ([#1510](https://github.com/getsentry/symbolicator/pull/1510), [#1513](https://github.com/getsentry/symbolicator/pull/1513))
  - [changelog](https://github.com/getsentry/sentry-native/blob/master/CHANGELOG.md#079)
  - [diff](https://github.com/getsentry/sentry-native/compare/0.7.7...0.7.9)

## 24.8.0

### Dependencies

- Bump Native SDK from v0.7.6 to v0.7.7 ([#1502](https://github.com/getsentry/symbolicator/pull/1502))
  - [changelog](https://github.com/getsentry/sentry-native/blob/master/CHANGELOG.md#077)
  - [diff](https://github.com/getsentry/sentry-native/compare/0.7.6...0.7.7)

## 24.7.1

- No documented changes.

## 24.7.0

### Dependencies

- Bump Native SDK from v0.7.5 to v0.7.6 ([#1486](https://github.com/getsentry/symbolicator/pull/1486))
  - [changelog](https://github.com/getsentry/sentry-native/blob/master/CHANGELOG.md#076)
  - [diff](https://github.com/getsentry/sentry-native/compare/0.7.5...0.7.6)

### Various fixes & improvements

- The `symbolicate-jvm` endpoint now additionally accepts a list
  `classes` of class names to deobfuscate. ([#1496](https://github.com/getsentry/symbolicator/pull/1496))

## 24.6.0

### Dependencies

- Bump Native SDK from v0.7.2 to v0.7.5 ([#1475](https://github.com/getsentry/symbolicator/pull/1475))
  - [changelog](https://github.com/getsentry/sentry-native/blob/master/CHANGELOG.md#075)
  - [diff](https://github.com/getsentry/sentry-native/compare/0.7.2...0.7.5)

## 24.5.1

### Various fixes & improvements

- fix: Don't report max requests errors to Sentry (#1471) by @loewenheim
- config: Turn max_concurrent_requests up to 200 (#1467) by @loewenheim
- Do a `cargo update` (#1468) by @Swatinem
- ref(proguard): Don't log "not found" errors (#1469) by @loewenheim
- ref(js): Always serialize `symbolicated` flag (#1465) by @loewenheim

## 24.5.0

### Various fixes and improvements

- feat(proguard): Remap filenames and abs_paths (#1432) by @loewenheim

## 24.4.2

### Various fixes & improvements

- fix(js): Don't apply minified source context to symbolicated frame (#1449) by @loewenheim
- meta(proguard:) Update comments about remapping (#1444) by @loewenheim

## 24.4.1

### Various fixes & improvements

- fix: Always trim source context lines (#1443) by @loewenheim
- fix(symbolicli): Add C# platform (#1442) by @loewenheim
- fix(proguard): Don't set `in_app` if frame wasn't mapped (#1440) by @loewenheim
- fix(proguard): Correctly compute source file name (#1441) by @loewenheim
- Do a `cargo update` (#1439) by @Swatinem
- ref(proguard): Increase in-memory cache size to 5GiB (#1438) by @loewenheim
- feat(js): JS frames have a new field `data.sourcemap_origin` containing information about where the sourcemap used to symbolicate the frame came frmo (#1447) by @loewenheim

## 24.4.0

### Various fixes & improvements

- proguard: Added a mandatory `index` field to `JvmFrame` (#1411) by @loewenheim
- proguard: Support for source contex (#1414) by @loewenheim
- proguard: Field `lineno` on `JvmFrame` is now optional (#1417) by @loewenheim
- proguard: add support for frame signature (#1425 ) by @viglia
- proguard: add the translated and deobfuscated signature even in the case that the the whole frame could not be remapped (#1427) by @viglia

### Dependencies

- Bump Native SDK from v0.7.0 to v0.7.2 ([#1416](https://github.com/getsentry/symbolicator/pull/1416), [#1428](https://github.com/getsentry/symbolicator/pull/1428))
  - [changelog](https://github.com/getsentry/sentry-native/blob/master/CHANGELOG.md#072)
  - [diff](https://github.com/getsentry/sentry-native/compare/0.7.0...0.7.2)

## 24.3.0

### Various fixes & improvements

- Allow http symbol sources to indicate that invalid SSL certificates should be accepted (#1405) by @loewenheim
- Make host deny list optional and allow exclusion of individual hosts (#1407) by @loewenheim

## 24.2.0

### Various fixes & improvements

- Do a `cargo update` (#1377) by @Swatinem
- Increase percentage of sampled transactions (#1376) by @Swatinem
- feat(proguard): Add types for JVM requests (#1373) by @loewenheim
- Make stresstest observability configurable (#1375) by @Swatinem
- chore(ci): Revert upload-artifact version (#1374) by @azaslavsky
- doc(sources): Document rationale for Sentry list_file behavior (#1372) by @loewenheim
- Add a basic `proguard` workspace crate (#1371) by @Swatinem
- build(deps): bump google-github-actions/auth from 1 to 2 (#1365) by @dependabot
- build(deps): bump actions/setup-python from 4 to 5 (#1364) by @dependabot
- build(deps): bump actions/checkout from 3 to 4 (#1368) by @dependabot
- build(deps): bump codecov/codecov-action from 3 to 4 (#1367) by @dependabot
- build(deps): bump actions/upload-artifact from 3.1.1 to 4.3.1 (#1366) by @dependabot

## 24.1.2

- Add dependabot for github actions. ([#1362](https://github.com/getsentry/symbolicator/pull/1362))

## 24.1.1

- No documented changes.

## 24.1.0

### Dependencies

- Bump Native SDK from v0.6.5 to v0.7.0 ([#1347](https://github.com/getsentry/symbolicator/pull/1347))
  - [changelog](https://github.com/getsentry/sentry-native/blob/master/CHANGELOG.md#070)
  - [diff](https://github.com/getsentry/sentry-native/compare/0.6.5...0.7.0)

## 23.12.1

- No documented changes.

## 23.12.0

- No documented changes.

## 23.11.2

- No documented changes.

## 23.11.1

- No documented changes.

## 23.11.0

- No documented changes.

## 23.10.1

- No documented changes.

## 23.10.0

- No documented changes.

## 23.9.1

- No documented changes.

## 23.9.0

### Various fixes & improvements

- Docker containers were updated to debian bookworm. ([#1293](https://github.com/getsentry/symbolicator/pull/1293))
- Do not process `.o` files in Symsorter. ([#1288](https://github.com/getsentry/symbolicator/pull/1288))
- symsorter now uses the same filter as sentry-cli to ignore (very) large files and precompiled headers. ([#1273](https://github.com/getsentry/symbolicator/pull/1273))
- JS source mapping URLs are now read without query strings or fragments. ([#1294](https://github.com/getsentry/symbolicator/pull/1294))

### Dependencies
- Bump `symbolic` from 12.3.0 to 12.4.0. ([#1294](https://github.com/getsentry/symbolicator/pull/1294))

## 23.8.0

### Dependencies

- Bump `aws-sdk-rust` from 0.55.3 to 0.56.0. ([#1282](https://github.com/getsentry/symbolicator/pull/1282))

## 23.7.2

### Dependencies

- Bump Native SDK from v0.6.4 to v0.6.5 ([#1247](https://github.com/getsentry/symbolicator/pull/1247))
  - [changelog](https://github.com/getsentry/sentry-native/blob/master/CHANGELOG.md#065)
  - [diff](https://github.com/getsentry/sentry-native/compare/0.6.4...0.6.5)

## 23.7.1

### Various fixes & improvements

- Add a new `BundleIndex` for SourceMap processing (#1251) by @Swatinem

## 23.7.0

- Add authentication to Source Context fetching via scraping config ([#1250](https://github.com/getsentry/symbolicator/pull/1250))

## 23.6.2

### Features

- Add `--symbols` argument to `symbolicli` ([#1241](https://github.com/getsentry/symbolicator/pull/1241))
- Add a new `BundleIndex` for SourceMap processing. ([#1251](https://github.com/getsentry/symbolicator/pull/1251))

### Fixes

- Reintroduce `--version` option to `symsorter` and `wasm-split` ([#1219](https://github.com/getsentry/symbolicator/pull/1219))
- Add special case for extracting name of rewritten async functions in Dart lang ([#1246](https://github.com/getsentry/symbolicator/pull/1246))

### Dependencies

- Bump Native SDK from v0.6.3 to v0.6.4 ([#1224](https://github.com/getsentry/symbolicator/pull/1224))
  - [changelog](https://github.com/getsentry/sentry-native/blob/master/CHANGELOG.md#064)
  - [diff](https://github.com/getsentry/sentry-native/compare/0.6.3...0.6.4)

## 23.6.1

- No documented changes.

## 23.6.0

### Dependencies

- Bump Native SDK from v0.6.2 to v0.6.3 ([#1207](https://github.com/getsentry/symbolicator/pull/1207))
  - [changelog](https://github.com/getsentry/sentry-native/blob/master/CHANGELOG.md#063)
  - [diff](https://github.com/getsentry/sentry-native/compare/0.6.2...0.6.3)
- Bump `aws-sdk-rust` from 0.52.0 to 0.55.3. ([#1211](https://github.com/getsentry/symbolicator/pull/1211))

## 23.5.2

- JsFrame::lineno is no longer optional ([#1203](https://github.com/getsentry/symbolicator/pull/1203))

## 23.5.1

- No documented changes.

## 23.5.0

### Features

- Add single-file ZipArchive support to `maybe_decompress_file` ([#1139](https://github.com/getsentry/symbolicator/pull/1139))
- Make source-context application optional. ([#1173](https://github.com/getsentry/symbolicator/pull/1173))
- `symbolicli` now supports JS symbolication. ([#1186](https://github.com/getsentry/symbolicator/pull/1186))
- Tighten up download related timeouts and introduce new `head_timeout`. ([#1190](https://github.com/getsentry/symbolicator/pull/1190))

### Fixes

- Allow symbolicli to connect to reserved IPs ([#1165](https://github.com/getsentry/symbolicator/pull/1165))
- JS symbolication now requires a Sentry source ([#1180](https://github.com/getsentry/symbolicator/pull/1180))
- `symbolicli` now uses the right stacktraces for symbolication. ([#1189](https://github.com/getsentry/symbolicator/pull/1189))

### Dependencies

- Bump Native SDK from v0.6.1 to v0.6.2 ([#1178](https://github.com/getsentry/symbolicator/pull/1178))
  - [changelog](https://github.com/getsentry/sentry-native/blob/master/CHANGELOG.md#062)
  - [diff](https://github.com/getsentry/sentry-native/compare/0.6.1...0.6.2)

## 23.4.0

### Features

- Migrate to monthly CalVer releases. ([#1130](https://github.com/getsentry/symbolicator/pull/1130))
- Introduce a `CacheKeyBuilder` and human-readable `CacheKey` metadata. ([#1033](https://github.com/getsentry/symbolicator/pull/1033), [#1036](https://github.com/getsentry/symbolicator/pull/1036))
- Use new `CacheKey` for writes and shared-cache. ([#1038](https://github.com/getsentry/symbolicator/pull/1038))
- Consolidate `CacheVersions` and bump to refresh `CacheKey` usage. ([#1041](https://github.com/getsentry/symbolicator/pull/1041), [#1042](https://github.com/getsentry/symbolicator/pull/1042))
- Automatically block downloads from unreliable hosts. ([#1039](https://github.com/getsentry/symbolicator/pull/1039))
- Fully migrate `CacheKey` usage and remove legacy markers. ([#1043](https://github.com/getsentry/symbolicator/pull/1043))
- Add support for in-memory caching. ([#1028](https://github.com/getsentry/symbolicator/pull/1028))
- Add --log-level argument to `symbolicli`. ([#1074](https://github.com/getsentry/symbolicator/pull/1074))
- Resolve source context from embedded source links (mainly in Portable PDBs) ([#1103](https://github.com/getsentry/symbolicator/pull/1103), [#1108](https://github.com/getsentry/symbolicator/pull/1108))

### Fixes

- Mask invalid file names in minidumps. ([#1047](https://github.com/getsentry/symbolicator/pull/1047), [#1133](https://github.com/getsentry/symbolicator/pull/1133))
- Update `minidump-processor` so minidumps with a 0-sized module are being processed. ([#1131](https://github.com/getsentry/symbolicator/pull/1131))

### Dependencies

- Bump Native SDK from v0.5.4 to v0.6.1 ([#1048](https://github.com/getsentry/symbolicator/pull/1048), [#1121](https://github.com/getsentry/symbolicator/pull/1121))
  - [changelog](https://github.com/getsentry/sentry-native/blob/master/CHANGELOG.md#061)
  - [diff](https://github.com/getsentry/sentry-native/compare/0.5.4...0.6.1)

## 0.7.0

### Features

- Added a field `adjust_instruction_addr: Option<bool>` to `RawFrame` to signal whether the
  frame's instruction address needs to be adjusted for symbolication. ([#948](https://github.com/getsentry/symbolicator/pull/948))
- Added offline mode and caching to `symbolicli`. ([#967](https://github.com/getsentry/symbolicator/pull/967),[#968](https://github.com/getsentry/symbolicator/pull/968))
- Support PortablePDB embedded sources. ([#996](https://github.com/getsentry/symbolicator/pull/996))
- Properly support NuGet symbols with SymbolChecksum. ([#993](https://github.com/getsentry/symbolicator/pull/993))
- Use `moka` as an in-memory `Cacher` implementation. ([#1010](https://github.com/getsentry/symbolicator/pull/1010))

### Internal

- Use a default crash DB if we have a Cache configured. ([#941](https://github.com/getsentry/symbolicator/pull/941))
- Simplified internal error and cache architecture. ([#929](https://github.com/getsentry/symbolicator/pull/929),
  [#936](https://github.com/getsentry/symbolicator/pull/936), [#937](https://github.com/getsentry/symbolicator/pull/937))
- Migrate from `rusoto` to `aws-sdk-s3`. ([#849](https://github.com/getsentry/symbolicator/pull/849), [#954](https://github.com/getsentry/symbolicator/pull/954))
- Replace the last remaining LRU caches with `moka` versions and remove `lru` dependency. ([#978](https://github.com/getsentry/symbolicator/pull/978))

### Dependencies

- Bump Native SDK from v0.5.0 to v0.5.4 ([#940](https://github.com/getsentry/symbolicator/pull/940), [#997](https://github.com/getsentry/symbolicator/pull/997))
  - [changelog](https://github.com/getsentry/sentry-native/blob/master/CHANGELOG.md#054)
  - [diff](https://github.com/getsentry/sentry-native/compare/0.5.0...0.5.4)

## 0.6.0

### Features

- Use Portable PDB files for .NET event symbolication ([#883](https://github.com/getsentry/symbolicator/pull/883))
- Use Unity il2cpp line mapping files in symcache creation ([#831](https://github.com/getsentry/symbolicator/pull/831))
- Read thread names from minidumps and Apple crash reports ([#834](https://github.com/getsentry/symbolicator/pull/834))
- Add support for serving web requests using HTTPS ([#829](https://github.com/getsentry/symbolicator/pull/829))
- Bump Native SDK to v0.5.0 ([#865](https://github.com/getsentry/symbolicator/pull/865))
  - [changelog](https://github.com/getsentry/sentry-native/blob/master/CHANGELOG.md#050)
  - [diff](https://github.com/getsentry/sentry-native/compare/0.4.17-2-gbd56100...0.5.0)
- Use `rust:bullseye-slim` as base image for docker container builder. ([#885](https://github.com/getsentry/symbolicator/pull/885))
- Use `debian:bullseye-slim` as base image for docker container runner. ([#885](https://github.com/getsentry/symbolicator/pull/885))
- Use jemalloc as global allocater (for Rust and C). ([#885](https://github.com/getsentry/symbolicator/pull/885))
- Clean up empty cache directories. ([#887](https://github.com/getsentry/symbolicator/pull/887))
- Update symbolic and increase SymCache Version to `4` which now uses a LEB128-prefixed string table. ([#886](https://github.com/getsentry/symbolicator/pull/886))
- Add Configuration options for in-memory Caches. ([#911](https://github.com/getsentry/symbolicator/pull/911))
- Add the `symbolicli` utility for local symbolication. ([#919](https://github.com/getsentry/symbolicator/pull/919))

### Fixes

- Update symbolic and increase the SymCache version for the following fixes: ([#857](https://github.com/getsentry/symbolicator/pull/857))
  - fixed problems with DWARF functions that have the same line records for different inline hierarchy
  - fixed problems with PDB where functions have line records that don't belong to them
  - fixed problems with PDB/DWARF when parent functions don't have matching line records
  - using a new TypeFormatter for PDB that can pretty-print function arguments
- Update symbolic and increase CFI/SymCache versions for the following fixes: ([#861](https://github.com/getsentry/symbolicator/pull/
  861))
  - Allow underflow in Win-x64 CFI which allows loading registers from outside the stack frame.
  - Another round of SymCache fixes as followup to the above.
- Extract the correct `code_id` from iOS minidumps. ([#858](https://github.com/getsentry/symbolicator/pull/858))
- Fetch/use CFI for modules that only have a CodeId. ([#860](https://github.com/getsentry/symbolicator/pull/860))
- Properly mask Portable PDB Age for symstore/SSQP lookups. ([#888](https://github.com/getsentry/symbolicator/pull/888))
- Avoid a redundant open/read and fix shared cache refresh. ([#893](https://github.com/getsentry/symbolicator/pull/893))
- Correctly return object candidates for malformed caches. ([#917](https://github.com/getsentry/symbolicator/pull/917))

### Internal

- Fetch CFI on-demand during stackwalking ([#838](https://github.com/getsentry/symbolicator/pull/838))
- Deduplicate SymbolFile computations in SymbolicatorSymbolProvider ([#856](https://github.com/getsentry/symbolicator/pull/856))
- Separated the symbolication service from the http interface. ([#903](https://github.com/getsentry/symbolicator/pull/903))
- Move Request/Response/Poll handling into web frontend. ([#904](https://github.com/getsentry/symbolicator/pull/904))
- Remove unused `processing_pool_size` config. ([#910](https://github.com/getsentry/symbolicator/pull/910))

## 0.5.1

### Features

- Added an internal option to capture minidumps for hard crashes. This has to be enabled via the `_crash_db` config parameter. ([#795](https://github.com/getsentry/symbolicator/pull/795))

### Fixes

- Update symbolic to generate/use higher fidelity CFI instructions for Win-x64 binaries. ([#822](https://github.com/getsentry/symbolicator/pull/822))

## 0.5.0

### Features

- Support for `external_debug_info` section in wasm-split for external dwarf files. ([#619](https://github.com/getsentry/symbolicator/pull/619))
- Added windows binaries for `wasm-split` and `symsorter` to releases ([#624](https://github.com/getsentry/symbolicator/pull/624))
- Also populate the shared cache from existing items in the local cache, not only new ones. ([#648](https://github.com/getsentry/symbolicator/pull/648))
- Switch minidump processing entirely to `rust-minidump`, this is currently faster, more reliable and produces at least similar quality stacktraces. Breakpad has been removed as a dependency. ([#723](https://github.com/getsentry/symbolicator/pull/723) [#731](https://github.com/getsentry/symbolicator/pull/731) [#732](https://github.com/getsentry/symbolicator/pull/732))

### Fixes

- Avoid errors from symbol source in bcsymbolmap lookups from cancelling the entire symcache lookup. ([#643](https://github.com/getsentry/symbolicator/pull/643))
- Use wildcard matcher for symstore proxy. ([#671](https://github.com/getsentry/symbolicator/pull/671))
- Detect unwind and debug information in ELF files that contain sections with offset `0`. They were previously skipped in some cases. ([#688](https://github.com/getsentry/symbolicator/pull/688))
- Support processing unwind information in ELF files linked with `gold`. ([#688](https://github.com/getsentry/symbolicator/pull/688))
- Automatically refresh expired AWS ECS container credentials. ([#754](https://github.com/getsentry/symbolicator/pull/754))
- Don't emit ANSI escape sequences with `auto=false` and `simplified` logging formats. ([#755](https://github.com/getsentry/symbolicator/pull/755))
- Make sure "source" candidates are being recorded (ISSUE-1365). ([#765](https://github.com/getsentry/symbolicator/pull/765))

## 0.4.1

### Features

- Very basic shared-cache support, allowing multiple symbolicators to share one global cache and have faster warmup times. ([#581](https://github.com/getsentry/symbolicator/pull/581))
- Support concurrency control and backpressure on uploading to shared cache. ([#584](https://github.com/getsentry/symbolicator/pull/584))
- Use Google Application Credentials to authenticate to GCS in the shared cache. ([#591](https://github.com/getsentry/symbolicator/pull/591))

### Fixes

- Truncate Malformed and Cache-Specific entries in the cache to match the length of their contents, in case they overwrote some longer, existing entry. ([#586](https://github.com/getsentry/symbolicator/pull/586))

## 0.4.0

### Features

- S3 sources: add support for custom regions. ([#448](https://github.com/getsentry/symbolicator/pull/448))
- Bump symbolic to support versioning of CFI Caches. ([#467](https://github.com/getsentry/symbolicator/pull/467))
- Update symbolic to write versioned CFI Caches, and fix SymCache conversion related to inline-parent offset. ([#470](https://github.com/getsentry/symbolicator/pull/470))
- Update symbolic to allow processing PDB files with broken inlinee records. ([#477](https://github.com/getsentry/symbolicator/pull/477))
- Update symbolic to correctly apply bcsymbolmaps to symbol and filenames coming from DWARF. ([#479](https://github.com/getsentry/symbolicator/pull/479))
- Update symbolic to correctly restore registers when using compact unwinding. ([#487](https://github.com/getsentry/symbolicator/pull/487))
- Make various timeouts related to downloading files configurable. ([#482](https://github.com/getsentry/symbolicator/pull/482), [#489](https://github.com/getsentry/symbolicator/pull/489), [#491](https://github.com/getsentry/symbolicator/pull/491))
- Introduced the `max_download_timeout` config setting for source downloads, which defaults to 315s. ([#482](https://github.com/getsentry/symbolicator/pull/482), [#489](https://github.com/getsentry/symbolicator/pull/489), [#503](https://github.com/getsentry/symbolicator/pull/503)
- Introduced the `streaming_timeout` config setting for source downloads, which defaults to 250s. ([#489](https://github.com/getsentry/symbolicator/pull/489), [#503](https://github.com/getsentry/symbolicator/pull/503)
- Introduced the `connect_timeout` config setting for source downloads, which has a default of 15s. ([#491](https://github.com/getsentry/symbolicator/pull/491), [#496](https://github.com/getsentry/symbolicator/pull/496))
- GCS, S3, HTTP, and local filesystem sources: Attempt to retry failed downloads at least once. ([#485](https://github.com/getsentry/symbolicator/pull/485))
- Refresh symcaches when a new `BcSymbolMap` becomes available. ([#493](https://github.com/getsentry/symbolicator/pull/493))
- Cache download failures and do not retry the download for a while ([#484](https://github.com/getsentry/symbolicator/pull/484), [#501](https://github.com/getsentry/symbolicator/pull/501))
- New configuration option `hostname_tag` ([#513](https://github.com/getsentry/symbolicator/pull/513))
- Introduced a new cache status to represent failures specific to the cache: Download failures that aren't related to the file being missing in download caches and conversion errors in derived caches. Download failure entries expire after 1 hour, and conversion errors expire after 1 day, or after symbolicator is restarted. ([#509](https://github.com/getsentry/symbolicator/pull/509))
- Malformed and Cache-specific Error cache entries now contain some diagnostic info. ([#510](https://github.com/getsentry/symbolicator/pull/510))
- New configuration option `environment_tag` ([#517](https://github.com/getsentry/symbolicator/pull/517))
- Source candidates which symbolicator has failed to download due to non-400 errors are now being returned in symbolication payloads. These candidates include additional diagnostic info which briefly describes the download error. ([#512](https://github.com/getsentry/symbolicator/pull/512))
- If a DIF object candidate could not be downloaded due to a lack of permissions, their respective entry in a symbolication response will now mention something about permissions instead of marking the candidate as just Missing. ([#512](https://github.com/getsentry/symbolicator/pull/512), [#518](https://github.com/getsentry/symbolicator/pull/518))
- Introduced the `max_concurrent_requests` config setting, which limits the number of requests that will be processed concurrently. It defaults to `Some(120)`. ([#521](https://github.com/getsentry/symbolicator/pull/521), [#537](https://github.com/getsentry/symbolicator/pull/537))
- Symbolication tasks are being spawned on a tokio 1 Runtime now. ([#531](https://github.com/getsentry/symbolicator/pull/531))
- Symbolicator now allows explicitly versioning its caches. It will fall back to supported outdated cache versions immediately instead of eagerly waiting for updated cache files. Recomputations of newer cache versions are being done lazily in the background, bounded by new settings `max_lazy_redownloads` and `max_lazy_recomputations` for downloaded and derived caches respectively. ([#524](https://github.com/getsentry/symbolicator/pull/524), [#533](https://github.com/getsentry/symbolicator/pull/533), [#535](https://github.com/getsentry/symbolicator/pull/535))
- Remove actix-web in favor of axum. This changes the web framework and also completely switches to the tokio 1 Runtime. ([#544](https://github.com/getsentry/symbolicator/pull/544))
- Search for all known types of debug companion files during symbolication, in case there exists for example an ELF debug companion for a PE. ([#555](https://github.com/getsentry/symbolicator/pull/555))
- Introduced the `custom_tags` config setting for metrics ([#569](https://github.com/getsentry/symbolicator/pull/569))
- Use the `tracing` crate for logging ([#534](https://github.com/getsentry/symbolicator/pull/534))

### Fixes

- Skip trailing garbage frames after `_start`. ([#514](https://github.com/getsentry/symbolicator/pull/514))
- Respect the build_id provided on the commandline of wasm-split. ([#554](https://github.com/getsentry/symbolicator/pull/554))
- Update symbolic to a version with more lenient ELF parsing which is able to process invalid flutter 2.5 debug files. ([#562](https://github.com/getsentry/symbolicator/pull/562))

### Tools

- `symsorter` no longer emits files with empty debug identifiers. ([#469](https://github.com/getsentry/symbolicator/pull/469))
- MacOS universal builds (x86_64 + ARM in one fat binary) of symbolicator, symsorter and wasm-split can be downloaded from GitHub releases now. ([#565](https://github.com/getsentry/symbolicator/pull/565), [#568](https://github.com/getsentry/symbolicator/pull/568))

### Internal

- Measure how long it takes to download sources from external servers. ([#483](https://github.com/getsentry/symbolicator/pull/483))
- Avoid serialization overhead when processing large minidumps out-of-process. ([#508](https://github.com/getsentry/symbolicator/pull/508))

## 0.3.4

### Features

- Add support for BCSymbolMap auxiliary files which when present on the symbol server will automatically resolve obfuscated symbol names ([#403](https://github.com/getsentry/symbolicator/pull/403))
- S3 sources: add support for using AWS container credentials provided by IAM task roles. ([#417](https://github.com/getsentry/symbolicator/pull/417))
- Implement new Symbolication Quality Metrics. ([#426](https://github.com/getsentry/symbolicator/pull/426))
- Convert stackwalking/cfi loading into a fixpoint iteration. ([#450](https://github.com/getsentry/symbolicator/pull/450))

### Bug Fixes

- Update the mtime of a cache when it is 1h out of date. ([#390](https://github.com/getsentry/symbolicator/pull/390))
- Bump symbolic to fix large public records. ([#385](https://github.com/getsentry/symbolicator/pull/385), [#387](https://github.com/getsentry/symbolicator/pull/387))
- Bump symbolic to support `debug_addr` indexes in DWARF functions. ([#389](https://github.com/getsentry/symbolicator/pull/389))
- Fix retry of DIF downloads from sentry ([#397](https://github.com/getsentry/symbolicator/pull/397))
- Remove expired cache entries in auxdifs and diagnostics ([#444](https://github.com/getsentry/symbolicator/pull/444))
- Bump symbolic to update other DWARF and WASM handling dependencies, and improve support for compact unwind information, including stackless functions in MachO, with special handling for `_sigtramp`. ([#457](https://github.com/getsentry/symbolicator/pull/457))

### Tools

- `wasm-split` can remove names with `--strip-names`. ([#412](https://github.com/getsentry/symbolicator/pull/412))
- Linux x64 builds of `symsorter` and `wasm-split` can be downloaded from [GitHub releases](https://github.com/getsentry/symbolicator/releases/latest) now. ([#422](https://github.com/getsentry/symbolicator/pull/422))

## 0.3.3

### Features

- Add NotFound status for sources which didn't provide any DIF object candidates. ([#327](https://github.com/getsentry/symbolicator/pull/327))
- Symbolication responses include download, debug and unwind information about all DIF object files which were looked up on the available object sources. ([#309](https://github.com/getsentry/symbolicator/pull/309) [#316](https://github.com/getsentry/symbolicator/pull/316) [#324](https://github.com/getsentry/symbolicator/pull/324) [#344](https://github.com/getsentry/symbolicator/pull/344))

### Bug Fixes

- Silently ignore unknown fields in minidump and apple crash report requests instead of responding with `400 Bad Request`. ([#321](https://github.com/getsentry/symbolicator/pull/321))
- Update breakpad to allow processing MIPS minidumps and support reading MIPS debug sections. ([#325](https://github.com/getsentry/symbolicator/pull/325))
- Improve amd64 stack scanning by excluding some false-positive frames. ([#325](https://github.com/getsentry/symbolicator/pull/325))
- Resolve correct line information for large inline functions.

### Internal

- Changed the internal HTTP transport layer. There is no expected difference in the way Symbolicator downloads files from symbol servers, although some internal timeouts and error messages may change. ([#335](https://github.com/getsentry/symbolicator/pull/335))
- Report more descriptive errors if symbolication fails with internal errors, timeouts or crashes. ([#365](https://github.com/getsentry/symbolicator/pull/365))
- Remove an unused threadpool. ([#370](https://github.com/getsentry/symbolicator/pull/370), [#378](https://github.com/getsentry/symbolicator/pull/378))

## 0.3.2

### Bug Fixes

- Ensure deserialisation works for objects passed through procspawn. ([#314](https://github.com/getsentry/symbolicator/pull/314))

### Tools

- `wasm-split` now retains all sections. ([#311](https://github.com/getsentry/symbolicator/pull/311))

### Features

- Symbolicator will now track Release Health Sessions for each symbolication request. ([#289](https://github.com/getsentry/symbolicator/pull/289))

## 0.3.1

### Features

- Add support for DWARF in WASM. ([#301](https://github.com/getsentry/symbolicator/pull/301))
- Support symbolication of native Dart stack traces by prioritizing DWARF function names over symbol table entries.

### Tools

- Add `wasm-split`, which splits WASM files into code and debug information. ([#303](https://github.com/getsentry/symbolicator/pull/303))

## 0.3.0

### Features

- Publish Docker containers to DockerHub at `getsentry/symbolicator`. ([#271](https://github.com/getsentry/symbolicator/pull/271))
- Add `processing_pool_size` configuration option that allows to set the size of the processing pool. ([#273](https://github.com/getsentry/symbolicator/pull/273))
- Use a dedicated `tmp` sub-directory in the cache directory to write temporary files into. ([#265](https://github.com/getsentry/symbolicator/pull/265))
- Use STATSD_SERVER environment variable to set metrics.statsd configuration option ([#182](https://github.com/getsentry/symbolicator/pull/182))
- Added WASM support. ([#301](https://github.com/getsentry/symbolicator/pull/301))

### Bug Fixes

- Fix a bug where Sentry requests were cached even though caches were disabled. ([#260](https://github.com/getsentry/symbolicator/pull/260))
- Fix CFI cache status in cases where the PDB file was found but not the PE file. ([#279](https://github.com/getsentry/symbolicator/pull/279))
- Instead of marking unused unwind info as missing, report it as unused. ([#293](https://github.com/getsentry/symbolicator/pull/293))

## 0.2.0

- This changelog is entirely incomplete, future releases will try to improve this.

### Breaking Changes

- The configuration file is stricter on which fields can be present, unknown fields will no longer be accepted and cause an error.
- Configuring cache durations is now done using [humantime](https://docs.rs/humantime/latest/humantime/fn.parse_duration.html).

## 0.1.0

- Initial version of symbolicator<|MERGE_RESOLUTION|>--- conflicted
+++ resolved
@@ -1,4 +1,11 @@
 # Changelog
+
+## Unreleased
+
+### Various fixes & improvements
+
+- Validate stack scanned candidate frames against available CFI unwind information. 
+  This reduces hallucinated frames when relying on stack scanning. ([#1651](https://github.com/getsentry/symbolicator/pull/1651))
 
 ## 25.3.0
 
@@ -6,13 +13,8 @@
 
 - Update `symbolic` dependency to `12.14.0`, which now skips not found frames instead of defaulting to the closest one. ([#1640](https://github.com/getsentry/symbolicator/pull/1640))
 - Mark certain caches as random access to improve cache performance. ([#1639](https://github.com/getsentry/symbolicator/pull/1639))
-<<<<<<< HEAD
-- Validate stack scanned candidate frames against available CFI unwind information. 
-  This reduces hallucinated frames when relying on stack scanning. ([#1651](https://github.com/getsentry/symbolicator/pull/1651))
-=======
 - The `minidump` endpoint now accepts a `rewrite_first_module` field that allows passing rewrite rules for the first module in a minidump.
   In practice, this is useful for Electron minidumps, in which the first module often has a nonsensical debug file name. ([#1650](https://github.com/getsentry/symbolicator/pull/1650))
->>>>>>> e4ae0f8f
 
 ### Dependencies
 
