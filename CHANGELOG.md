--- conflicted
+++ resolved
@@ -1,6 +1,5 @@
 # Changelog
 
-<<<<<<< HEAD
 ## Unreleased
 
 ### Dependencies
@@ -8,7 +7,7 @@
 - Bump Native SDK from v0.7.2 to v0.7.5 ([#1475](https://github.com/getsentry/symbolicator/pull/1475))
   - [changelog](https://github.com/getsentry/sentry-native/blob/master/CHANGELOG.md#075)
   - [diff](https://github.com/getsentry/sentry-native/compare/0.7.2...0.7.5)
-=======
+
 ## 24.5.1
 
 ### Various fixes & improvements
@@ -18,7 +17,6 @@
 - Do a `cargo update` (#1468) by @Swatinem
 - ref(proguard): Don't log "not found" errors (#1469) by @loewenheim
 - ref(js): Always serialize `symbolicated` flag (#1465) by @loewenheim
->>>>>>> 7402c6f6
 
 ## 24.5.0
 
