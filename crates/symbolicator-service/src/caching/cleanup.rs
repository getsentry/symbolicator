use std::ffi::OsStr;
use std::fs::{read_dir, remove_dir_all, remove_file};
use std::io;
use std::path::Path;

use anyhow::{anyhow, Result};
use rand::seq::SliceRandom;
use rand::thread_rng;
use rayon::prelude::*;

use crate::caching::fs::{metadata_path, METADATA_EXTENSION};
use crate::config::Config;
use crate::metric;

use super::fs::catch_not_found;
use super::{Cache, Caches};

/// Entry function for the cleanup command.
///
/// This will clean up all caches based on configured cache retention.
/// If `dry_run` is `true`, no files will actually be deleted.
pub fn cleanup(config: Config, dry_run: bool) -> Result<()> {
    Caches::from_config(&config)?.cleanup(dry_run)
}

impl Caches {
    /// Clear the temporary files.
    ///
    /// We need to do this on startup of the main symbolicator process to avoid accidentally
    /// leaving temporary files which survive a hard crash.
    pub fn clear_tmp(&self, config: &Config) -> io::Result<()> {
        if let Some(ref tmp) = config.cache_dir("tmp") {
            if tmp.exists() {
                std::fs::remove_dir_all(tmp)?;
            }
            std::fs::create_dir_all(tmp)?;
        }
        Ok(())
    }

    /// Cleans up all caches based on configured cache retention,
    /// in random order.
    ///
    /// If `dry_run` is `true`, no files will actually be deleted.
    pub fn cleanup(&self, dry_run: bool) -> Result<()> {
        // Destructure so we do not accidentally forget to cleanup one of our members.
        let Self {
            objects,
            object_meta,
            auxdifs,
            il2cpp,
            symcaches,
            cficaches,
            ppdb_caches,
            sourcemap_caches,
            sourcefiles,
            diagnostics,
            proguard,
        } = &self;

        // We want to clean up the caches in a random order. Ideally, this should not matter at all,
        // but we have seen some cleanup jobs getting stuck or dying reproducibly on certain types
        // of caches. A random shuffle increases the chance that the cleanup will make progress on
        // other caches.
        // The cleanup job dying on specific caches is a very bad thing and should definitely be
        // fixed, but in the meantime a random shuffle should provide more head room for a proper
        // fix in this case.
        let mut caches = vec![
            objects,
            object_meta,
            auxdifs,
            il2cpp,
            symcaches,
            cficaches,
            ppdb_caches,
            sourcemap_caches,
            sourcefiles,
            diagnostics,
            proguard,
        ];
        let mut rng = thread_rng();
        caches.as_mut_slice().shuffle(&mut rng);

        // Collect results so we can fail the entire function.  But we do not want to early
        // return since we should at least attempt to clean up all caches.
        let results: Vec<_> = caches.into_par_iter().map(|c| c.cleanup(dry_run)).collect();

        let mut first_error = None;
        for result in results {
            if let Err(err) = result {
                let stderr: &dyn std::error::Error = &*err;
                tracing::error!(stderr, "Failed to cleanup cache");
                if first_error.is_none() {
                    first_error = Some(err);
                }
            }
        }
        match first_error {
            Some(err) => Err(err),
            None => Ok(()),
        }
    }
}

#[derive(Default)]
struct CleanupStats {
    removed_dirs: usize,
    removed_files: usize,
    removed_bytes: u64,
    removed_metadata_bytes: u64,

    retained_dirs: usize,
    retained_files: usize,
    retained_bytes: u64,
    retained_metadata_bytes: u64,
}

impl std::ops::AddAssign<Self> for CleanupStats {
    fn add_assign(&mut self, rhs: Self) {
        self.removed_dirs += rhs.removed_dirs;
        self.removed_files += rhs.removed_files;
        self.removed_bytes += rhs.removed_bytes;
        self.removed_metadata_bytes += rhs.removed_metadata_bytes;
        self.retained_dirs += rhs.retained_dirs;
        self.retained_files += rhs.retained_files;
        self.retained_bytes += rhs.retained_bytes;
        self.retained_metadata_bytes += rhs.retained_metadata_bytes;
    }
}

impl Cache {
    /// Cleans up this cache based on configured cache retention.
    ///
    /// If `dry_run` is `true`, no files will actually be deleted.
    pub fn cleanup(&self, dry_run: bool) -> Result<()> {
        tracing::info!("Cleaning up `{}` cache", self.name);
        let cache_dir = self.cache_dir.as_ref().ok_or_else(|| {
            anyhow!("no caching configured! Did you provide a path to your config file?")
        })?;

        let (_, stats) = self.cleanup_directory_recursive(cache_dir, dry_run)?;

        tracing::info!(
            retained.dirs = stats.retained_dirs,
            retained.files = stats.retained_files,
            retained.bytes = stats.retained_bytes,
            retained.metadata_bytes = stats.retained_metadata_bytes,
            removed.dirs = stats.removed_dirs,
            removed.files = stats.removed_files,
            removed.bytes = stats.removed_bytes,
            removed.metadata_bytes = stats.removed_metadata_bytes,
            "Cleaning up `{}` complete",
            self.name
        );

        metric!(gauge("caches.size.files") = stats.retained_files as u64, "cache" => self.name.as_ref());
        metric!(gauge("caches.size.bytes") = stats.retained_bytes, "cache" => self.name.as_ref());
        metric!(gauge("caches.size.metadata_bytes") = stats.retained_metadata_bytes, "cache" => self.name.as_ref());
        metric!(counter("caches.size.files_removed") += stats.removed_files as i64, "cache" => self.name.as_ref());
        metric!(counter("caches.size.bytes_removed") += stats.removed_bytes as i64, "cache" => self.name.as_ref());
        metric!(counter("caches.size.metadata_bytes_removed") += stats.removed_metadata_bytes as i64, "cache" => self.name.as_ref());

        Ok(())
    }

    /// Cleans up the directory recursively.
    ///
    /// Returns a boolean indicating whether the directory is left empty after cleanup,
    /// as well as statistics about how many directories/files/bytes were removed/retained.
    ///
    /// If `dry_run` is `true`, no files will actually be deleted.
    fn cleanup_directory_recursive(
        &self,
        directory: &Path,
        dry_run: bool,
    ) -> Result<(bool, CleanupStats)> {
        let entries = match catch_not_found(|| read_dir(directory))? {
            Some(x) => x,
            None => {
                tracing::warn!("Directory not found: `{}`", directory.display());
                return Ok((true, CleanupStats::default()));
            }
        };
        tracing::debug!("Cleaning directory `{}`", directory.display());

<<<<<<< HEAD
        let identity = || (true, CleanupStats::default());
        let (is_empty, stats) = entries
            .par_bridge()
            .try_fold(
                identity,
                |(mut is_empty, mut stats), entry| -> Result<(bool, CleanupStats)> {
                    let path = entry?.path();
                    // Skip metadata files—they will be handled together with their cache files.
                    if path.extension().and_then(OsStr::to_str) == Some(METADATA_EXTENSION) {
                        return Ok((is_empty, stats));
=======
        let mut is_empty = true;
        for entry in entries {
            let path = entry?.path();
            // Skip metadata files—they will be handled together with their cache files.
            if path.extension().and_then(OsStr::to_str) == Some(METADATA_EXTENSION) {
                continue;
            }
            if path.is_dir() {
                let mut dir_is_empty = self.cleanup_directory_recursive(&path, stats, dry_run)?;
                if dir_is_empty {
                    tracing::debug!("Removing directory `{}`", directory.display());
                    if !dry_run {
                        // We use `remove_dir_all` here to make sure that the cleanup
                        // succeeds even if the directory is not literally empty. We
                        // have checked above that all cache files inside have been cleaned up,
                        // but there might be orphaned metadata files or other broken data.
                        if let Err(e) = remove_dir_all(&path) {
                            sentry::with_scope(
                                |scope| scope.set_extra("path", path.display().to_string().into()),
                                || tracing::error!("Failed to clean cache directory: {:?}", e),
                            );
                            dir_is_empty = false;
                        }
>>>>>>> 63d4f4f4
                    }
                    if path.is_dir() {
                        let (mut dir_is_empty, dir_stats) =
                            self.cleanup_directory_recursive(&path, dry_run)?;
                        stats += dir_stats;
                        if dir_is_empty {
                            tracing::debug!("Removing directory `{}`", directory.display());
                            if !dry_run {
                                if let Err(e) = remove_dir(&path) {
                                    sentry::with_scope(
                                        |scope| {
                                            scope.set_extra(
                                                "path",
                                                path.display().to_string().into(),
                                            )
                                        },
                                        || {
                                            tracing::error!(
                                                "Failed to clean cache directory: {:?}",
                                                e
                                            )
                                        },
                                    );
                                    dir_is_empty = false;
                                }
                            }
                        }
                        if dir_is_empty {
                            stats.removed_dirs += 1;
                        } else {
                            stats.retained_dirs += 1;
                        }
                        is_empty &= dir_is_empty;
                    } else {
                        match self.try_cleanup_path(&path, dry_run) {
                            Err(e) => {
                                sentry::with_scope(
                                    |scope| {
                                        scope.set_extra("path", path.display().to_string().into())
                                    },
                                    || tracing::error!("Failed to clean cache file: {:?}", e),
                                );
                            }
                            Ok((file_removed, file_stats)) => {
                                is_empty &= file_removed;
                                stats += file_stats;
                            }
                        }
                    }
                    Ok((is_empty, stats))
                },
            )
            .try_reduce(
                identity,
                |(is_empty_1, mut stats1), (is_empty_2, stats2)| {
                    stats1 += stats2;

                    Ok((is_empty_1 & is_empty_2, stats1))
                },
            )?;

        Ok((is_empty, stats))
    }

    /// Tries to clean up the file at `path`.
    ///
    /// Returns a boolean indicating whether the file was removed,
    /// as well as statistics about how many files/bytes were removed/retained.
    ///
    /// This also removes the file's corresponding metadata file, if it exists.
    /// If `dry_run` is `true`, the file will not actually be deleted.
    fn try_cleanup_path(&self, path: &Path, dry_run: bool) -> Result<(bool, CleanupStats)> {
        tracing::trace!("Checking file `{}`", path.display());
        let mut stats = CleanupStats::default();
        let Some(metadata) = catch_not_found(|| path.metadata())? else {
            return Ok((true, stats));
        };
        anyhow::ensure!(metadata.is_file(), "not a file");
        let size = metadata.len();

        let metadata_path = metadata_path(path);
        let metadata_size =
            catch_not_found(|| metadata_path.metadata())?.map_or(0, |metadata| metadata.len());

        if catch_not_found(|| self.check_expiry(path))?.is_none() {
            tracing::debug!("Removing file `{}`", path.display());
            if !dry_run {
                catch_not_found(|| remove_file(path))?;
                catch_not_found(|| remove_file(&metadata_path))?;
            }

            stats.removed_bytes += size;
            stats.removed_metadata_bytes += metadata_size;
            stats.removed_files += 1;

            Ok((true, stats))
        } else {
            stats.retained_bytes += size;
            stats.retained_metadata_bytes += metadata_size;
            stats.retained_files += 1;

            Ok((false, stats))
        }
    }
}<|MERGE_RESOLUTION|>--- conflicted
+++ resolved
@@ -183,7 +183,6 @@
         };
         tracing::debug!("Cleaning directory `{}`", directory.display());
 
-<<<<<<< HEAD
         let identity = || (true, CleanupStats::default());
         let (is_empty, stats) = entries
             .par_bridge()
@@ -194,31 +193,6 @@
                     // Skip metadata files—they will be handled together with their cache files.
                     if path.extension().and_then(OsStr::to_str) == Some(METADATA_EXTENSION) {
                         return Ok((is_empty, stats));
-=======
-        let mut is_empty = true;
-        for entry in entries {
-            let path = entry?.path();
-            // Skip metadata files—they will be handled together with their cache files.
-            if path.extension().and_then(OsStr::to_str) == Some(METADATA_EXTENSION) {
-                continue;
-            }
-            if path.is_dir() {
-                let mut dir_is_empty = self.cleanup_directory_recursive(&path, stats, dry_run)?;
-                if dir_is_empty {
-                    tracing::debug!("Removing directory `{}`", directory.display());
-                    if !dry_run {
-                        // We use `remove_dir_all` here to make sure that the cleanup
-                        // succeeds even if the directory is not literally empty. We
-                        // have checked above that all cache files inside have been cleaned up,
-                        // but there might be orphaned metadata files or other broken data.
-                        if let Err(e) = remove_dir_all(&path) {
-                            sentry::with_scope(
-                                |scope| scope.set_extra("path", path.display().to_string().into()),
-                                || tracing::error!("Failed to clean cache directory: {:?}", e),
-                            );
-                            dir_is_empty = false;
-                        }
->>>>>>> 63d4f4f4
                     }
                     if path.is_dir() {
                         let (mut dir_is_empty, dir_stats) =
@@ -227,7 +201,7 @@
                         if dir_is_empty {
                             tracing::debug!("Removing directory `{}`", directory.display());
                             if !dry_run {
-                                if let Err(e) = remove_dir(&path) {
+                                if let Err(e) = remove_dir_all(&path) {
                                     sentry::with_scope(
                                         |scope| {
                                             scope.set_extra(
