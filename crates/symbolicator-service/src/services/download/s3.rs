--- conflicted
+++ resolved
@@ -26,51 +26,6 @@
 
 type ClientCache = moka::future::Cache<Arc<S3SourceKey>, Arc<Client>>;
 
-<<<<<<< HEAD
-=======
-/// The S3-specific [`RemoteDif`].
-#[derive(Debug, Clone)]
-pub struct S3RemoteDif {
-    pub source: Arc<S3SourceConfig>,
-    pub location: SourceLocation,
-}
-
-impl From<S3RemoteDif> for RemoteDif {
-    fn from(source: S3RemoteDif) -> Self {
-        Self::S3(source)
-    }
-}
-
-impl From<&S3RemoteDif> for RemoteDif {
-    fn from(source: &S3RemoteDif) -> Self {
-        Self::S3(source.clone())
-    }
-}
-
-impl S3RemoteDif {
-    pub fn new(source: Arc<S3SourceConfig>, location: SourceLocation) -> Self {
-        Self { source, location }
-    }
-
-    /// Returns the S3 key.
-    ///
-    /// This is equivalent to the pathname within the bucket.
-    pub fn key(&self) -> String {
-        self.location.prefix(&self.source.prefix)
-    }
-
-    /// Returns the S3 bucket name.
-    pub fn bucket(&self) -> String {
-        self.source.bucket.clone()
-    }
-
-    /// Returns the `s3://` URI from which to download this object file.
-    pub fn uri(&self) -> RemoteDifUri {
-        RemoteDifUri::from_parts("s3", &self.source.bucket, &self.key())
-    }
-}
-
->>>>>>> b13e06a6
 /// Downloader implementation that supports the [`S3SourceConfig`] source.
 pub struct S3Downloader {
     client_cache: ClientCache,
@@ -107,35 +62,6 @@
             metric!(counter("source.s3.client.cached") += 1);
         }
 
-<<<<<<< HEAD
-        self.client_cache.get_with_by_ref(key, || {
-            metric!(counter("source.s3.client.create") += 1);
-
-            let region = key.region.clone();
-            tracing::debug!(
-                "Using AWS credentials provider: {:?}",
-                key.aws_credentials_provider
-            );
-            Arc::new(match key.aws_credentials_provider {
-                AwsCredentialsProvider::Container => {
-                    let container_provider = rusoto_credential::ContainerProvider::new();
-                    let provider =
-                        match rusoto_credential::AutoRefreshingProvider::new(container_provider) {
-                            Ok(provider) => provider,
-                            Err(err) => panic!(
-                            "Unable to instantiate rusoto_credential::AutoRefreshingProvider: {err:?}"
-                        ),
-                        };
-                    self.create_s3_client(provider, region)
-                }
-                AwsCredentialsProvider::Static => {
-                    let provider = rusoto_credential::StaticProvider::new_minimal(
-                        key.access_key.clone(),
-                        key.secret_key.clone(),
-                    );
-                    self.create_s3_client(provider, region)
-                }
-=======
         self.client_cache
             .get_with_by_ref(key, async {
                 metric!(counter("source.s3.client.create") += 1);
@@ -161,7 +87,6 @@
                         self.create_s3_client(provider, region).await
                     }
                 })
->>>>>>> b13e06a6
             })
             .await
     }
@@ -197,35 +122,18 @@
         let client = self.get_s3_client(source_key).await;
         let request = client.get_object().bucket(&bucket).key(&key).send();
 
-<<<<<<< HEAD
         let source = RemoteFile::from(file_source);
-=======
-        let source = RemoteDif::from(&file_source);
->>>>>>> b13e06a6
         let request = tokio::time::timeout(self.connect_timeout, request);
         let request = super::measure_download_time(source.source_metric_key(), request);
 
         let response = match request.await {
             Ok(Ok(response)) => response,
             Ok(Err(err)) => {
-<<<<<<< HEAD
-                tracing::debug!("Skipping response from s3://{}/{}: {}", bucket, &key, err);
-
-                // Do note that it's possible for Amazon to return different status codes when a
-                // file is missing. 403 is returned if the `ListBucket` permission isn't available,
-                // which means that a 403 returned below may actually be for a missing file.
-                // https://docs.aws.amazon.com/AmazonS3/latest/API/API_GetObject.html
-                match &err {
-                    RusotoError::Service(_) => return Ok(DownloadStatus::NotFound),
-                    RusotoError::Unknown(response) if response.status == StatusCode::FORBIDDEN => {
-                        return Ok(DownloadStatus::PermissionDenied)
-=======
                 tracing::debug!("Skipping response from s3://{}/{}: {}", &bucket, &key, err);
                 return match &err {
                     ConstructionFailure(err1) => {
                         println!("ERROR: ConstructionFailure: {:?}", err1);
                         Err(DownloadError::Canceled)
->>>>>>> b13e06a6
                     }
                     DispatchFailure(err1) => {
                         println!("ERROR: DispatchFailure: {:?}", err1);
