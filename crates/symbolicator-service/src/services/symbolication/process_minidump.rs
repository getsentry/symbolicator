--- conflicted
+++ resolved
@@ -85,20 +85,9 @@
             },
             crashed: process_state.crashed(),
             crash_reason: process_state
-<<<<<<< HEAD
                 .exception_info
                 .as_ref()
                 .map(|info| format!("{} / {:#x}", info.reason, info.address))
-=======
-                .crash_reason
-                .map(|reason| {
-                    let mut reason = reason.to_string();
-                    if let Some(addr) = process_state.crash_address {
-                        let _ = write!(&mut reason, " / {addr:#x}");
-                    }
-                    reason
-                })
->>>>>>> ddf55813
                 .unwrap_or_default(),
             assertion: process_state.assertion.clone().unwrap_or_default(),
         }
