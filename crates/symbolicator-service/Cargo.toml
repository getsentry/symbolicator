[package]
name = "symbolicator-service"
version = "0.6.0"
authors = ["Sentry <hello@getsentry.com>"]
edition = "2021"
license = "MIT"

[features]
https = []

[dependencies]
anyhow = "1.0.57"
apple-crash-report-parser = "0.5.0"
async-trait = "0.1.53"
backtrace = "0.3.65"
base64 = "0.13.0"
cadence = "0.29.0"
chrono = { version = "0.4.19", features = ["serde"] }
filetime = "0.2.16"
flate2 = "1.0.23"
futures = "0.3.12"
gcp_auth = "0.7.3"
humantime-serde = "1.1.1"
ipnetwork = "0.20.0"
jsonwebtoken = "8.1.0"
lazy_static = "1.4.0"
lru = "0.8.0"
minidump = "0.14.0"
minidump-processor = "0.14.0"
moka = { version = "0.9", features = ["future"] }
parking_lot = "0.12.0"
regex = "1.5.5"
reqwest = { version = "0.11.0", features = ["gzip", "json", "stream", "trust-dns"] }
rusoto_core = "0.48.0"
rusoto_credential = "0.48.0"
rusoto_s3 = "0.48.0"
sentry = { version = "0.28.0", features = ["tracing"] }
serde = { version = "1.0.137", features = ["derive", "rc"] }
serde_json = "1.0.81"
serde_yaml = "0.9.14"
<<<<<<< HEAD
symbolic = { version = "10.2.1", features = ["cfi", "common-serde", "debuginfo", "demangle", "symcache", "il2cpp", "ppdb"] }
symbolicator-crash = { path = "../symbolicator-crash", optional = true }
=======
symbolic = { version = "10.0.0", features = ["cfi", "common-serde", "debuginfo", "demangle", "symcache", "il2cpp", "ppdb"] }
>>>>>>> bbaec011
symbolicator-sources = { path = "../symbolicator-sources" }
tempfile = "3.2.0"
thiserror = "1.0.31"
tokio = { version = "1.18.1", features = ["rt", "macros", "fs"] }
tokio-util = { version = "0.7.1", features = ["io"] }
tracing = "0.1.34"
url = { version = "2.2.0", features = ["serde"] }
uuid = { version = "1.0.0", features = ["v4", "serde"] }
warp = { version = "0.3.0", optional = true }
zstd = "0.11.1"

[dev-dependencies]
insta = { version = "1.18.0", features = ["redactions", "yaml"] }
reqwest = { version = "0.11.0", features = ["multipart"] }
sha-1 = "0.10.0"
symbolicator-test = { path = "../symbolicator-test" }
test-assembler = "0.1.5"
warp = "0.3.0"<|MERGE_RESOLUTION|>--- conflicted
+++ resolved
@@ -38,12 +38,7 @@
 serde = { version = "1.0.137", features = ["derive", "rc"] }
 serde_json = "1.0.81"
 serde_yaml = "0.9.14"
-<<<<<<< HEAD
 symbolic = { version = "10.2.1", features = ["cfi", "common-serde", "debuginfo", "demangle", "symcache", "il2cpp", "ppdb"] }
-symbolicator-crash = { path = "../symbolicator-crash", optional = true }
-=======
-symbolic = { version = "10.0.0", features = ["cfi", "common-serde", "debuginfo", "demangle", "symcache", "il2cpp", "ppdb"] }
->>>>>>> bbaec011
 symbolicator-sources = { path = "../symbolicator-sources" }
 tempfile = "3.2.0"
 thiserror = "1.0.31"
