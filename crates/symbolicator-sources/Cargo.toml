[package]
name = "symbolicator-sources"
publish = false
version = "0.6.0"
authors = ["Sentry <hello@getsentry.com>"]
edition = "2021"
license = "MIT"

[dependencies]
<<<<<<< HEAD
anyhow = "1.0.68"
=======
aws-types = { version = "0.51.0", features = ["hardcoded-credentials"] }
>>>>>>> b13e06a6
glob = "0.3.0"
lazy_static = "1.4.0"
serde = { version = "1.0.137", features = ["derive", "rc"] }
symbolic = "10.0.0"
url = { version = "2.2.0", features = ["serde"] }

[dev-dependencies]
insta = { version = "1.18.0", features = ["redactions", "yaml"] }
serde_yaml = "0.9.14"<|MERGE_RESOLUTION|>--- conflicted
+++ resolved
@@ -7,11 +7,8 @@
 license = "MIT"
 
 [dependencies]
-<<<<<<< HEAD
 anyhow = "1.0.68"
-=======
 aws-types = { version = "0.51.0", features = ["hardcoded-credentials"] }
->>>>>>> b13e06a6
 glob = "0.3.0"
 lazy_static = "1.4.0"
 serde = { version = "1.0.137", features = ["derive", "rc"] }
