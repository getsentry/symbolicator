[package]
name = "symbolicator"
version = "0.6.0"
authors = ["Sentry <hello@getsentry.com>"]
edition = "2021"
license = "MIT"
default-run = "symbolicator"

[features]
https = ["axum-server/tls-rustls", "symbolicator-service/https"]

[dependencies]
anyhow = "1.0.57"
<<<<<<< HEAD
axum = { version = "0.6.1", features = ["multipart"] }
axum-server = { version = "0.4.0" }
=======
axum = { version = "0.5.4", features = ["multipart"] }
axum-server = "0.4.4"
>>>>>>> b13e06a6
console = "0.15.0"
futures = "0.3.12"
hostname = "0.3.1"
sentry = { version = "0.29.1", features = ["anyhow", "debug-images", "tracing", "tower", "tower-http"] }
serde = { version = "1.0.137", features = ["derive", "rc"] }
serde_json = "1.0.81"
structopt = "0.3.21"
symbolic = "10.0.0"
symbolicator-crash = { path = "../symbolicator-crash", optional = true }
symbolicator-service = { path = "../symbolicator-service" }
symbolicator-sources = { path = "../symbolicator-sources" }
tempfile = "3.2.0"
tokio = { version = "1.18.1", features = ["rt-multi-thread", "macros", "fs"] }
tokio-util = { version = "0.7.1", features = ["io"] }
tower = "0.4"
tower-layer = "0.3"
tokio-metrics = "0.1.0"
thiserror = "1.0.31"
tower-service = "0.3"
uuid = { version = "1.0.0", features = ["v4", "serde"] }
tracing = "0.1.34"
tracing-subscriber = { version = "0.3.11", features = ["tracing-log", "local-time", "env-filter", "json"] }

[dev-dependencies]
insta = { version = "1.18.0", features = ["redactions", "yaml"] }
reqwest = { version = "0.11.0", features = ["multipart"] }
symbolicator-test = { path = "../symbolicator-test" }

[target.'cfg(not(target_env = "msvc"))'.dependencies]
jemallocator = { version = "0.5", features = ["unprefixed_malloc_on_supported_platforms"] }<|MERGE_RESOLUTION|>--- conflicted
+++ resolved
@@ -11,13 +11,8 @@
 
 [dependencies]
 anyhow = "1.0.57"
-<<<<<<< HEAD
 axum = { version = "0.6.1", features = ["multipart"] }
-axum-server = { version = "0.4.0" }
-=======
-axum = { version = "0.5.4", features = ["multipart"] }
-axum-server = "0.4.4"
->>>>>>> b13e06a6
+axum-server = "0.4.0"
 console = "0.15.0"
 futures = "0.3.12"
 hostname = "0.3.1"
