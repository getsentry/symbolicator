--- conflicted
+++ resolved
@@ -14,11 +14,6 @@
 cadence = "0.26.0"
 chrono = { version = "0.4.19", features = ["serde"] }
 console = "0.14.0"
-<<<<<<< HEAD
-failure = "0.1.8"
-=======
-env_logger = "0.7.1"
->>>>>>> 0db94de2
 filetime = "0.2.14"
 flate2 = "1.0.0"
 futures = "0.3.12"
@@ -35,17 +30,10 @@
 procspawn = { version = "0.10.0", features = ["backtrace", "json"] }
 regex = "1.4.3"
 reqwest = { git = "https://github.com/jan-auer/reqwest", tag = "v0.11.0", features = ["gzip", "json", "stream", "trust-dns"] }
-<<<<<<< HEAD
-rusoto_core = "0.46.0"
-rusoto_credential = "0.46.0"
-rusoto_s3 = "0.46.0"
-sentry = { version = "0.23.0", features = ["debug-images", "tracing"] }
-=======
 rusoto_core = "0.47.0"
 rusoto_credential = "0.47.0"
 rusoto_s3 = "0.47.0"
-sentry = { git = "https://github.com/getsentry/sentry-rust", version = "0.23.0", features = ["anyhow", "debug-images", "log", "tower"] }
->>>>>>> 0db94de2
+sentry = { git = "https://github.com/getsentry/sentry-rust", version = "0.23.0", features = ["anyhow", "debug-images", "log", "tower", "tracing"] }
 serde = { version = "1.0.119", features = ["derive", "rc"] }
 serde_json = "1.0.61"
 serde_yaml = "0.8.15"
@@ -54,16 +42,12 @@
 tempfile = "3.2.0"
 thiserror = "1.0.26"
 tokio = { version = "1.0.2", features = ["rt", "macros", "fs"] }
-<<<<<<< HEAD
-tokio01 = { version = "0.1.22", package = "tokio" }
+tokio-util = "0.6"
+tower-layer = "0.3"
+tower-service = "0.3"
 tracing = "0.1.26"
 tracing-log = "0.1.2"
 tracing-subscriber = { version = "0.2.20", features = ["chrono"] }
-=======
-tokio-util = "0.6"
-tower-layer = "0.3"
-tower-service = "0.3"
->>>>>>> 0db94de2
 url = { version = "2.2.0", features = ["serde"] }
 uuid = { version = "0.8.2", features = ["v4", "serde"] }
 zstd = "0.9.0"
