--- conflicted
+++ resolved
@@ -9,13 +9,8 @@
 anyhow = "1.0.56"
 apple-crash-report-parser = "0.4.2"
 async-trait = "0.1.53"
-<<<<<<< HEAD
 axum = { version = "0.5.3", features = ["multipart"] }
-backtrace = "0.3.55"
-=======
-axum = { version = "0.5.1", features = ["multipart"] }
 backtrace = "0.3.65"
->>>>>>> 1f8c09c0
 base64 = "0.13.0"
 cadence = "0.29.0"
 chrono = { version = "0.4.19", features = ["serde"] }
