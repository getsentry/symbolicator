[package]
name = "symbolicator"
version = "0.4.1"
authors = ["Sentry <hello@getsentry.com>"]
edition = "2021"
license = "MIT"

[dependencies]
anyhow = "1.0.56"
apple-crash-report-parser = "0.4.2"
async-trait = "0.1.52"
axum = { version = "0.4.3", features = ["multipart"] }
backtrace = "0.3.55"
base64 = "0.13.0"
cadence = "0.28.0"
chrono = { version = "0.4.19", features = ["serde"] }
console = "0.15.0"
filetime = "0.2.14"
flate2 = "1.0.0"
futures = "0.3.12"
gcp_auth = { git = "https://github.com/getsentry/gcp_auth", branch = "sentry-main" }
glob = "0.3.0"
hostname = "0.3.1"
humantime-serde = "1.1.1"
ipnetwork = "0.18.0"
jsonwebtoken = "8.0.1"
lazy_static = "1.4.0"
lru = "0.7.0"
minidump = "0.10.2"
minidump-processor = { version = "0.10.2", features = ["symbolic-syms"] }
num_cpus = "1.13.0"
parking_lot = "0.12.0"
procspawn = { version = "0.10.0", features = ["backtrace", "json"] }
regex = "1.5.5"
reqwest = { git = "https://github.com/jan-auer/reqwest", tag = "v0.11.0", features = ["gzip", "json", "stream", "trust-dns"] }
rusoto_core = "0.47.0"
rusoto_credential = "0.47.0"
rusoto_s3 = "0.47.0"
sentry = { version = "0.25.0", features = ["anyhow", "debug-images", "log", "tracing"] }
sentry-tower = { version = "0.25.0", features = ["http"] }
serde = { version = "1.0.119", features = ["derive", "rc"] }
serde_json = "1.0.61"
serde_yaml = "0.8.15"
structopt = "0.3.21"
symbolic = { git = "https://github.com/getsentry/symbolic", branch = "fix/demangle-fixes", features = ["common-serde", "debuginfo", "demangle", "minidump-serde", "symcache"] }
tempfile = "3.2.0"
thiserror = "1.0.26"
<<<<<<< HEAD
=======
tracing = "0.1.32"
tracing-subscriber = { version = "0.3.6", features = ["tracing-log", "local-time", "env-filter", "json"] }
>>>>>>> 4d577b09
tokio = { version = "1.0.2", features = ["rt", "macros", "fs"] }
tokio-metrics = "0.1.0"
tokio-util = { version = "0.7.0", features = ["io"] }
tower = "0.4"
tower-layer = "0.3"
tower-service = "0.3"
tracing = "0.1.29"
tracing-subscriber = { version = "0.3.6", features = ["tracing-log", "local-time", "env-filter", "json"] }
url = { version = "2.2.0", features = ["serde"] }
uuid = { version = "0.8.2", features = ["v4", "serde"] }
zstd = "0.11.1"

[dev-dependencies]
insta = { version = "1.14.0", features = ["redactions"] }
procspawn = { version = "0.10.0", features = ["test-support"] }
reqwest = { git = "https://github.com/jan-auer/reqwest", tag = "v0.11.0", features = ["multipart"] }
sha-1 = "0.10.0"
test-assembler = "0.1.5"
warp = "0.3.0"<|MERGE_RESOLUTION|>--- conflicted
+++ resolved
@@ -45,18 +45,13 @@
 symbolic = { git = "https://github.com/getsentry/symbolic", branch = "fix/demangle-fixes", features = ["common-serde", "debuginfo", "demangle", "minidump-serde", "symcache"] }
 tempfile = "3.2.0"
 thiserror = "1.0.26"
-<<<<<<< HEAD
-=======
-tracing = "0.1.32"
-tracing-subscriber = { version = "0.3.6", features = ["tracing-log", "local-time", "env-filter", "json"] }
->>>>>>> 4d577b09
 tokio = { version = "1.0.2", features = ["rt", "macros", "fs"] }
 tokio-metrics = "0.1.0"
 tokio-util = { version = "0.7.0", features = ["io"] }
 tower = "0.4"
 tower-layer = "0.3"
 tower-service = "0.3"
-tracing = "0.1.29"
+tracing = "0.1.32"
 tracing-subscriber = { version = "0.3.6", features = ["tracing-log", "local-time", "env-filter", "json"] }
 url = { version = "2.2.0", features = ["serde"] }
 uuid = { version = "0.8.2", features = ["v4", "serde"] }
