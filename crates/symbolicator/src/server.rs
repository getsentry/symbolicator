--- conflicted
+++ resolved
@@ -36,24 +36,15 @@
     )
     .context("failed to create service state")?;
 
-<<<<<<< HEAD
-    tracing::info!("Starting http server: {}", bind);
-    HttpServer::new(move || create_app(service.clone()))
-        .bind(&bind)
-        .context("failed to bind to the port")?
-        .run();
-    tracing::info!("System shutdown complete");
-=======
     let _guard = io_pool.enter();
     let server =
         axum::Server::bind(&socket).serve(endpoints::create_app(service).into_make_service());
 
-    log::info!("Starting server on {}", server.local_addr());
+    tracing::info!("Starting server on {}", server.local_addr());
 
     io_pool.block_on(server)?;
 
-    log::info!("System shutdown complete");
->>>>>>> 0db94de2
+    tracing::info!("System shutdown complete");
 
     Ok(())
 }