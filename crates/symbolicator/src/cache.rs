//! Core logic for cache files. Used by `crate::services::common::cache`.

use core::fmt;
use std::fs::{read_dir, remove_file};
use std::io::{self, Read, SeekFrom};
use std::path::{Path, PathBuf};
use std::sync::atomic::AtomicIsize;
use std::sync::Arc;
use std::time::{Duration, SystemTime};

use anyhow::{anyhow, Result};
use filetime::FileTime;
use serde::{Deserialize, Serialize};
use symbolic::common::ByteView;
use tempfile::NamedTempFile;
use tokio::fs::File;
use tokio::io::{AsyncSeekExt, AsyncWriteExt};

use crate::config::{CacheConfig, Config};
use crate::logging::LogError;
use crate::sources::GcsSourceKey;

/// Starting content of cache items whose writing failed.
///
/// Items with this value will be considered expired after the next process restart, or will be
/// pruned once `symbolicator cleanup` runs. Independently of any `max_age` or `max_last_used`.
///
/// The malformed state is useful for failed computations that are unlikely to succeed before the
/// next deploy. For example, symcache writing may fail due to an object file symbolic can't parse
/// yet.
pub const MALFORMED_MARKER: &[u8] = b"malformed";

/// Starting content of cache items where an error has occurred, typically related to a
/// cache-specific operation. For example, this would be download errors for download caches, and
/// conversion errors for derived caches.
///
/// Items with this value will be expired after an hour.
///
/// Additional notes for download caches:
/// This state is used as a way to distinguish between the absence of a file and the failure to
/// fetch a file that is known to be present, but unfetchable due to transient errors. Absent files
/// are covered by the negative cache state.
pub const CACHE_SPECIFIC_ERROR_MARKER: &[u8] = b"cachespecificerror";

#[derive(Debug, Clone, Eq, PartialEq)]
pub enum CacheStatus {
    /// A cache item that represents the presence of something. E.g. we succeeded in downloading an
    /// object file and cached that file.
    Positive,
    /// A cache item that represents the absence of something. E.g. we encountered a 404 or a client
    /// error while trying to download a file, and cached that fact. Represented by an empty file.
    /// For the download cache, 403 errors do not fall under `Negative` but `CacheSpecificError`.
    Negative,
    /// We are unable to create or use the cache item. E.g. we failed to create a symcache.
    /// See docs for [`MALFORMED_MARKER`].
    Malformed(String),
    /// We are unable to create the cache item due to an error exclusive to the type of cache the
    /// entry is being created for. See docs for [`CACHE_SPECIFIC_ERROR_MARKER`].
    CacheSpecificError(String),
}

impl AsRef<str> for CacheStatus {
    fn as_ref(&self) -> &str {
        match self {
            CacheStatus::Positive => "positive",
            CacheStatus::Negative => "negative",
            CacheStatus::Malformed(_) => "malformed",
            CacheStatus::CacheSpecificError(_) => "cache-specific error",
        }
    }
}

impl CacheStatus {
    pub fn from_content(s: &[u8]) -> CacheStatus {
        if s.starts_with(MALFORMED_MARKER) {
            let raw_message = s.get(MALFORMED_MARKER.len()..).unwrap_or_default();
            let err_msg = String::from_utf8_lossy(raw_message);
            CacheStatus::Malformed(err_msg.into_owned())
        } else if s.starts_with(CACHE_SPECIFIC_ERROR_MARKER) {
            let raw_message = s
                .get(CACHE_SPECIFIC_ERROR_MARKER.len()..)
                .unwrap_or_default();
            let err_msg = String::from_utf8_lossy(raw_message);
            CacheStatus::CacheSpecificError(err_msg.into_owned())
        } else if s.is_empty() {
            CacheStatus::Negative
        } else {
            CacheStatus::Positive
        }
    }

    /// Writes the status marker to the file, leaving the cursor at the end.
    ///
    /// For a positive status this only seeks to the end.  For the other cases this seeks
    /// to the beginning, writes the appropriate marker and truncates the file.
    pub async fn write(&self, file: &mut File) -> Result<(), io::Error> {
        match self {
            CacheStatus::Positive => {
                file.seek(SeekFrom::End(0)).await?;
            }
            CacheStatus::Negative => {
                file.rewind().await?;
                file.set_len(0).await?;
            }
            CacheStatus::Malformed(details) => {
                file.rewind().await?;
                file.write_all(MALFORMED_MARKER).await?;
                file.write_all(details.as_bytes()).await?;

                let new_len = MALFORMED_MARKER.len().saturating_add(details.len());
                file.set_len(new_len as u64).await?;
            }
            CacheStatus::CacheSpecificError(details) => {
                file.rewind().await?;
                file.write_all(CACHE_SPECIFIC_ERROR_MARKER).await?;
                file.write_all(details.as_bytes()).await?;

                let new_len = CACHE_SPECIFIC_ERROR_MARKER
                    .len()
                    .saturating_add(details.len());
                file.set_len(new_len as u64).await?;
            }
        }
        Ok(())
    }
}

#[derive(Debug, Clone, Serialize, Deserialize)]
pub struct FilesystemSharedCacheConfig {
    pub path: PathBuf,
}

#[derive(Debug, Clone, Serialize, Deserialize)]
pub struct GcsSharedCacheConfig {
    /// Name of the GCS bucket.
    pub bucket: String,

    /// Authorization information for this bucket. Needs read access.
    #[serde(flatten)]
    pub source_key: Arc<GcsSourceKey>,
}

/// The backend to use for the shared cache.
#[derive(Debug, Clone, Serialize, Deserialize)]
#[serde(rename_all = "lowercase")]
pub enum SharedCacheBackendConfig {
    Gcs(GcsSharedCacheConfig),
    Filesystem(FilesystemSharedCacheConfig),
}

/// A remote cache that can be shared between symbolicator instances.
///
/// Any files not in the local cache will be looked up from here before being looked up in
/// their original source.  Additionally derived caches are also stored in here to save
/// computations if another symbolicator has already done the computation.
#[derive(Debug, Clone, Serialize, Deserialize)]
pub struct SharedCacheConfig {
    /// The number of allowed concurrent uploads to the shared cache.
    ///
    /// Uploading to the shared cache is not critical for symbolicator's operation and
    /// should not disrupt any normal work it does.  This limits the number of concurrent
    /// uploads so that associated resources are kept in check.
    #[serde(default = "default_max_concurrent_uploads")]
    pub max_concurrent_uploads: usize,

    /// The number of queued up uploads to the cache.
    ///
    /// If more items need to be uploaded to the shared cache than there are allowed
    /// concurrently the uploads will be queued.  If the queue is full the uploads are
    /// simply dropped as they are not critical to symbolicator's operation and not
    /// disrupting symbolicator is more important than uploading to the shared cache.
    #[serde(default = "default_max_upload_queue_size")]
    pub max_upload_queue_size: usize,

    /// The backend to use for the shared cache.
    #[serde(flatten)]
    pub backend: SharedCacheBackendConfig,
}

fn default_max_upload_queue_size() -> usize {
    100
}

fn default_max_concurrent_uploads() -> usize {
    20
}

/// All known cache names.
#[derive(Debug, Clone, Copy)]
pub enum CacheName {
    Objects,
    ObjectMeta,
    Auxdifs,
    Symcaches,
    Cficaches,
    Diagnostics,
}

impl AsRef<str> for CacheName {
    fn as_ref(&self) -> &str {
        match self {
            Self::Objects => "objects",
            Self::ObjectMeta => "object_meta",
            Self::Auxdifs => "auxdifs",
            Self::Symcaches => "symcaches",
            Self::Cficaches => "cficaches",
            Self::Diagnostics => "diagnostics",
        }
    }
}

impl fmt::Display for CacheName {
    fn fmt(&self, f: &mut fmt::Formatter<'_>) -> fmt::Result {
        write!(f, "{}", self.as_ref())
    }
}

/// Common cache configuration.
///
/// Many parts of symbolicator use a cache to save having to re-download data or reprocess
/// downloaded data.  All caches behave similarly and their behaviour is determined by this
/// struct.
#[derive(Debug, Clone)]
pub struct Cache {
    /// Cache identifier used for metric names.
    name: CacheName,

    /// Directory to use for storing cache items. Will be created if it does not exist.
    ///
    /// Leaving this as None will disable this cache.
    cache_dir: Option<PathBuf>,

    /// Directory to use for temporary files.
    ///
    /// When writing a new file into the cache it is best to write it to a temporary file in
    /// a sibling directory, once fully written it can then be atomically moved to the
    /// actual location withing the [`cache_dir`](Self::cache_dir).
    ///
    /// Just like for `cache_dir` when this cache is disabled this will be `None`.
    tmp_dir: Option<PathBuf>,

    /// Time when this process started.
    start_time: SystemTime,

    /// Options intended to be user-configurable.
    cache_config: CacheConfig,

    /// The maximum number of lazy refreshes of this cache.
    max_lazy_refreshes: Arc<AtomicIsize>,

    /// A cache that may be shared between symbolicator instances.
    ///
    /// If it is present any missing cache item will first be looked up here before being
    /// computed.  If it is still missing it will be computed and then uploaded to the
    /// shared cache.
    shared_cache: Option<SharedCacheConfig>,
}

impl Cache {
    pub fn from_config(
        name: CacheName,
        cache_dir: Option<PathBuf>,
        tmp_dir: Option<PathBuf>,
        cache_config: CacheConfig,
        max_lazy_refreshes: Arc<AtomicIsize>,
        shared_cache: Option<SharedCacheConfig>,
    ) -> io::Result<Self> {
        if let Some(ref dir) = cache_dir {
            std::fs::create_dir_all(dir)?;
        }
        Ok(Cache {
            name,
            cache_dir,
            tmp_dir,
            start_time: SystemTime::now(),
            cache_config,
            max_lazy_refreshes,
            shared_cache,
        })
    }

    pub fn name(&self) -> CacheName {
        self.name
    }

    pub fn cache_dir(&self) -> Option<&Path> {
        self.cache_dir.as_deref()
    }

    pub fn max_lazy_refreshes(&self) -> Arc<AtomicIsize> {
        self.max_lazy_refreshes.clone()
    }

    pub fn cleanup(&self) -> Result<()> {
        log::info!("Cleaning up cache: {}", self.name);
        let cache_dir = self.cache_dir.clone().ok_or_else(|| {
            anyhow!("no caching configured! Did you provide a path to your config file?")
        })?;

        let mut directories = vec![cache_dir];
        while !directories.is_empty() {
            let directory = directories.pop().unwrap();

            let entries = match catch_not_found(|| read_dir(directory))? {
                Some(x) => x,
                None => {
                    log::warn!("Directory not found");
                    return Ok(());
                }
            };

            for entry in entries {
                let entry = entry?;
                let path = entry.path();
                if path.is_dir() {
                    directories.push(path.to_owned());
                } else if let Err(e) = self.try_cleanup_path(&path) {
                    sentry::with_scope(
                        |scope| scope.set_extra("path", path.display().to_string().into()),
                        || log::error!("Failed to clean cache file: {:?}", e),
                    );
                }
            }
        }

        Ok(())
    }

    fn try_cleanup_path(&self, path: &Path) -> Result<()> {
        log::trace!("Checking {}", path.display());
        anyhow::ensure!(path.is_file(), "not a file");
        if catch_not_found(|| self.check_expiry(path))?.is_none() {
            log::debug!("Removing {}", path.display());
            catch_not_found(|| remove_file(path))?;
        }

        Ok(())
    }

    /// Validate cache expiration of path. If cache should not be used,
    /// `Err(io::ErrorKind::NotFound)` is returned. If cache is usable, `Ok(x)` is returned, where
    /// `x` indicates whether the file should be touched before using.
    fn check_expiry(&self, path: &Path) -> io::Result<bool> {
        // We use `mtime` to keep track of both "cache last used" and "cache created" depending on
        // whether the file is a negative cache item or not, because literally every other
        // filesystem attribute is unreliable.
        //
        // * creation time does not exist pre-Linux 4.11
        // * most filesystems are mounted with noatime
        //
        // States a cache item can be in:
        // * negative/empty: An empty file. Represents a failed download. mtime is used to indicate
        //   when the failed download happened (when the file was created)
        // * malformed: A file with the content `b"malformed"`. Represents a failed symcache
        //   conversion. mtime indicates when we attempted to convert.
        // * ok (don't really have a name): File has any other content, mtime is used to keep track
        //   of last use.
        let metadata = path.metadata()?;

        log::trace!("File length: {}", metadata.len());

        let expiration_strategy = expiration_strategy(&self.cache_config, path)?;

        if expiration_strategy == ExpirationStrategy::Malformed {
            // Immediately expire malformed items that have been created before this process started.
            // See docstring of MALFORMED_MARKER
            let created_at = metadata.modified()?;

            let retry_malformed = if let (Ok(elapsed), Some(retry_malformed_after)) = (
                created_at.elapsed(),
                self.cache_config.retry_malformed_after(),
            ) {
                elapsed > retry_malformed_after
            } else {
                false
            };

            if created_at < self.start_time || retry_malformed {
                log::trace!("Created at is older than start time");
                return Err(io::ErrorKind::NotFound.into());
            }
        }

        let max_mtime = if expiration_strategy == ExpirationStrategy::Negative {
            self.cache_config.retry_misses_after()
        } else {
            self.cache_config.max_unused_for()
        };

        let mtime = if let Some(max_mtime) = max_mtime {
            let mtime = metadata.modified()?.elapsed().ok();

            if mtime.map(|x| x > max_mtime).unwrap_or(true) {
                return Err(io::ErrorKind::NotFound.into());
            }

            mtime
        } else {
            None
        };

        let touch_before_use = expiration_strategy == ExpirationStrategy::None
            && mtime.map(|x| x > Duration::from_secs(3600)).unwrap_or(true);
        Ok(touch_before_use)
    }

    /// Validates `cachefile` against expiration config and open a [`ByteView`] on it.
    ///
    /// Takes care of bumping `mtime`.
    pub fn open_cachefile(&self, path: &Path) -> io::Result<Option<ByteView<'static>>> {
        // `io::ErrorKind::NotFound` can be returned from multiple locations in this function. All
        // of those can indicate a cache miss as cache cleanup can run inbetween. Only when we have
        // an open ByteView we can be sure to have a cache hit.
        catch_not_found(|| {
            let should_touch = self.check_expiry(path)?;

            if should_touch {
                filetime::set_file_mtime(path, FileTime::now())?;
            }

            ByteView::open(path)
        })
    }

    /// Create a new temporary file to use in the cache.
    pub fn tempfile(&self) -> io::Result<NamedTempFile> {
        match self.tmp_dir {
            Some(ref path) => {
                std::fs::create_dir_all(path)?;
                Ok(tempfile::Builder::new().prefix("tmp").tempfile_in(path)?)
            }
            None => Ok(NamedTempFile::new()?),
        }
    }
}

/// Expiration strategies for cache items. These aren't named after the strategies themselves right
/// now but after the type of cache entry they should be used on instead.
#[derive(Debug, PartialEq)]
enum ExpirationStrategy {
    /// Clean up after it is untouched for a fixed period of time.
    None,
    /// Clean up after a forced cool-off period so it can be re-downloaded.
    Negative,
    /// Clean up after it is untouched for a fixed period of time. Immediately clean up if the item
    /// was last touched before the process executing cleanup started.
    Malformed,
}

/// Reads a cache item at a given path and returns the cleanup strategy that should be used
/// for the item.
fn expiration_strategy(cache_config: &CacheConfig, path: &Path) -> io::Result<ExpirationStrategy> {
    let metadata = path.metadata()?;

    let largest_sentinel = MALFORMED_MARKER
        .len()
        .max(CACHE_SPECIFIC_ERROR_MARKER.len());
    let readable_amount = largest_sentinel.min(metadata.len() as usize);
    let mut file = std::fs::File::open(path)?;
    let mut buf = vec![0; readable_amount];

    file.read_exact(&mut buf)?;
    log::trace!("First {} bytes: {:?}", buf.len(), buf);

    let strategy = match CacheStatus::from_content(&buf) {
        CacheStatus::Positive => ExpirationStrategy::None,
        CacheStatus::Negative => ExpirationStrategy::Negative,
        CacheStatus::Malformed(_) => ExpirationStrategy::Malformed,
        // The nature of cache-specific errors depends on the cache type so different
        // strategies are used based on which cache's file is being assessed here.
        // This won't kick in until `CacheStatus::from_content` stops classifying
        // files with CacheSpecificError contents as Malformed.
        CacheStatus::CacheSpecificError(_) => match cache_config {
            CacheConfig::Downloaded(_) => ExpirationStrategy::Negative,
            CacheConfig::Derived(_) => ExpirationStrategy::Malformed,
            CacheConfig::Diagnostics(_) => ExpirationStrategy::None,
        },
    };
    Ok(strategy)
}

fn catch_not_found<F, R>(f: F) -> io::Result<Option<R>>
where
    F: FnOnce() -> io::Result<R>,
{
    match f() {
        Ok(x) => Ok(Some(x)),
        Err(e) => match e.kind() {
            io::ErrorKind::NotFound => Ok(None),
            _ => Err(e),
        },
    }
}

pub struct Caches {
    /// Caches for object files, used by [`crate::services::objects::ObjectsActor`].
    pub objects: Cache,
    /// Caches for object metadata, used by [`crate::services::objects::ObjectsActor`].
    pub object_meta: Cache,
    /// Caches for auxiliary DIF files, used by [`crate::services::bitcode::BitcodeService`].
    pub auxdifs: Cache,
    /// Caches for [`symbolic::symcache::SymCache`], used by
    /// [`crate::services::symcaches::SymCacheActor`].
    pub symcaches: Cache,
    /// Caches for breakpad CFI info, used by [`crate::services::cficaches::CfiCacheActor`].
    pub cficaches: Cache,
    /// Store for diagnostics data symbolicator failed to process, used by
    /// [`crate::services::symbolication::SymbolicationActor`].
    pub diagnostics: Cache,
}

impl Caches {
    pub fn from_config(config: &Config) -> io::Result<Self> {
        // The minimum value here is clamped to 1, as it would otherwise completely disable lazy
        // re-generation. We might as well decide to hard `panic!` on startup if users have
        // misconfigured this instead of silently correcting it to a value that actually makes sense.
        let max_lazy_redownloads = Arc::new(AtomicIsize::new(
            config.caches.downloaded.max_lazy_redownloads.max(1),
        ));
        let max_lazy_recomputations = Arc::new(AtomicIsize::new(
            config.caches.derived.max_lazy_recomputations.max(1),
        ));

        let tmp_dir = config.cache_dir("tmp");
        Ok(Self {
            objects: {
                let path = config.cache_dir("objects");
                Cache::from_config(
                    CacheName::Objects,
                    path,
                    tmp_dir.clone(),
                    config.caches.downloaded.into(),
                    max_lazy_redownloads.clone(),
                    config.shared_cache.clone(),
                )?
            },
            object_meta: {
                let path = config.cache_dir("object_meta");
                Cache::from_config(
                    CacheName::ObjectMeta,
                    path,
                    tmp_dir.clone(),
                    config.caches.derived.into(),
                    max_lazy_recomputations.clone(),
                    config.shared_cache.clone(),
                )?
            },
            auxdifs: {
                let path = config.cache_dir("auxdifs");
                Cache::from_config(
                    CacheName::Auxdifs,
                    path,
                    tmp_dir.clone(),
                    config.caches.downloaded.into(),
                    max_lazy_redownloads,
                    config.shared_cache.clone(),
                )?
            },
            symcaches: {
                let path = config.cache_dir("symcaches");
                Cache::from_config(
                    CacheName::Symcaches,
                    path,
                    tmp_dir.clone(),
                    config.caches.derived.into(),
                    max_lazy_recomputations.clone(),
                    config.shared_cache.clone(),
                )?
            },
            cficaches: {
                let path = config.cache_dir("cficaches");
                Cache::from_config(
                    CacheName::Cficaches,
                    path,
                    tmp_dir.clone(),
                    config.caches.derived.into(),
                    max_lazy_recomputations,
                    config.shared_cache.clone(),
                )?
            },
            diagnostics: {
                let path = config.cache_dir("diagnostics");
                Cache::from_config(
                    CacheName::Diagnostics,
                    path,
                    tmp_dir,
                    config.caches.diagnostics.into(),
                    Default::default(),
                    config.shared_cache.clone(),
                )?
            },
        })
    }

    /// Clear the temporary files.
    ///
    /// We need to do this on startup of the main symbolicator process to avoid accidentally
    /// leaving temporary files which survive a hard crash.
    pub fn clear_tmp(&self, config: &Config) -> io::Result<()> {
        if let Some(ref tmp) = config.cache_dir("tmp") {
            if tmp.exists() {
                std::fs::remove_dir_all(tmp)?;
            }
            std::fs::create_dir_all(tmp)?;
        }
        Ok(())
    }

    pub fn cleanup(&self) -> Result<()> {
        // Destructure so we do not accidentally forget to cleanup one of our members.
        let Self {
            objects,
            object_meta,
            auxdifs,
            symcaches,
            cficaches,
            diagnostics,
        } = &self;

        // Collect results so we can fail the entire function.  But we do not want to early
        // return since we should at least attempt to clean up all caches.
        let results = vec![
            objects.cleanup(),
            object_meta.cleanup(),
            symcaches.cleanup(),
            cficaches.cleanup(),
            diagnostics.cleanup(),
            auxdifs.cleanup(),
        ];

        let mut first_error = None;
        for result in results {
            if let Err(err) = result {
                let stderr: &dyn std::error::Error = &*err;
                log::error!("Failed to cleanup cache: {}", LogError(stderr));
                if first_error.is_none() {
                    first_error = Some(err);
                }
            }
        }
        match first_error {
            Some(err) => Err(err),
            None => Ok(()),
        }
    }
}

/// Entry function for the cleanup command.
///
/// This will clean up all caches based on configured cache retention.
pub fn cleanup(config: Config) -> Result<()> {
    Caches::from_config(&config)?.cleanup()
}

#[cfg(test)]
mod tests {
    use super::*;

    use std::convert::TryInto;
    use std::fs::{self, create_dir_all, File};
    use std::io::Write;
    use std::thread::sleep;

    use crate::config::{
        CacheConfigs, DerivedCacheConfig, DiagnosticsCacheConfig, DownloadedCacheConfig,
    };

    fn tempdir() -> io::Result<tempfile::TempDir> {
        tempfile::tempdir_in(".")
    }

    #[test]
    fn test_cache_dir_created() {
        let basedir = tempdir().unwrap();
        let cachedir = basedir.path().join("cache");
        let _cache = Cache::from_config(
            CacheName::Objects,
            Some(cachedir.clone()),
            None,
            CacheConfig::Downloaded(Default::default()),
            Default::default(),
            None,
        );
        let fsinfo = fs::metadata(cachedir).unwrap();
        assert!(fsinfo.is_dir());
    }

    #[test]
    fn test_caches_tmp_created() {
        let basedir = tempdir().unwrap();
        let cachedir = basedir.path().join("cache");
        let tmpdir = cachedir.join("tmp");

        let cfg = Config {
            cache_dir: Some(cachedir),
            ..Default::default()
        };
        let caches = Caches::from_config(&cfg).unwrap();
        caches.clear_tmp(&cfg).unwrap();

        let fsinfo = fs::metadata(tmpdir).unwrap();
        assert!(fsinfo.is_dir());
    }

    #[test]
    fn test_caches_tmp_cleared() {
        let basedir = tempdir().unwrap();
        let cachedir = basedir.path().join("cache");
        let tmpdir = cachedir.join("tmp");

        create_dir_all(&tmpdir).unwrap();
        let spam = tmpdir.join("spam");
        File::create(&spam).unwrap();
        let fsinfo = fs::metadata(&spam).unwrap();
        assert!(fsinfo.is_file());

        let cfg = Config {
            cache_dir: Some(cachedir),
            ..Default::default()
        };
        let caches = Caches::from_config(&cfg).unwrap();
        caches.clear_tmp(&cfg).unwrap();

        let fsinfo = fs::metadata(spam);
        assert!(fsinfo.is_err());
    }

    #[test]
    fn test_max_unused_for() -> Result<()> {
        let tempdir = tempdir()?;
        create_dir_all(tempdir.path().join("foo"))?;

        let cache = Cache::from_config(
            CacheName::Objects,
            Some(tempdir.path().to_path_buf()),
            None,
            CacheConfig::Derived(DerivedCacheConfig {
                max_unused_for: Some(Duration::from_millis(50)),
                ..Default::default()
            }),
            Default::default(),
            None,
        )?;

        File::create(tempdir.path().join("foo/killthis"))?.write_all(b"hi")?;
        File::create(tempdir.path().join("foo/keepthis"))?.write_all(b"")?;
        sleep(Duration::from_millis(100));

        File::create(tempdir.path().join("foo/keepthis2"))?.write_all(b"hi")?;
        cache.cleanup()?;

        let mut basenames: Vec<_> = read_dir(tempdir.path().join("foo"))?
            .map(|x| x.unwrap().file_name().into_string().unwrap())
            .collect();

        basenames.sort();

        assert_eq!(basenames, vec!["keepthis", "keepthis2"]);

        Ok(())
    }

    #[test]
    fn test_retry_misses_after() -> Result<()> {
        use std::fs::create_dir_all;
        use std::io::Write;
        use std::thread::sleep;

        let tempdir = tempdir()?;
        create_dir_all(tempdir.path().join("foo"))?;

        let cache = Cache::from_config(
            CacheName::Objects,
            Some(tempdir.path().to_path_buf()),
            None,
            CacheConfig::Derived(DerivedCacheConfig {
                retry_misses_after: Some(Duration::from_millis(50)),
                ..Default::default()
            }),
            Default::default(),
            None,
        )?;

        File::create(tempdir.path().join("foo/keepthis"))?.write_all(b"hi")?;
        File::create(tempdir.path().join("foo/killthis"))?.write_all(b"")?;
        sleep(Duration::from_millis(100));

        File::create(tempdir.path().join("foo/keepthis2"))?.write_all(b"")?;
        cache.cleanup()?;

        let mut basenames: Vec<_> = read_dir(tempdir.path().join("foo"))?
            .map(|x| x.unwrap().file_name().into_string().unwrap())
            .collect();

        basenames.sort();

        assert_eq!(basenames, vec!["keepthis", "keepthis2"]);

        Ok(())
    }

    #[test]
    fn test_cleanup_malformed() -> Result<()> {
        use std::fs::create_dir_all;
        use std::io::Write;
        use std::thread::sleep;

        let tempdir = tempdir()?;
        create_dir_all(tempdir.path().join("foo"))?;

        // File has same amount of chars as "malformed", check that optimization works
        File::create(tempdir.path().join("foo/keepthis"))?.write_all(b"addictive")?;
        File::create(tempdir.path().join("foo/keepthis2"))?.write_all(b"hi")?;
        File::create(tempdir.path().join("foo/keepthis3"))?.write_all(b"honkhonkbeepbeep")?;

        File::create(tempdir.path().join("foo/killthis"))?.write_all(b"malformed")?;
        File::create(tempdir.path().join("foo/killthis2"))?.write_all(b"malformedhonk")?;

        sleep(Duration::from_millis(10));

        // Creation of this struct == "process startup", this tests that all malformed files created
        // before startup are cleaned
        let cache = Cache::from_config(
            CacheName::Objects,
            Some(tempdir.path().to_path_buf()),
            None,
            CacheConfig::Derived(DerivedCacheConfig {
                retry_misses_after: Some(Duration::from_millis(20)),
                ..Default::default()
            }),
            Default::default(),
            None,
        )?;

        cache.cleanup()?;

        let mut basenames: Vec<_> = read_dir(tempdir.path().join("foo"))?
            .map(|x| x.unwrap().file_name().into_string().unwrap())
            .collect();

        basenames.sort();

        assert_eq!(basenames, vec!["keepthis", "keepthis2", "keepthis3"]);

        Ok(())
    }

    #[test]
    fn test_cleanup_cache_specific_error_derived() -> Result<()> {
        use std::fs::create_dir_all;
        use std::io::Write;
        use std::thread::sleep;

        let tempdir = tempdir()?;
        create_dir_all(tempdir.path().join("foo"))?;

        File::create(tempdir.path().join("foo/keepthis"))?.write_all(b"beeep")?;
        File::create(tempdir.path().join("foo/keepthis2"))?.write_all(b"hi")?;
        File::create(tempdir.path().join("foo/keepthis3"))?.write_all(b"honkhonkbeepbeep")?;

        File::create(tempdir.path().join("foo/killthis"))?.write_all(b"cachespecificerror")?;
        File::create(tempdir.path().join("foo/killthis2"))?.write_all(b"cachespecificerrorhonk")?;
        File::create(tempdir.path().join("foo/killthis3"))?
            .write_all(b"cachespecificerrormalformed")?;
        File::create(tempdir.path().join("foo/killthis4"))?
            .write_all(b"malformedcachespecificerror")?;

        // Creation of this struct == "process startup", this tests that all cache-specific error files created
        // before startup are cleaned
        let cache = Cache::from_config(
            CacheName::Objects,
            Some(tempdir.path().to_path_buf()),
            None,
            CacheConfig::Derived(DerivedCacheConfig {
                retry_misses_after: Some(Duration::from_millis(20)),
                ..Default::default()
            }),
            Default::default(),
            None,
        )?;

        sleep(Duration::from_millis(30));

        cache.cleanup()?;

        let mut basenames: Vec<_> = read_dir(tempdir.path().join("foo"))?
            .map(|x| x.unwrap().file_name().into_string().unwrap())
            .collect();

        basenames.sort();

        assert_eq!(basenames, vec!["keepthis", "keepthis2", "keepthis3"]);

        Ok(())
    }

    #[test]
    fn test_cleanup_cache_specific_error_download() -> Result<()> {
        use std::fs::create_dir_all;
        use std::io::Write;
        use std::thread::sleep;

        let tempdir = tempdir()?;
        create_dir_all(tempdir.path().join("foo"))?;

        File::create(tempdir.path().join("foo/keepthis"))?.write_all(b"beeep")?;
        File::create(tempdir.path().join("foo/keepthis2"))?.write_all(b"hi")?;
        File::create(tempdir.path().join("foo/keepthis3"))?.write_all(b"honkhonkbeepbeep")?;

        File::create(tempdir.path().join("foo/killthis"))?.write_all(b"cachespecificerror")?;
        File::create(tempdir.path().join("foo/killthis2"))?.write_all(b"cachespecificerrorhonk")?;
        File::create(tempdir.path().join("foo/killthis3"))?
            .write_all(b"cachespecificerrormalformed")?;
        File::create(tempdir.path().join("foo/killthis4"))?
            .write_all(b"malformedcachespecificerror")?;

        let cache = Cache::from_config(
            CacheName::Objects,
            Some(tempdir.path().to_path_buf()),
            None,
            CacheConfig::Downloaded(DownloadedCacheConfig {
                retry_misses_after: Some(Duration::from_millis(20)),
                ..Default::default()
            }),
            Default::default(),
            None,
        )?;

        sleep(Duration::from_millis(30));

        cache.cleanup()?;

        let mut basenames: Vec<_> = read_dir(tempdir.path().join("foo"))?
            .map(|x| x.unwrap().file_name().into_string().unwrap())
            .collect();

        basenames.sort();

        assert_eq!(basenames, vec!["keepthis", "keepthis2", "keepthis3"]);

        Ok(())
    }

    #[test]
    fn test_expiration_strategy_positive() -> Result<()> {
        use std::fs::create_dir_all;
        use std::io::Write;

        let tempdir = tempdir()?;
        create_dir_all(tempdir.path().join("honk"))?;

        File::create(tempdir.path().join("honk/keepbeep"))?.write_all(b"toot")?;
        File::create(tempdir.path().join("honk/keepbeep2"))?.write_all(b"honk")?;
        File::create(tempdir.path().join("honk/keepbeep3"))?.write_all(b"honkhonkbeepbeep")?;
        File::create(tempdir.path().join("honk/keepbeep4"))?.write_all(b"malform")?;
        File::create(tempdir.path().join("honk/keepbeep5"))?.write_all(b"dler")?;

        let cache_configs = vec![
            CacheConfig::Downloaded(Default::default()),
            CacheConfig::Derived(Default::default()),
            CacheConfig::Diagnostics(Default::default()),
        ];

        for config in cache_configs {
            assert_eq!(
                expiration_strategy(&config, tempdir.path().join("honk/keepbeep").as_path())?,
                ExpirationStrategy::None,
            );
            assert_eq!(
                expiration_strategy(&config, tempdir.path().join("honk/keepbeep2").as_path())?,
                ExpirationStrategy::None,
            );
            assert_eq!(
                expiration_strategy(&config, tempdir.path().join("honk/keepbeep3").as_path())?,
                ExpirationStrategy::None,
            );
            assert_eq!(
                expiration_strategy(&config, tempdir.path().join("honk/keepbeep4").as_path())?,
                ExpirationStrategy::None,
            );
            assert_eq!(
                expiration_strategy(&config, tempdir.path().join("honk/keepbeep5").as_path())?,
                ExpirationStrategy::None,
            );
        }

        Ok(())
    }

    #[test]
    fn test_expiration_strategy_negative() -> Result<()> {
        use std::fs::create_dir_all;
        use std::io::Write;

        let tempdir = tempdir()?;
        create_dir_all(tempdir.path().join("honk"))?;

        File::create(tempdir.path().join("honk/retrybeep"))?.write_all(b"")?;

        let cache_configs = vec![
            CacheConfig::Downloaded(Default::default()),
            CacheConfig::Derived(Default::default()),
            CacheConfig::Diagnostics(Default::default()),
        ];

        for config in cache_configs {
            assert_eq!(
                expiration_strategy(&config, tempdir.path().join("honk/retrybeep").as_path())?,
                ExpirationStrategy::Negative,
            );
        }

        Ok(())
    }

    #[test]
    fn test_expiration_strategy_malformed() -> Result<()> {
        use std::fs::create_dir_all;
        use std::io::Write;

        let tempdir = tempdir()?;
        create_dir_all(tempdir.path().join("honk"))?;

        File::create(tempdir.path().join("honk/badbeep"))?.write_all(b"malformed")?;

        File::create(tempdir.path().join("honk/badbeep2"))?.write_all(b"malformedhonkbeep")?;

        File::create(tempdir.path().join("honk/badbeep3"))?
            .write_all(b"malformedcachespecificerror")?;

        let cache_configs = vec![
            CacheConfig::Downloaded(Default::default()),
            CacheConfig::Derived(Default::default()),
            CacheConfig::Diagnostics(Default::default()),
        ];

        for config in cache_configs {
            assert_eq!(
                expiration_strategy(&config, tempdir.path().join("honk/badbeep").as_path())?,
                ExpirationStrategy::Malformed,
            );
            assert_eq!(
                expiration_strategy(&config, tempdir.path().join("honk/badbeep2").as_path())?,
                ExpirationStrategy::Malformed,
            );
            assert_eq!(
                expiration_strategy(&config, tempdir.path().join("honk/badbeep3").as_path())?,
                ExpirationStrategy::Malformed,
            );
        }
        Ok(())
    }

    #[test]
    fn test_expiration_strategy_cache_specific_err_derived() -> Result<()> {
        use std::fs::create_dir_all;
        use std::io::Write;

        let tempdir = tempdir()?;
        create_dir_all(tempdir.path().join("honk"))?;

        File::create(tempdir.path().join("honk/badbeep"))?.write_all(b"cachespecificerror")?;

        File::create(tempdir.path().join("honk/badbeep2"))?
            .write_all(b"cachespecificerrorhonkbeep")?;

        File::create(tempdir.path().join("honk/badbeep3"))?
            .write_all(b"cachespecificerrormalformed")?;

        let config = CacheConfig::Derived(Default::default());

        assert_eq!(
            expiration_strategy(&config, tempdir.path().join("honk/badbeep").as_path())?,
            ExpirationStrategy::Malformed,
        );
        assert_eq!(
            expiration_strategy(&config, tempdir.path().join("honk/badbeep2").as_path())?,
            ExpirationStrategy::Malformed,
        );
        assert_eq!(
            expiration_strategy(&config, tempdir.path().join("honk/badbeep3").as_path())?,
            ExpirationStrategy::Malformed,
        );
        Ok(())
    }

    #[test]
    fn test_expiration_strategy_cache_specific_err_diagnostics() -> Result<()> {
        use std::fs::create_dir_all;
        use std::io::Write;

        let tempdir = tempdir()?;
        create_dir_all(tempdir.path().join("honk"))?;

        File::create(tempdir.path().join("honk/badbeep"))?.write_all(b"cachespecificerror")?;

        File::create(tempdir.path().join("honk/badbeep2"))?
            .write_all(b"cachespecificerrorhonkbeep")?;

        File::create(tempdir.path().join("honk/badbeep3"))?
            .write_all(b"cachespecificerrormalformed")?;

        let config = CacheConfig::Diagnostics(Default::default());

        assert_eq!(
            expiration_strategy(&config, tempdir.path().join("honk/badbeep").as_path())?,
            ExpirationStrategy::None,
        );
        assert_eq!(
            expiration_strategy(&config, tempdir.path().join("honk/badbeep2").as_path())?,
            ExpirationStrategy::None,
        );
        assert_eq!(
            expiration_strategy(&config, tempdir.path().join("honk/badbeep3").as_path())?,
            ExpirationStrategy::None,
        );
        Ok(())
    }

    #[test]
    fn test_expiration_strategy_cache_specific_err_downloaded() -> Result<()> {
        use std::fs::create_dir_all;
        use std::io::Write;

        let tempdir = tempdir()?;
        create_dir_all(tempdir.path().join("honk"))?;

        File::create(tempdir.path().join("honk/badbeep"))?.write_all(b"cachespecificerror")?;

        File::create(tempdir.path().join("honk/badbeep2"))?
            .write_all(b"cachespecificerrorhonkbeep")?;

        File::create(tempdir.path().join("honk/badbeep3"))?
            .write_all(b"cachespecificerrormalformed")?;

        let config = CacheConfig::Downloaded(Default::default());

        assert_eq!(
            expiration_strategy(&config, tempdir.path().join("honk/badbeep").as_path())?,
            ExpirationStrategy::Negative,
        );
        assert_eq!(
            expiration_strategy(&config, tempdir.path().join("honk/badbeep2").as_path())?,
            ExpirationStrategy::Negative,
        );
        assert_eq!(
            expiration_strategy(&config, tempdir.path().join("honk/badbeep3").as_path())?,
            ExpirationStrategy::Negative,
        );
        Ok(())
    }

    #[test]
    fn test_open_cachefile() -> Result<()> {
        // Assert that opening a cache touches the mtime but does not invalidate it.
        let tempdir = tempdir()?;
        let cache = Cache::from_config(
            CacheName::Objects,
            Some(tempdir.path().to_path_buf()),
            None,
            CacheConfig::Downloaded(Default::default()),
            Default::default(),
            None,
        )?;

        // Create a file in the cache, with mtime of 1h 15s ago since it only gets touched
        // if more than an hour old.
        let path = tempdir.path().join("hello");
        File::create(&path)?.write_all(b"world")?;
        let now_unix = SystemTime::now()
            .duration_since(SystemTime::UNIX_EPOCH)?
            .as_secs();
        let old_mtime_unix = (now_unix - 3600 - 15).try_into()?;
        filetime::set_file_mtime(&path, FileTime::from_unix_time(old_mtime_unix, 0))?;

        let old_mtime = fs::metadata(&path)?.modified()?;

        // Open it with the cache, check contents and new mtime.
        let view = cache.open_cachefile(&path)?.expect("No file found");
        assert_eq!(view.as_slice(), b"world");

        let new_mtime = fs::metadata(&path)?.modified()?;
        assert!(old_mtime < new_mtime);

        Ok(())
    }

    #[test]
    fn test_cleanup() {
        let tempdir = tempdir().unwrap();

        // Create entries in our caches that are an hour old.
        let mtime = FileTime::from_system_time(SystemTime::now() - Duration::from_secs(3600));

        let create = |cache_name: &str| {
            let dir = tempdir.path().join(cache_name);
            fs::create_dir(&dir).unwrap();
            let entry = dir.join("entry");
            fs::write(&entry, "contents").unwrap();
            filetime::set_file_mtime(&entry, mtime).unwrap();
            entry
        };

        let object_entry = create("objects");
        let object_meta_entry = create("object_meta");
        let auxdifs_entry = create("auxdifs");
        let symcaches_entry = create("symcaches");
        let cficaches_entry = create("cficaches");
        let diagnostics_entry = create("diagnostics");

        // Configure the caches to expire after 1 minute.
        let caches = Caches::from_config(&Config {
            cache_dir: Some(tempdir.path().to_path_buf()),
            caches: CacheConfigs {
                downloaded: DownloadedCacheConfig {
                    max_unused_for: Some(Duration::from_secs(60)),
                    ..Default::default()
                },
                derived: DerivedCacheConfig {
                    max_unused_for: Some(Duration::from_secs(60)),
                    ..Default::default()
                },
                diagnostics: DiagnosticsCacheConfig {
                    retention: Some(Duration::from_secs(60)),
                },
            },
            ..Default::default()
        })
        .unwrap();

        // Finally do some testing
        assert!(object_entry.is_file());
        assert!(object_meta_entry.is_file());
        assert!(auxdifs_entry.is_file());
        assert!(symcaches_entry.is_file());
        assert!(cficaches_entry.is_file());
        assert!(diagnostics_entry.is_file());

        caches.cleanup().unwrap();

        assert!(!object_entry.is_file());
        assert!(!object_meta_entry.is_file());
        assert!(!auxdifs_entry.is_file());
        assert!(!symcaches_entry.is_file());
        assert!(!cficaches_entry.is_file());
        assert!(!diagnostics_entry.is_file());
    }

<<<<<<< HEAD
    #[tokio::test]
    async fn test_cache_status_write_positive() -> Result<()> {
        let dir = tempdir()?;
        create_dir_all(&dir).unwrap();
        let path = dir.path().join("honk");

        // copying what compute does here instead of just using
        // tokio::fs::File::create() directly
        let sync_file = File::create(&path)?;
        let mut async_file = tokio::fs::File::from_std(sync_file);

        async_file.write_all(b"beep").await?;
        // moving the cursor back to the beginning so the cursor behaviour
        // is checked
        async_file.rewind().await?;

        let status = CacheStatus::Positive;
        status.write(&mut async_file).await?;

        // make sure write leaves the cursor at the end
        let current_pos = async_file.stream_position().await?;
        assert_eq!(current_pos, 4);

        // make sure write doesn't change the pre-existing contents of the file
        // rewinding and then reading to the end of async_file throws bad file
        // descriptor errors, so just reopen the file
        let mut final_file = File::open(&path)?;
        let mut contents = Vec::new();
        final_file.read_to_end(&mut contents)?;
        assert_eq!(contents, b"beep");

        Ok(())
    }

    #[tokio::test]
    async fn test_cache_status_write_negative() -> Result<()> {
        let dir = tempdir()?;
        create_dir_all(&dir).unwrap();
        let path = dir.path().join("honk");

        // copying what compute does here instead of just using
        // tokio::fs::File::create() directly
        let sync_file = File::create(&path)?;
        let mut async_file = tokio::fs::File::from_std(sync_file);
        let status = CacheStatus::Negative;
        status.write(&mut async_file).await?;

        // make sure write leaves the cursor at the end
        let current_pos = async_file.stream_position().await?;
        assert_eq!(current_pos, 0);

        // negative entries are empty
        // rewinding and then reading to the end of async_file throws bad file
        // descriptor errors, so just reopen the file
        let mut final_file = File::open(&path)?;
        let mut contents = Vec::new();
        final_file.read_to_end(&mut contents)?;
        assert_eq!(contents, b"");

        Ok(())
    }

    #[tokio::test]
    async fn test_cache_status_write_negative_with_garbage() -> Result<()> {
        let dir = tempdir()?;
        create_dir_all(&dir).unwrap();
        let path = dir.path().join("honk");

        // copying what compute does here instead of just using
        // tokio::fs::File::create() directly
        let sync_file = File::create(&path)?;
        let mut async_file = tokio::fs::File::from_std(sync_file);
        async_file.write_all(b"beep").await?;
        async_file.rewind().await?;
        let status = CacheStatus::Negative;
        status.write(&mut async_file).await?;

        // make sure write leaves the cursor at the end
        let current_pos = async_file.stream_position().await?;
        assert_eq!(current_pos, 0);

        // negative entries are empty, and pre-existing contents will be "removed"
        // rewinding and then reading to the end of async_file throws bad file
        // descriptor errors, so just reopen the file
        let mut final_file = File::open(&path)?;
        let mut contents = Vec::new();
        final_file.read_to_end(&mut contents)?;
        assert_eq!(contents, b"");

        Ok(())
    }

    #[tokio::test]
    async fn test_cache_status_write_malformed() -> Result<()> {
        let dir = tempdir()?;
        create_dir_all(&dir).unwrap();
        let path = dir.path().join("honk");

        // copying what compute does here instead of just using
        // tokio::fs::File::create() directly
        let sync_file = File::create(&path)?;
        let mut async_file = tokio::fs::File::from_std(sync_file);

        let error_message = "unsupported object file format";
        let status = CacheStatus::Malformed(error_message.to_owned());
        status.write(&mut async_file).await?;

        // make sure write leaves the cursor at the end
        let current_pos = async_file.stream_position().await?;
        assert_eq!(
            current_pos as usize,
            MALFORMED_MARKER.len() + error_message.len()
        );

        // rewinding and then reading to the end of async_file throws bad file
        // descriptor errors, so just reopen the file
        let mut final_file = File::open(&path)?;
        let mut contents = Vec::new();
        final_file.read_to_end(&mut contents)?;

        let mut expected: Vec<u8> = Vec::new();
        expected.extend(MALFORMED_MARKER);
        expected.extend(error_message.as_bytes());

        assert_eq!(contents, expected);

        Ok(())
    }

    #[tokio::test]
    async fn test_cache_status_write_malformed_truncates() -> Result<()> {
        let dir = tempdir()?;
        create_dir_all(&dir).unwrap();
        let path = dir.path().join("honk");

        // copying what compute does here instead of just using
        // tokio::fs::File::create() directly
        let sync_file = File::create(&path)?;
        let mut async_file = tokio::fs::File::from_std(sync_file);

        async_file
            .write_all(
                b"i'm a little teapot short and stout here is my handle and here is my spout",
            )
            .await?;

        let error_message = "unsupported object file format";
        let status = CacheStatus::Malformed(error_message.to_owned());
        status.write(&mut async_file).await?;

        // make sure write leaves the cursor at the end
        let current_pos = async_file.stream_position().await?;
        assert_eq!(
            current_pos as usize,
            MALFORMED_MARKER.len() + error_message.len()
        );

        // rewinding and then reading to the end of async_file throws bad file
        // descriptor errors, so just reopen the file
        let mut final_file = File::open(&path)?;
        let mut contents = Vec::new();
        final_file.read_to_end(&mut contents)?;

        let mut expected: Vec<u8> = Vec::new();
        expected.extend(MALFORMED_MARKER);
        expected.extend(error_message.as_bytes());

        assert_eq!(contents, expected);

        Ok(())
    }

    #[tokio::test]
    async fn test_cache_status_write_cache_error() -> Result<()> {
        let dir = tempdir()?;
        create_dir_all(&dir).unwrap();
        let path = dir.path().join("honk");

        // copying what compute does here instead of just using
        // tokio::fs::File::create() directly
        let sync_file = File::create(&path)?;
        let mut async_file = tokio::fs::File::from_std(sync_file);

        let error_message = "missing permissions for file";
        let status = CacheStatus::CacheSpecificError(error_message.to_owned());
        status.write(&mut async_file).await?;

        // make sure write leaves the cursor at the end
        let current_pos = async_file.stream_position().await?;
        assert_eq!(
            current_pos as usize,
            CACHE_SPECIFIC_ERROR_MARKER.len() + error_message.len()
        );

        // rewinding and then reading to the end of async_file throws bad file
        // descriptor errors, so just reopen the file
        let mut final_file = File::open(&path)?;
        let mut contents = Vec::new();
        final_file.read_to_end(&mut contents)?;

        let mut expected: Vec<u8> = Vec::new();
        expected.extend(CACHE_SPECIFIC_ERROR_MARKER);
        expected.extend(error_message.as_bytes());

        assert_eq!(contents, expected);

        Ok(())
    }

    #[tokio::test]
    async fn test_cache_status_write_cache_error_truncates() -> Result<()> {
        let dir = tempdir()?;
        create_dir_all(&dir).unwrap();
        let path = dir.path().join("honk");

        // copying what compute does here instead of just using
        // tokio::fs::File::create() directly
        let sync_file = File::create(&path)?;
        let mut async_file = tokio::fs::File::from_std(sync_file);

        async_file
            .write_all(
                b"i'm a little teapot short and stout here is my handle and here is my spout",
            )
            .await?;

        let error_message = "missing permissions for file";
        let status = CacheStatus::CacheSpecificError(error_message.to_owned());
        status.write(&mut async_file).await?;

        // make sure write leaves the cursor at the end
        let current_pos = async_file.stream_position().await?;
        assert_eq!(
            current_pos as usize,
            CACHE_SPECIFIC_ERROR_MARKER.len() + error_message.len()
        );

        // rewinding and then reading to the end of async_file throws bad file
        // descriptor errors, so just reopen the file
        let mut final_file = File::open(&path)?;
        let mut contents = Vec::new();
        final_file.read_to_end(&mut contents)?;

        let mut expected: Vec<u8> = Vec::new();
        expected.extend(CACHE_SPECIFIC_ERROR_MARKER);
        expected.extend(error_message.as_bytes());

        assert_eq!(contents, expected);

        Ok(())
=======
    #[test]
    fn test_shared_cache_config_filesystem_common_defaults() {
        let yaml = r#"
            filesystem:
              path: "/path/to/somewhere"
        "#;
        let cfg: SharedCacheConfig = serde_yaml::from_reader(yaml.as_bytes()).unwrap();

        assert_eq!(cfg.max_upload_queue_size, 100);
        assert_eq!(cfg.max_concurrent_uploads, 20);
        match cfg.backend {
            SharedCacheBackendConfig::Gcs(_) => panic!("wrong backend"),
            SharedCacheBackendConfig::Filesystem(cfg) => {
                assert_eq!(cfg.path, Path::new("/path/to/somewhere"))
            }
        }
    }

    #[test]
    fn test_shared_cache_config_common_settings() {
        let yaml = r#"
            max_upload_queue_size: 50
            max_concurrent_uploads: 50
            filesystem:
              path: "/path/to/somewhere"
        "#;
        let cfg: SharedCacheConfig = serde_yaml::from_reader(yaml.as_bytes()).unwrap();

        assert_eq!(cfg.max_upload_queue_size, 50);
        assert_eq!(cfg.max_concurrent_uploads, 50);
        assert!(matches!(
            cfg.backend,
            SharedCacheBackendConfig::Filesystem(_)
        ));
    }

    #[test]
    fn test_shared_cache_config_gcs() {
        let yaml = r#"
            gcs:
              bucket: "some-bucket"
              client_email: "me@example.com"
              private_key: "-----BEGIN PRIVATE KEY----\n..."

        "#;
        let cfg: SharedCacheConfig = serde_yaml::from_reader(yaml.as_bytes()).unwrap();

        match cfg.backend {
            SharedCacheBackendConfig::Gcs(gcs) => {
                assert_eq!(gcs.bucket, "some-bucket");
                assert_eq!(gcs.source_key.client_email, "me@example.com");
                assert_eq!(
                    gcs.source_key.private_key,
                    "-----BEGIN PRIVATE KEY----\n..."
                );
            }
            SharedCacheBackendConfig::Filesystem(_) => panic!("wrong backend"),
        }
>>>>>>> c2ec40a2
    }
}<|MERGE_RESOLUTION|>--- conflicted
+++ resolved
@@ -1246,7 +1246,6 @@
         assert!(!diagnostics_entry.is_file());
     }
 
-<<<<<<< HEAD
     #[tokio::test]
     async fn test_cache_status_write_positive() -> Result<()> {
         let dir = tempdir()?;
@@ -1497,7 +1496,7 @@
         assert_eq!(contents, expected);
 
         Ok(())
-=======
+    }
     #[test]
     fn test_shared_cache_config_filesystem_common_defaults() {
         let yaml = r#"
@@ -1556,6 +1555,5 @@
             }
             SharedCacheBackendConfig::Filesystem(_) => panic!("wrong backend"),
         }
->>>>>>> c2ec40a2
     }
 }