//! Data cache for the object actor.
//!
//! This implements a cache holding the content of object files.  It does this by
//! implementing the [`CacheItemRequest`] trait for a [`FetchFileDataRequest`] which can be
//! used with a [`Cacher`] to make a filesystem based cache.
//!
//! [`Cacher`]: crate::services::cacher::Cacher

use std::cmp;
use std::fmt;
use std::fs;
use std::io::{self, Seek, SeekFrom};
use std::path::Path;
use std::path::PathBuf;
use std::sync::Arc;
use std::time::Duration;

use futures::future::BoxFuture;
use sentry::{Hub, SentryFutureExt};
use symbolic::common::ByteView;
use symbolic::debuginfo::{Archive, Object};
use tempfile::tempfile_in;
use tempfile::NamedTempFile;

use crate::cache::CacheStatus;
use crate::logging::LogError;
use crate::services::cacher::{CacheItemRequest, CacheKey, CachePath};
use crate::services::download::DownloadService;
use crate::services::download::RemoteDif;
use crate::services::download::{DownloadError, DownloadStatus};
use crate::types::{ObjectId, Scope};
use crate::utils::compression::decompress_object_file;
use crate::utils::futures::{m, measure};
use crate::utils::sentry::ConfigureScope;

use super::meta_cache::FetchFileMetaRequest;
use super::ObjectError;

/// This requests the file content of a single file at a specific path/url.
/// The attributes for this are the same as for `FetchFileMetaRequest`, hence the newtype
#[derive(Clone, Debug)]
pub(super) struct FetchFileDataRequest(pub(super) FetchFileMetaRequest);

/// Handle to local cache file of an object.
///
/// This handle contains some information identifying the object it is for as well as the
/// cache information.
#[derive(Debug, Clone)]
pub struct ObjectHandle {
    pub(super) object_id: ObjectId,
    pub(super) scope: Scope,

    pub(super) cache_key: CacheKey,

    /// The mmapped object.
    ///
    /// This only contains the object **if** [`ObjectHandle::status`] is
    /// [`CacheStatus::Positive`], otherwise it will contain an empty string or the special
    /// malformed marker.
    pub(super) data: ByteView<'static>,
    pub(super) status: CacheStatus,
}

impl ObjectHandle {
    pub fn len(&self) -> usize {
        self.data.len()
    }

    pub fn has_object(&self) -> bool {
        self.status == CacheStatus::Positive
    }

    pub fn parse(&self) -> Result<Option<Object<'_>>, ObjectError> {
        // Interestingly all usages of parse() check to make sure that self.status == Positive before
        // actually invoking it.
        match &self.status {
            CacheStatus::Positive => Ok(Some(Object::parse(&self.data)?)),
            CacheStatus::Negative => Ok(None),
            CacheStatus::Malformed(_) => Err(ObjectError::Malformed),
            CacheStatus::CacheSpecificError(message) => Err(ObjectError::Download(
                DownloadError::from_cache(&self.status)
                    .unwrap_or_else(|| DownloadError::CachedError(message.clone())),
            )),
        }
    }

    pub fn status(&self) -> &CacheStatus {
        &self.status
    }

    pub fn scope(&self) -> &Scope {
        &self.scope
    }

    pub fn cache_key(&self) -> &CacheKey {
        &self.cache_key
    }

    pub fn data(&self) -> ByteView<'static> {
        self.data.clone()
    }
}

impl ConfigureScope for ObjectHandle {
    fn to_scope(&self, scope: &mut ::sentry::Scope) {
        self.object_id.to_scope(scope);
        scope.set_tag("object_file.scope", self.scope());
        scope.set_extra(
            "object_file.first_16_bytes",
            format!("{:x?}", &self.data[..cmp::min(self.data.len(), 16)]).into(),
        );
    }
}

impl fmt::Display for ObjectHandle {
    fn fmt(&self, f: &mut fmt::Formatter) -> fmt::Result {
        if let Some(ref debug_id) = self.object_id.debug_id {
            write!(f, "<object handle for {}>", debug_id)
        } else if let Some(ref code_id) = self.object_id.code_id {
            write!(f, "<object handle for {}>", code_id)
        } else {
            write!(f, "<object handle for unknown>")
        }
    }
}

<<<<<<< HEAD
impl CacheItemRequest for FetchFileDataRequest {
    type Item = ObjectHandle;
    type Error = ObjectError;

    fn get_cache_key(&self) -> CacheKey {
        self.0.get_cache_key()
    }

    /// Downloads the object file, processes it and returns whether the file is in the cache.
    ///
    /// If the object file was successfully downloaded it is first decompressed.  If it is
    /// an archive containing multiple objects, then next the object matching the code or
    /// debug ID of our request is extracted first.  Finally the object is parsed with
    /// symbolic to ensure it is not malformed.
    ///
    /// If there is an error decompression then an `Err` of [`ObjectError`] is returned.  If the
    /// parsing the final object file failed, or there is an error downloading the file an `Ok` with
    /// [`CacheStatus::Malformed`] is returned.
    ///
    /// If the object file did not exist on the source a [`CacheStatus::Negative`] will be
    /// returned.
    ///
    /// If there was an error downloading the object file, an `Ok` with
    /// [`CacheStatus::CacheSpecificError`] is returned.
    ///
    /// If the object file did not exist on the source an `Ok` with [`CacheStatus::Negative`] will
    /// be returned.
    fn compute(&self, path: &Path) -> BoxFuture<'static, Result<CacheStatus, Self::Error>> {
        let cache_key = self.get_cache_key();
        tracing::trace!("Fetching file data for {}", cache_key);
=======
/// Downloads the object file, processes it and returns whether the file is in the cache.
///
/// If the object file was successfully downloaded it is first decompressed.  If it is
/// an archive containing multiple objects, then next the object matching the code or
/// debug ID of our request is extracted first.  Finally the object is parsed with
/// symbolic to ensure it is not malformed.
///
/// If there is an error decompression then an `Err` of [`ObjectError`] is returned.  If the
/// parsing the final object file failed, or there is an error downloading the file an `Ok` with
/// [`CacheStatus::Malformed`] is returned.
///
/// If the object file did not exist on the source a [`CacheStatus::Negative`] will be
/// returned.
///
/// If there was an error downloading the object file, an `Ok` with
/// [`CacheStatus::CacheSpecificError`] is returned.
///
/// If the object file did not exist on the source an `Ok` with [`CacheStatus::Negative`] will
/// be returned.
///
/// This is the actual implementation of [`CacheItemRequest::compute`] for
/// [`FetchFileDataRequest`] but outside of the trait so it can be written as async/await
/// code.
#[tracing::instrument(skip_all)]
async fn fetch_file(
    path: PathBuf,
    cache_key: CacheKey,
    object_id: ObjectId,
    file_id: RemoteDif,
    downloader: Arc<DownloadService>,
    tempfile: std::io::Result<NamedTempFile>,
) -> Result<CacheStatus, ObjectError> {
    log::trace!("Fetching file data for {}", cache_key);
    sentry::configure_scope(|scope| {
        scope.set_transaction(Some("download_file"));
        file_id.to_scope(scope);
        object_id.to_scope(scope);
    });

    let download_file = tempfile?;
    let download_dir = download_file
        .path()
        .parent()
        .ok_or(ObjectError::NoTempDir)?;

    let status = downloader.download(file_id, download_file.path()).await;

    match status {
        Ok(DownloadStatus::NotFound) => {
            log::debug!("No debug file found for {}", cache_key);
            return Ok(CacheStatus::Negative);
        }
>>>>>>> 0e99a5e5

        Err(e) => {
            // We want to error-log "interesting" download errors so we can look them up
            // in our internal sentry. We downgrade to debug-log for unactionable
            // permissions errors. Since this function does a fresh download, it will never
            // hit `CachedError`, but listing it for completeness is not a bad idea either.
            match e {
                DownloadError::Permissions | DownloadError::CachedError(_) => {
                    log::debug!("Error while downloading file: {}", LogError(&e))
                }
                _ => log::error!("Error while downloading file: {}", LogError(&e)),
            }

            return Ok(CacheStatus::CacheSpecificError(e.for_cache()));
        }

        Ok(DownloadStatus::Completed) => {
            // fall-through
        }
    }

<<<<<<< HEAD
        let future = async move {
            let download_file = tempfile?;
            let download_dir = download_file
                .path()
                .parent()
                .ok_or(ObjectError::NoTempDir)?;

            let status = downloader
                .download(file_id, download_file.path().to_owned())
                .await;

            match status {
                Ok(DownloadStatus::NotFound) => {
                    tracing::debug!("No debug file found for {}", cache_key);
=======
    log::trace!("Finished download of {}", cache_key);
    let decompress_result = decompress_object_file(&download_file, tempfile_in(download_dir)?);

    // Treat decompression errors as malformed files. It is more likely that
    // the error comes from a corrupt file than a local file system error.
    let mut decompressed = match decompress_result {
        Ok(decompressed) => decompressed,
        Err(e) => return Ok(CacheStatus::Malformed(e.to_string())),
    };

    // Seek back to the start and parse this object so we can deal with it.
    // Since objects in Sentry (and potentially also other sources) might be
    // multi-arch files (e.g. FatMach), we parse as Archive and try to
    // extract the wanted file.
    decompressed.seek(SeekFrom::Start(0))?;
    let view = ByteView::map_file(decompressed)?;
    let archive = match Archive::parse(&view) {
        Ok(archive) => archive,
        Err(e) => return Ok(CacheStatus::Malformed(e.to_string())),
    };
    let mut persist_file = fs::File::create(&path)?;
    if archive.is_multi() {
        let object_opt = archive
            .objects()
            .filter_map(Result::ok)
            .find(|object| object_id.match_object(object));

        let object = match object_opt {
            Some(object) => object,
            None => {
                if let Some(Err(err)) = archive.objects().find(|r| r.is_err()) {
                    return Ok(CacheStatus::Malformed(err.to_string()));
                } else {
>>>>>>> 0e99a5e5
                    return Ok(CacheStatus::Negative);
                }
            }
        };

<<<<<<< HEAD
                Err(e) => {
                    // We want to error-log "interesting" download errors so we can look them up
                    // in our internal sentry. We downgrade to debug-log for unactionable
                    // permissions errors. Since this function does a fresh download, it will never
                    // hit `CachedError`, but listing it for completeness is not a bad idea either.
                    match e {
                        DownloadError::Permissions | DownloadError::CachedError(_) => {
                            tracing::debug!("Error while downloading file: {}", LogError(&e));
                        }
                        _ => tracing::error!("Error while downloading file: {}", LogError(&e)),
                    }

                    return Ok(CacheStatus::CacheSpecificError(e.for_cache()));
                }
=======
        io::copy(&mut object.data(), &mut persist_file)?;
    } else {
        // Attempt to parse the object to capture errors. The result can be
        // discarded as the object's data is the entire ByteView.
        if let Err(err) = archive.object_by_index(0) {
            return Ok(CacheStatus::Malformed(err.to_string()));
        }
>>>>>>> 0e99a5e5

        io::copy(&mut view.as_ref(), &mut persist_file)?;
    }

<<<<<<< HEAD
            tracing::trace!("Finished download of {}", cache_key);
            let decompress_result =
                decompress_object_file(&download_file, tempfile_in(download_dir)?);

            // Treat decompression errors as malformed files. It is more likely that
            // the error comes from a corrupt file than a local file system error.
            let mut decompressed = match decompress_result {
                Ok(decompressed) => decompressed,
                Err(e) => return Ok(CacheStatus::Malformed(e.to_string())),
            };

            // Seek back to the start and parse this object so we can deal with it.
            // Since objects in Sentry (and potentially also other sources) might be
            // multi-arch files (e.g. FatMach), we parse as Archive and try to
            // extract the wanted file.
            decompressed.seek(SeekFrom::Start(0))?;
            let view = ByteView::map_file(decompressed)?;
            let archive = match Archive::parse(&view) {
                Ok(archive) => archive,
                Err(e) => return Ok(CacheStatus::Malformed(e.to_string())),
            };
            let mut persist_file = fs::File::create(&path)?;
            if archive.is_multi() {
                let object_opt = archive
                    .objects()
                    .filter_map(Result::ok)
                    .find(|object| object_id.match_object(object));

                let object = match object_opt {
                    Some(object) => object,
                    None => {
                        if let Some(Err(err)) = archive.objects().find(|r| r.is_err()) {
                            return Ok(CacheStatus::Malformed(err.to_string()));
                        } else {
                            return Ok(CacheStatus::Negative);
                        }
                    }
                };

                io::copy(&mut object.data(), &mut persist_file)?;
            } else {
                // Attempt to parse the object to capture errors. The result can be
                // discarded as the object's data is the entire ByteView.
                if let Err(err) = archive.object_by_index(0) {
                    return Ok(CacheStatus::Malformed(err.to_string()));
                }
=======
    Ok(CacheStatus::Positive)
}
>>>>>>> 0e99a5e5

impl CacheItemRequest for FetchFileDataRequest {
    type Item = ObjectHandle;
    type Error = ObjectError;

    fn get_cache_key(&self) -> CacheKey {
        self.0.get_cache_key()
    }

    fn compute(&self, path: &Path) -> BoxFuture<'static, Result<CacheStatus, Self::Error>> {
        let future = fetch_file(
            path.to_owned(),
            self.get_cache_key(),
            self.0.object_id.clone(),
            self.0.file_source.clone(),
            self.0.download_svc.clone(),
            self.0.data_cache.tempfile(),
        );

        let future = async move {
            future.await.map_err(|e| {
                sentry::capture_error(&e);
                e
            })
        }
        .bind_hub(Hub::current());

        let type_name = self.0.file_source.source_type_name().into();

        let future = tokio::time::timeout(Duration::from_secs(600), future);
        let future = measure(
            "objects",
            m::timed_result,
            Some(("source_type", type_name)),
            future,
        );
        Box::pin(async move { future.await.map_err(|_| ObjectError::Timeout)? })
    }

    fn load(
        &self,
        scope: Scope,
        status: CacheStatus,
        data: ByteView<'static>,
        _: CachePath,
    ) -> Self::Item {
        let object_handle = ObjectHandle {
            object_id: self.0.object_id.clone(),
            scope,

            cache_key: self.get_cache_key(),

            status,
            data,
        };

        object_handle.configure_scope();

        object_handle
    }
}

#[cfg(test)]
mod tests {
    use std::sync::Arc;
    use std::time::Duration;

    use crate::cache::{Cache, CacheName, CacheStatus};
    use crate::config::{CacheConfig, CacheConfigs, Config};
    use crate::services::download::{DownloadError, DownloadService};
    use crate::services::objects::data_cache::Scope;
    use crate::services::objects::{FindObject, ObjectPurpose, ObjectsActor};
    use crate::services::shared_cache::SharedCacheService;
    use crate::sources::FileType;
    use crate::test::{self, tempdir};

    use symbolic::common::DebugId;
    use tempfile::TempDir;

    async fn objects_actor(tempdir: &TempDir) -> ObjectsActor {
        let meta_cache = Cache::from_config(
            CacheName::ObjectMeta,
            Some(tempdir.path().join("meta")),
            None,
            CacheConfig::from(CacheConfigs::default().derived),
            Default::default(),
        )
        .unwrap();

        let data_cache = Cache::from_config(
            CacheName::Objects,
            Some(tempdir.path().join("data")),
            None,
            CacheConfig::from(CacheConfigs::default().downloaded),
            Default::default(),
        )
        .unwrap();

        let config = Arc::new(Config {
            connect_to_reserved_ips: true,
            max_download_timeout: Duration::from_millis(100),
            ..Config::default()
        });

        let download_svc = DownloadService::new(config);
        let shared_cache_svc = Arc::new(SharedCacheService::new(None).await);
        ObjectsActor::new(meta_cache, data_cache, shared_cache_svc, download_svc)
    }

    #[tokio::test]
    async fn test_download_error_cache_server_error() {
        test::setup();

        let server = test::FailingSymbolServer::new();
        let cachedir = tempdir();
        let objects_actor = objects_actor(&cachedir).await;

        let find_object = FindObject {
            // A request for a bcsymbolmap will expand to only one file that is being looked up.
            // Other filetypes will lead to multiple requests, trying different file extensions, etc
            filetypes: &[FileType::BcSymbolMap],
            purpose: ObjectPurpose::Debug,
            scope: Scope::Global,
            identifier: DebugId::default().into(),
            sources: Arc::new([]),
        };

        // for each of the different symbol sources, we assert that:
        // * we get a cache-specific error no matter how often we try
        // * we hit the symbol source exactly once for the initial request, followed by 3 retries
        // * the second try should *not* hit the symbol source, but should rather be served by the cache

        // server rejects the request (500)
        let find_object = FindObject {
            sources: Arc::new([server.reject_source.clone()]),
            ..find_object
        };
        let result = objects_actor.find(find_object.clone()).await.unwrap();
        assert_eq!(
            result.meta.clone().unwrap().status,
            CacheStatus::CacheSpecificError(String::from(
                "failed to download: 500 Internal Server Error"
            ))
        );
        assert_eq!(server.accesses(), 1 + 3); // 1 initial attempt + 3 retries
        let result = objects_actor.find(find_object.clone()).await.unwrap();
        assert_eq!(
            result.meta.unwrap().status,
            CacheStatus::CacheSpecificError(String::from(
                "failed to download: 500 Internal Server Error"
            ))
        );
        assert_eq!(server.accesses(), 0);
    }

    #[tokio::test]
    async fn test_negative_cache_not_found() {
        test::setup();

        let server = test::FailingSymbolServer::new();
        let cachedir = tempdir();
        let objects_actor = objects_actor(&cachedir).await;

        let find_object = FindObject {
            // A request for a bcsymbolmap will expand to only one file that is being looked up.
            // Other filetypes will lead to multiple requests, trying different file extensions, etc
            filetypes: &[FileType::BcSymbolMap],
            purpose: ObjectPurpose::Debug,
            scope: Scope::Global,
            identifier: DebugId::default().into(),
            sources: Arc::new([]),
        };

        // for each of the different symbol sources, we assert that:
        // * we get a negative cache result no matter how often we try
        // * we hit the symbol source exactly once for the initial request
        // * the second try should *not* hit the symbol source, but should rather be served by the cache

        // server responds with not found (404)
        let find_object = FindObject {
            sources: Arc::new([server.not_found_source.clone()]),
            ..find_object
        };
        let result = objects_actor.find(find_object.clone()).await.unwrap();
        assert_eq!(result.meta.unwrap().status, CacheStatus::Negative);
        assert_eq!(server.accesses(), 1);
        let result = objects_actor.find(find_object.clone()).await.unwrap();
        assert_eq!(result.meta.unwrap().status, CacheStatus::Negative);
        assert_eq!(server.accesses(), 0);
    }

    #[tokio::test]
    async fn test_download_error_cache_timeout() {
        test::setup();

        let server = test::FailingSymbolServer::new();
        let cachedir = tempdir();
        let objects_actor = objects_actor(&cachedir).await;

        let find_object = FindObject {
            // A request for a bcsymbolmap will expand to only one file that is being looked up.
            // Other filetypes will lead to multiple requests, trying different file extensions, etc
            filetypes: &[FileType::BcSymbolMap],
            purpose: ObjectPurpose::Debug,
            scope: Scope::Global,
            identifier: DebugId::default().into(),
            sources: Arc::new([]),
        };

        // for each of the different symbol sources, we assert that:
        // * we get a cache-specific error no matter how often we try
        // * we hit the symbol source exactly once for the initial request, followed by 3 retries
        // * the second try should *not* hit the symbol source, but should rather be served by the cache

        // server accepts the request, but never sends any reply (timeout)
        let find_object = FindObject {
            sources: Arc::new([server.pending_source.clone()]),
            ..find_object
        };
        let result = objects_actor.find(find_object.clone()).await.unwrap();
        assert_eq!(
            result.meta.unwrap().status,
            CacheStatus::CacheSpecificError(String::from("download was cancelled"))
        );
        assert_eq!(server.accesses(), 1);
        let result = objects_actor.find(find_object.clone()).await.unwrap();
        assert_eq!(
            result.meta.unwrap().status,
            CacheStatus::CacheSpecificError(String::from("download was cancelled"))
        );
        assert_eq!(server.accesses(), 0);
    }

    #[tokio::test]
    async fn test_download_error_cache_forbidden() {
        test::setup();

        let server = test::FailingSymbolServer::new();
        let cachedir = tempdir();
        let objects_actor = objects_actor(&cachedir).await;

        let find_object = FindObject {
            // A request for a bcsymbolmap will expand to only one file that is being looked up.
            // Other filetypes will lead to multiple requests, trying different file extensions, etc
            filetypes: &[FileType::BcSymbolMap],
            purpose: ObjectPurpose::Debug,
            scope: Scope::Global,
            identifier: DebugId::default().into(),
            sources: Arc::new([]),
        };

        // for each of the different symbol sources, we assert that:
        // * we get a cache-specific error no matter how often we try
        // * we hit the symbol source exactly once for the initial request, followed by 3 retries
        // * the second try should *not* hit the symbol source, but should rather be served by the cache

        // server rejects the request (403)
        let find_object = FindObject {
            sources: Arc::new([server.forbidden_source.clone()]),
            ..find_object
        };
        let result = objects_actor.find(find_object.clone()).await.unwrap();
        assert_eq!(
            result.meta.clone().unwrap().status,
            CacheStatus::CacheSpecificError(DownloadError::Permissions.to_string())
        );
        assert_eq!(server.accesses(), 1 + 3); // 1 initial attempt + 3 retries
        let result = objects_actor.find(find_object.clone()).await.unwrap();
        assert_eq!(
            result.meta.unwrap().status,
            CacheStatus::CacheSpecificError(DownloadError::Permissions.to_string())
        );
        assert_eq!(server.accesses(), 0);
    }
}<|MERGE_RESOLUTION|>--- conflicted
+++ resolved
@@ -124,38 +124,6 @@
     }
 }
 
-<<<<<<< HEAD
-impl CacheItemRequest for FetchFileDataRequest {
-    type Item = ObjectHandle;
-    type Error = ObjectError;
-
-    fn get_cache_key(&self) -> CacheKey {
-        self.0.get_cache_key()
-    }
-
-    /// Downloads the object file, processes it and returns whether the file is in the cache.
-    ///
-    /// If the object file was successfully downloaded it is first decompressed.  If it is
-    /// an archive containing multiple objects, then next the object matching the code or
-    /// debug ID of our request is extracted first.  Finally the object is parsed with
-    /// symbolic to ensure it is not malformed.
-    ///
-    /// If there is an error decompression then an `Err` of [`ObjectError`] is returned.  If the
-    /// parsing the final object file failed, or there is an error downloading the file an `Ok` with
-    /// [`CacheStatus::Malformed`] is returned.
-    ///
-    /// If the object file did not exist on the source a [`CacheStatus::Negative`] will be
-    /// returned.
-    ///
-    /// If there was an error downloading the object file, an `Ok` with
-    /// [`CacheStatus::CacheSpecificError`] is returned.
-    ///
-    /// If the object file did not exist on the source an `Ok` with [`CacheStatus::Negative`] will
-    /// be returned.
-    fn compute(&self, path: &Path) -> BoxFuture<'static, Result<CacheStatus, Self::Error>> {
-        let cache_key = self.get_cache_key();
-        tracing::trace!("Fetching file data for {}", cache_key);
-=======
 /// Downloads the object file, processes it and returns whether the file is in the cache.
 ///
 /// If the object file was successfully downloaded it is first decompressed.  If it is
@@ -188,7 +156,7 @@
     downloader: Arc<DownloadService>,
     tempfile: std::io::Result<NamedTempFile>,
 ) -> Result<CacheStatus, ObjectError> {
-    log::trace!("Fetching file data for {}", cache_key);
+    tracing::trace!("Fetching file data for {}", cache_key);
     sentry::configure_scope(|scope| {
         scope.set_transaction(Some("download_file"));
         file_id.to_scope(scope);
@@ -205,10 +173,9 @@
 
     match status {
         Ok(DownloadStatus::NotFound) => {
-            log::debug!("No debug file found for {}", cache_key);
+            tracing::debug!("No debug file found for {}", cache_key);
             return Ok(CacheStatus::Negative);
         }
->>>>>>> 0e99a5e5
 
         Err(e) => {
             // We want to error-log "interesting" download errors so we can look them up
@@ -217,9 +184,9 @@
             // hit `CachedError`, but listing it for completeness is not a bad idea either.
             match e {
                 DownloadError::Permissions | DownloadError::CachedError(_) => {
-                    log::debug!("Error while downloading file: {}", LogError(&e))
+                    tracing::debug!("Error while downloading file: {}", LogError(&e))
                 }
-                _ => log::error!("Error while downloading file: {}", LogError(&e)),
+                _ => tracing::error!("Error while downloading file: {}", LogError(&e)),
             }
 
             return Ok(CacheStatus::CacheSpecificError(e.for_cache()));
@@ -230,23 +197,7 @@
         }
     }
 
-<<<<<<< HEAD
-        let future = async move {
-            let download_file = tempfile?;
-            let download_dir = download_file
-                .path()
-                .parent()
-                .ok_or(ObjectError::NoTempDir)?;
-
-            let status = downloader
-                .download(file_id, download_file.path().to_owned())
-                .await;
-
-            match status {
-                Ok(DownloadStatus::NotFound) => {
-                    tracing::debug!("No debug file found for {}", cache_key);
-=======
-    log::trace!("Finished download of {}", cache_key);
+    tracing::trace!("Finished download of {}", cache_key);
     let decompress_result = decompress_object_file(&download_file, tempfile_in(download_dir)?);
 
     // Treat decompression errors as malformed files. It is more likely that
@@ -279,28 +230,11 @@
                 if let Some(Err(err)) = archive.objects().find(|r| r.is_err()) {
                     return Ok(CacheStatus::Malformed(err.to_string()));
                 } else {
->>>>>>> 0e99a5e5
                     return Ok(CacheStatus::Negative);
                 }
             }
         };
 
-<<<<<<< HEAD
-                Err(e) => {
-                    // We want to error-log "interesting" download errors so we can look them up
-                    // in our internal sentry. We downgrade to debug-log for unactionable
-                    // permissions errors. Since this function does a fresh download, it will never
-                    // hit `CachedError`, but listing it for completeness is not a bad idea either.
-                    match e {
-                        DownloadError::Permissions | DownloadError::CachedError(_) => {
-                            tracing::debug!("Error while downloading file: {}", LogError(&e));
-                        }
-                        _ => tracing::error!("Error while downloading file: {}", LogError(&e)),
-                    }
-
-                    return Ok(CacheStatus::CacheSpecificError(e.for_cache()));
-                }
-=======
         io::copy(&mut object.data(), &mut persist_file)?;
     } else {
         // Attempt to parse the object to capture errors. The result can be
@@ -308,62 +242,12 @@
         if let Err(err) = archive.object_by_index(0) {
             return Ok(CacheStatus::Malformed(err.to_string()));
         }
->>>>>>> 0e99a5e5
 
         io::copy(&mut view.as_ref(), &mut persist_file)?;
     }
 
-<<<<<<< HEAD
-            tracing::trace!("Finished download of {}", cache_key);
-            let decompress_result =
-                decompress_object_file(&download_file, tempfile_in(download_dir)?);
-
-            // Treat decompression errors as malformed files. It is more likely that
-            // the error comes from a corrupt file than a local file system error.
-            let mut decompressed = match decompress_result {
-                Ok(decompressed) => decompressed,
-                Err(e) => return Ok(CacheStatus::Malformed(e.to_string())),
-            };
-
-            // Seek back to the start and parse this object so we can deal with it.
-            // Since objects in Sentry (and potentially also other sources) might be
-            // multi-arch files (e.g. FatMach), we parse as Archive and try to
-            // extract the wanted file.
-            decompressed.seek(SeekFrom::Start(0))?;
-            let view = ByteView::map_file(decompressed)?;
-            let archive = match Archive::parse(&view) {
-                Ok(archive) => archive,
-                Err(e) => return Ok(CacheStatus::Malformed(e.to_string())),
-            };
-            let mut persist_file = fs::File::create(&path)?;
-            if archive.is_multi() {
-                let object_opt = archive
-                    .objects()
-                    .filter_map(Result::ok)
-                    .find(|object| object_id.match_object(object));
-
-                let object = match object_opt {
-                    Some(object) => object,
-                    None => {
-                        if let Some(Err(err)) = archive.objects().find(|r| r.is_err()) {
-                            return Ok(CacheStatus::Malformed(err.to_string()));
-                        } else {
-                            return Ok(CacheStatus::Negative);
-                        }
-                    }
-                };
-
-                io::copy(&mut object.data(), &mut persist_file)?;
-            } else {
-                // Attempt to parse the object to capture errors. The result can be
-                // discarded as the object's data is the entire ByteView.
-                if let Err(err) = archive.object_by_index(0) {
-                    return Ok(CacheStatus::Malformed(err.to_string()));
-                }
-=======
     Ok(CacheStatus::Positive)
 }
->>>>>>> 0e99a5e5
 
 impl CacheItemRequest for FetchFileDataRequest {
     type Item = ObjectHandle;
