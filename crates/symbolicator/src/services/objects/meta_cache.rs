--- conflicted
+++ resolved
@@ -105,41 +105,6 @@
         tracing::trace!("Fetching file meta for {}", cache_key);
 
         let data_cache = self.data_cache.clone();
-<<<<<<< HEAD
-        let slf = self.clone();
-        let result = async move {
-            data_cache
-                .compute_memoized(FetchFileDataRequest(slf))
-                .await
-                .map_err(ObjectError::Caching)
-                .and_then(move |object_handle: Arc<ObjectHandle>| {
-                    if object_handle.status == CacheStatus::Positive {
-                        if let Ok(object) = Object::parse(&object_handle.data) {
-                            let mut new_cache = fs::File::create(path)?;
-
-                            let meta = ObjectFeatures {
-                                has_debug_info: object.has_debug_info(),
-                                has_unwind_info: object.has_unwind_info(),
-                                has_symbols: object.has_symbols(),
-                                has_sources: object.has_sources(),
-                            };
-
-                            tracing::trace!("Persisting object meta for {}: {:?}", cache_key, meta);
-                            serde_json::to_writer(&mut new_cache, &meta)?;
-                        }
-                    }
-
-                    // Unlike compute for other caches, this does not convert `CacheSpecificError`s
-                    // into `Negative` entries. This is because `create_candidate_info` populates
-                    // info about the original cache entry using the meta cache's data. If this
-                    // were to be converted to `Negative` when the original cache is a
-                    // `CacheSpecificError` then the user would never see what caused a download
-                    // failure, as what's visible to them is sourced from the output of
-                    //  `create_candidate_info`.
-                    Ok(object_handle.status.clone())
-                })
-        };
-=======
         let object_handle = data_cache
             .compute_memoized(FetchFileDataRequest(self))
             .await
@@ -155,11 +120,10 @@
                     has_sources: object.has_sources(),
                 };
 
-                log::trace!("Persisting object meta for {}: {:?}", cache_key, meta);
+                tracing::trace!("Persisting object meta for {}: {:?}", cache_key, meta);
                 serde_json::to_writer(&mut new_cache, &meta)?;
             }
         }
->>>>>>> 0e99a5e5
 
         // Unlike compute for other caches, this does not convert `CacheSpecificError`s
         // into `Negative` entries. This is because `create_candidate_info` populates
@@ -203,16 +167,6 @@
         // When CacheStatus::Negative we get called with an empty ByteView, for Malformed we
         // get the malformed marker.
         let features = match status {
-<<<<<<< HEAD
-            CacheStatus::Positive => serde_json::from_slice(&data).unwrap_or_else(|err| {
-                tracing::error!(
-                    "Failed to load positive ObjectFileMeta cache for {:?}: {:?}",
-                    self.get_cache_key(),
-                    err
-                );
-                Default::default()
-            }),
-=======
             CacheStatus::Positive => serde_json::from_slice(&data)
                 .context("Failed to load positive ObjectFileMeta cache")
                 .unwrap_or_else(|err| {
@@ -222,7 +176,6 @@
                     sentry::capture_error(&*err);
                     Default::default()
                 }),
->>>>>>> 0e99a5e5
             _ => Default::default(),
         };
 
