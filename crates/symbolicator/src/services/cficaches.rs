--- conflicted
+++ resolved
@@ -163,7 +163,7 @@
         }
 
         let status = if let Err(e) = write_cficache(&path, &*object) {
-            log::warn!("Could not write cficache: {}", e);
+            tracing::warn!("Could not write cficache: {}", e);
             sentry::capture_error(&e);
 
             CacheStatus::Malformed(e.to_string())
@@ -190,51 +190,12 @@
     }
 
     fn compute(&self, path: &Path) -> BoxFuture<'static, Result<CacheStatus, Self::Error>> {
-<<<<<<< HEAD
-        let path = path.to_owned();
-        let threadpool = self.threadpool.clone();
-        let objects_actor = self.objects_actor.clone();
-        let meta_handle = self.meta_handle.clone();
-
-        let result = async move {
-            let object = objects_actor
-                .fetch(meta_handle)
-                .await
-                .map_err(CfiCacheError::Fetching)?;
-
-            let future = async move {
-                // The original has a download error so the cfi cache entry should just be negative.
-                if matches!(object.status(), &CacheStatus::CacheSpecificError(_)) {
-                    return Ok(CacheStatus::Negative);
-                }
-                if object.status() != &CacheStatus::Positive {
-                    return Ok(object.status().clone());
-                }
-
-                let status = if let Err(e) = write_cficache(&path, &*object) {
-                    tracing::warn!("Could not write cficache: {}", e);
-                    sentry::capture_error(&e);
-
-                    CacheStatus::Malformed(e.to_string())
-                } else {
-                    CacheStatus::Positive
-                };
-
-                Ok(status)
-            };
-
-            CancelOnDrop::new(threadpool.spawn(future.bind_hub(Hub::current())))
-                .await
-                .unwrap_or(Err(CfiCacheError::Canceled))
-        };
-=======
         let future = compute_cficache(
             self.threadpool.clone(),
             self.objects_actor.clone(),
             self.meta_handle.clone(),
             path.to_owned(),
         );
->>>>>>> 0e99a5e5
 
         let num_sources = self.request.sources.len().to_string().into();
 
