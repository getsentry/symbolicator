--- conflicted
+++ resolved
@@ -84,38 +84,6 @@
         }
     }
 
-<<<<<<< HEAD
-    /// Requests a new GCS OAuth token.
-    async fn request_new_token(&self, source_key: &GcsSourceKey) -> Result<GcsToken, GcsError> {
-        let expires_at = Utc::now() + Duration::minutes(58);
-        let auth_jwt = get_auth_jwt(source_key, expires_at.timestamp() + 30)?;
-
-        let request = self
-            .client
-            .post("https://www.googleapis.com/oauth2/v4/token")
-            .form(&OAuth2Grant {
-                grant_type: "urn:ietf:params:oauth:grant-type:jwt-bearer".into(),
-                assertion: auth_jwt,
-            });
-
-        let response = request.send().await.map_err(|err| {
-            tracing::debug!("Failed to authenticate against gcs: {}", err);
-            GcsError::Auth(err)
-        })?;
-
-        let token = response
-            .json::<GcsTokenResponse>()
-            .await
-            .map_err(GcsError::Auth)?;
-
-        Ok(GcsToken {
-            access_token: token.access_token,
-            expires_at,
-        })
-    }
-
-=======
->>>>>>> 0e99a5e5
     /// Resolves a valid GCS OAuth token.
     ///
     /// If the cache contains a valid token, then this token is returned. Otherwise, a new token is
