--- conflicted
+++ resolved
@@ -65,13 +65,8 @@
     ) -> Result<DownloadStatus, DownloadError> {
         // All file I/O in this function is blocking!
         let abspath = file_source.path();
-<<<<<<< HEAD
         tracing::debug!("Fetching debug file from {:?}", abspath);
-        match fs::copy(abspath, &dest).await {
-=======
-        log::debug!("Fetching debug file from {:?}", abspath);
         match fs::copy(abspath, dest).await {
->>>>>>> 0e99a5e5
             Ok(_) => Ok(DownloadStatus::Completed),
             Err(e) => match e.kind() {
                 io::ErrorKind::NotFound => Ok(DownloadStatus::NotFound),
