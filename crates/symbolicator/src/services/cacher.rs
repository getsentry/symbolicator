--- conflicted
+++ resolved
@@ -188,39 +188,6 @@
         path: &Path,
     ) -> Result<Option<T::Item>, T::Error> {
         let name = self.config.name();
-<<<<<<< HEAD
-        sentry::configure_scope(|scope| {
-            scope.set_extra(
-                &format!("cache.{}.cache_path", name),
-                format!("{:?}", path).into(),
-            );
-        });
-
-        let byteview = match self.config.open_cachefile(path)? {
-            Some(x) => x,
-            None => return Ok(None),
-        };
-
-        let status = CacheStatus::from_content(&byteview);
-        if status == CacheStatus::Positive && !request.should_load(&byteview) {
-            tracing::trace!("Discarding {} at path {:?}", name, path);
-            metric!(counter(&format!("caches.{}.file.discarded", name)) += 1);
-            return Ok(None);
-        }
-
-        // This is also reported for "negative cache hits": When we cached the 404 response from a
-        // server as empty file.
-        metric!(counter(&format!("caches.{}.file.hit", name)) += 1);
-        metric!(
-            time_raw(&format!("caches.{}.file.size", name)) = byteview.len() as u64,
-            "hit" => "true"
-        );
-
-        let path = path.to_path_buf();
-        tracing::trace!("Loading {} at path {:?}", name, path);
-        let item = request.load(key.scope.clone(), status, byteview, CachePath::Cached(path));
-        Ok(Some(item))
-=======
         sentry::with_scope(
             |scope| {
                 scope.set_extra(
@@ -236,7 +203,7 @@
 
                 let status = CacheStatus::from_content(&byteview);
                 if status == CacheStatus::Positive && !request.should_load(&byteview) {
-                    log::trace!("Discarding {} at path {:?}", name, path);
+                    tracing::trace!("Discarding {} at path {:?}", name, path);
                     metric!(counter(&format!("caches.{}.file.discarded", name)) += 1);
                     return Ok(None);
                 }
@@ -250,13 +217,12 @@
                 );
 
                 let path = path.to_path_buf();
-                log::trace!("Loading {} at path {:?}", name, path);
+                tracing::trace!("Loading {} at path {:?}", name, path);
                 let item =
                     request.load(key.scope.clone(), status, byteview, CachePath::Cached(path));
                 Ok(Some(item))
             },
         )
->>>>>>> ff79d7a0
     }
 
     /// Compute an item.
