--- conflicted
+++ resolved
@@ -237,46 +237,7 @@
             Some(cache_dir) => {
                 let name = self.config.name();
                 let item_path = key.cache_path(cache_dir, version);
-<<<<<<< HEAD
                 tracing::trace!("Trying {} cache at path {}", name, item_path.display());
-                sentry::with_scope(
-                    |scope| {
-                        scope.set_extra(
-                            &format!("cache.{}.cache_path", name),
-                            item_path.to_string_lossy().into(),
-                        );
-                    },
-                    || {
-                        let byteview = match self.config.open_cachefile(&item_path)? {
-                            Some(bv) => bv,
-                            None => return Ok(None),
-                        };
-                        let status = CacheStatus::from_content(&byteview);
-                        if status == CacheStatus::Positive && !request.should_load(&byteview) {
-                            tracing::trace!("Discarding {} at path {}", name, item_path.display());
-                            metric!(counter(&format!("caches.{}.file.discarded", name)) += 1);
-                            return Ok(None);
-                        }
-                        // This is also reported for "negative cache hits": When we cached
-                        // the 404 response from a server as empty file.
-                        metric!(counter(&format!("caches.{}.file.hit", name)) += 1);
-                        metric!(
-                            time_raw(&format!("caches.{}.file.size", name)) = byteview.len() as u64,
-                            "hit" => "true"
-                        );
-
-                        tracing::trace!("Loading {} at path {}", name, item_path.display());
-                        let item = request.load(
-                            key.scope.clone(),
-                            status,
-                            byteview,
-                            CachePath::Cached(item_path.clone()),
-                        );
-                        Ok(Some(item))
-                    },
-                )
-=======
-                log::trace!("Trying {} cache at path {}", name, item_path.display());
                 let _scope = Hub::current().push_scope();
                 sentry::configure_scope(|scope| {
                     scope.set_extra(
@@ -290,7 +251,7 @@
                 };
                 let status = CacheStatus::from_content(&byteview);
                 if status == CacheStatus::Positive && !request.should_load(&byteview) {
-                    log::trace!("Discarding {} at path {}", name, item_path.display());
+                    tracing::trace!("Discarding {} at path {}", name, item_path.display());
                     metric!(counter(&format!("caches.{}.file.discarded", name)) += 1);
                     return Ok(None);
                 }
@@ -322,7 +283,7 @@
                     "hit" => "true"
                 );
 
-                log::trace!("Loading {} at path {}", name, item_path.display());
+                tracing::trace!("Loading {} at path {}", name, item_path.display());
                 let item = request.load(
                     key.scope.clone(),
                     status,
@@ -330,7 +291,6 @@
                     CachePath::Cached(item_path.clone()),
                 );
                 Ok(Some(item))
->>>>>>> 52d03361
             }
             None => Ok(None),
         }
