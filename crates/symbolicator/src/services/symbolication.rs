--- conflicted
+++ resolved
@@ -1805,7 +1805,6 @@
 
 impl std::error::Error for ProcError {}
 
-<<<<<<< HEAD
 fn stackwalk_with_breakpad(
     cfi_caches: BTreeMap<DebugId, PathBuf>,
     minidump_path: PathBuf,
@@ -1912,8 +1911,6 @@
     unimplemented!()
 }
 
-=======
->>>>>>> e0bf2683
 #[derive(Debug, Serialize, Deserialize)]
 struct StackWalkMinidumpResult {
     modules: BTreeMap<DebugId, RawObjectInfo>,
@@ -2039,11 +2036,7 @@
                     minidump_path.clone(),
                     spawn_time,
                 ),
-<<<<<<< HEAD
-                |(cfi_caches, minidump_path, spawn_time)| {
-=======
                 |(cfi_caches, minidump_path, spawn_time)| -> Result<_, ProcError> {
->>>>>>> e0bf2683
                     let procspawn::serde::Json(cfi_caches) = cfi_caches;
                     stackwalk_with_breakpad(cfi_caches, minidump_path, spawn_time)
                 },
