--- conflicted
+++ resolved
@@ -1,9 +1,5 @@
-<<<<<<< HEAD
 use std::cell::RefCell;
-use std::collections::{BTreeMap, BTreeSet, HashMap};
-=======
 use std::collections::{BTreeMap, BTreeSet, HashMap, HashSet};
->>>>>>> 9e4c7dfd
 use std::convert::TryInto;
 use std::fs::File;
 use std::future::Future;
@@ -1886,18 +1882,27 @@
 
     fn load(cfi_path: &Path) -> Option<SymbolFile> {
         let bytes = ByteView::open(cfi_path)
-            .map_err(|err| tracing::error!("Error while reading cficache: {}", LogError(&err)))
+            .map_err(|err| {
+                let stderr: &dyn std::error::Error = &err;
+                tracing::error!(stderr, "Error while reading cficache");
+            })
             .ok()?;
 
         let cfi_cache = CfiCache::from_bytes(bytes)
             // This mostly never happens since we already checked the files
             // after downloading and they would have been tagged with
             // CacheStatus::Malformed.
-            .map_err(|err| tracing::error!("Error while loading cficache: {}", LogError(&err)))
+            .map_err(|err| {
+                let stderr: &dyn std::error::Error = &err;
+                tracing::error!(stderr, "Error while loading cficache");
+            })
             .ok()?;
 
         SymbolFile::from_bytes(cfi_cache.as_slice())
-            .map_err(|err| tracing::error!("Error while processing cficache: {}", LogError(&err)))
+            .map_err(|err| {
+                let stderr: &dyn std::error::Error = &err;
+                tracing::error!(stderr, "Error while procecssing cficache");
+            })
             .ok()
     }
 
