--- conflicted
+++ resolved
@@ -422,16 +422,16 @@
         // Assume that there are no UUID4 collisions in practice.
         let requests = self.requests.clone();
 
-<<<<<<< HEAD
+        let num_requests = requests.lock().len();
+        if let Ok(num_requests) = num_requests.try_into() {
+            metric!(gauge("requests.in_flight") = num_requests);
+        }
+
         // Reject the request if `requests` already contains `max_concurrent_requests` elements.
         if let Some(max_concurrent_requests) = self.max_concurrent_requests {
-            if requests.lock().len() >= max_concurrent_requests {
+            if num_requests >= max_concurrent_requests {
                 return None;
             }
-=======
-        if let Ok(num_requests) = requests.lock().len().try_into() {
-            metric!(gauge("requests.in_flight") = num_requests);
->>>>>>> b4836759
         }
 
         let request_id = RequestId::new(uuid::Uuid::new_v4());
