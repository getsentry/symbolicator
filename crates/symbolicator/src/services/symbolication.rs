use std::collections::{BTreeMap, BTreeSet, HashMap, HashSet};
use std::convert::TryInto;
use std::fs::File;
use std::future::Future;
use std::path::{Path, PathBuf};
use std::str::FromStr;
use std::sync::atomic::{AtomicUsize, Ordering};
use std::sync::Arc;
use std::time::{Duration, Instant, SystemTime};

use anyhow::Context;
use apple_crash_report_parser::AppleCrashReport;
use async_trait::async_trait;
use chrono::{DateTime, TimeZone, Utc};
use futures::{channel::oneshot, future, FutureExt as _};
use minidump::system_info::Os;
use minidump::{MinidumpContext, MinidumpModule, Module};
use minidump_processor::{
    FillSymbolError, FrameSymbolizer, FrameWalker, ProcessState as MinidumpProcessState,
    SymbolFile, SymbolProvider, SymbolStats,
};
use parking_lot::{Mutex, RwLock};
use regex::Regex;
use sentry::protocol::SessionStatus;
use sentry::{Hub, SentryFutureExt};
use serde::de::DeserializeOwned;
use serde::{Deserialize, Serialize};
use symbolic::common::{Arch, ByteView, CodeId, DebugId, InstructionInfo, Language, Name};
use symbolic::demangle::{Demangle, DemangleOptions};
use symbolic::minidump::cfi::CfiCache;
use symbolic::minidump::processor::{
    CodeModule, ProcessMinidumpError, ProcessState as BreakpadProcessState, RegVal,
};
use tempfile::TempPath;
use thiserror::Error;

use crate::cache::CacheStatus;
use crate::services::cficaches::{CfiCacheActor, CfiCacheError, CfiCacheFile, FetchCfiCache};
use crate::services::minidump::parse_stacktraces_from_minidump;
use crate::services::objects::{ObjectError, ObjectsActor};
use crate::services::symcaches::{SymCacheActor, SymCacheError};
use crate::sources::SourceConfig;
use crate::types::{
    AllObjectCandidates, CompleteObjectInfo, CompleteStacktrace, CompletedSymbolicationResponse,
    FrameStatus, FrameTrust, ObjectFeatures, ObjectFileStatus, ObjectId, ObjectType, RawFrame,
    RawObjectInfo, RawStacktrace, Registers, RequestId, RequestOptions, Scope, Signal,
    SymbolicatedFrame, SymbolicationResponse, SystemInfo,
};
use crate::utils::futures::{m, measure, CallOnDrop, CancelOnDrop};
use crate::utils::hex::HexValue;

mod comparisons;
mod module_lookup;

use comparisons::{find_stackwalking_problem, NewStackwalkingProblem};
use module_lookup::{SourceLookup, SymCacheLookup};

type Minidump = minidump::Minidump<'static, ByteView<'static>>;

/// Options for demangling all symbols.
const DEMANGLE_OPTIONS: DemangleOptions = DemangleOptions::complete().return_type(false);

/// The maximum delay we allow for polling a finished request before dropping it.
const MAX_POLL_DELAY: Duration = Duration::from_secs(90);

lazy_static::lazy_static! {
    /// Format sent by Unreal Engine on macOS
    static ref OS_MACOS_REGEX: Regex = Regex::new(r#"^Mac OS X (?P<version>\d+\.\d+\.\d+)( \((?P<build>[a-fA-F0-9]+)\))?$"#).unwrap();
}

/// Errors during symbolication.
#[derive(Debug, Error)]
pub enum SymbolicationError {
    #[error("symbolication took too long")]
    Timeout,

    #[error(transparent)]
    Failed(#[from] anyhow::Error),

    #[error("failed to process minidump")]
    InvalidMinidump(#[from] ProcessMinidumpError),

    #[error("failed to parse apple crash report")]
    InvalidAppleCrashReport(#[from] apple_crash_report_parser::ParseError),
}

impl SymbolicationError {
    fn to_symbolication_response(&self) -> SymbolicationResponse {
        match self {
            SymbolicationError::Timeout => SymbolicationResponse::Timeout,
            SymbolicationError::Failed(_) => SymbolicationResponse::InternalError,
            SymbolicationError::InvalidMinidump(_) => SymbolicationResponse::Failed {
                message: self.to_string(),
            },
            SymbolicationError::InvalidAppleCrashReport(_) => SymbolicationResponse::Failed {
                message: self.to_string(),
            },
        }
    }
}

/// An error returned when symbolicator receives a request while already processing
/// the maximum number of requests.
#[derive(Debug, Clone, Error)]
#[error("maximum number of concurrent requests reached")]
pub struct MaxRequestsError;

// We want a shared future here because otherwise polling for a response would hold the global lock.
type ComputationChannel = future::Shared<oneshot::Receiver<(Instant, SymbolicationResponse)>>;

type ComputationMap = Arc<Mutex<BTreeMap<RequestId, ComputationChannel>>>;

/// The CFI modules referenced by a minidump for CFI processing.
///
/// This is continuously updated with [`CfiCacheResult`] from referenced modules that have not yet
/// been fetched.  It contains the CFI cache status of the modules and allows loading the CFI from
/// the caches for the correct minidump stackwalking.
///
/// It maintains the status of the object file availability itself as well as any features
/// provided by it.  This can later be used to compile the required modules information
/// needed for the final response on the JSON API.  See the [`ModuleListBuilder`] struct for
/// this.
#[derive(Clone, Debug)]
struct CfiCacheModules {
    /// We have to make sure to hold onto a reference to the CfiCacheFile,
    /// to make sure it will not be evicted in the middle of reading it in the procspawn
    cache_files: Vec<Arc<CfiCacheFile>>,
    inner: BTreeMap<DebugId, CfiModule>,
}

impl CfiCacheModules {
    /// Creates a new CFI cache entries for code modules.
    fn new() -> Self {
        Self {
            cache_files: vec![],
            inner: Default::default(),
        }
    }

    /// Extend the CacheModules with the fetched caches represented by
    /// [`CfiCacheResult`].
    fn extend(&mut self, cfi_caches: Vec<CfiCacheResult>) {
        self.cache_files.extend(
            cfi_caches
                .iter()
                .filter_map(|(_, cache_result)| cache_result.as_ref().ok())
                .map(Arc::clone),
        );

        let iter = cfi_caches.into_iter().map(|(code_id, cache_result)| {
            let cfi_module = match cache_result {
                Ok(cfi_cache) => {
                    let cfi_status = match cfi_cache.status() {
                        CacheStatus::Positive => ObjectFileStatus::Found,
                        CacheStatus::Negative => ObjectFileStatus::Missing,
                        CacheStatus::Malformed(details) => {
                            let err = CfiCacheError::ObjectParsing(ObjectError::Malformed);
                            let stderr: &dyn std::error::Error = &err;
                            tracing::warn!(stderr, "Error while parsing cficache: {}", details);
                            ObjectFileStatus::from(&err)
                        }
                        // If the cache entry is for a cache specific error, it must be
                        // from a previous cficache conversion attempt.
                        CacheStatus::CacheSpecificError(details) => {
                            let err = CfiCacheError::ObjectParsing(ObjectError::Malformed);
                            tracing::warn!("Cached error from parsing cficache: {}", details);
                            ObjectFileStatus::from(&err)
                        }
                    };
                    let cfi_path = match cfi_cache.status() {
                        CacheStatus::Positive => Some(cfi_cache.path().to_owned()),
                        _ => None,
                    };
                    CfiModule {
                        features: cfi_cache.features(),
                        cfi_status,
                        cfi_path,
                        cfi_candidates: cfi_cache.candidates().clone(), // TODO(flub): fix clone
                        ..Default::default()
                    }
                }
                Err(err) => {
                    let stderr: &dyn std::error::Error = &err;
                    tracing::debug!(stderr, "Error while fetching cficache");
                    CfiModule {
                        cfi_status: ObjectFileStatus::from(err.as_ref()),
                        ..Default::default()
                    }
                }
            };
            (code_id, cfi_module)
        });
        self.inner.extend(iter)
    }

    /// Returns a mapping of module IDs to paths that can then be loaded inside a procspawn closure.
    fn for_processing(&self) -> Vec<(DebugId, PathBuf)> {
        self.inner
            .iter()
            .filter_map(|(id, module)| Some((*id, module.cfi_path.clone()?)))
            .collect()
    }

    /// Returns the inner Map.
    fn into_inner(self) -> BTreeMap<DebugId, CfiModule> {
        self.inner
    }
}

/// A module which was referenced in a minidump and processing information for it.
#[derive(Clone, Debug, Serialize, Deserialize, Default)]
struct CfiModule {
    /// Combined features provided by all the DIFs we found for this module.
    features: ObjectFeatures,
    /// Status of the CFI or unwind information for this module.
    cfi_status: ObjectFileStatus,
    /// Path to the CFI file in our cache, if there was a cache.
    cfi_path: Option<PathBuf>,
    /// The DIF object candidates for for this module.
    cfi_candidates: AllObjectCandidates,
    /// Indicates if the module was scanned during stack unwinding.
    scanned: bool,
    /// Indicates if the CFI for this module was consulted during stack unwinding.
    cfi_used: bool,
}

/// Builder object to collect modules from the minidump.
///
/// This collects the modules found by the minidump processor and constructs the
/// [`CompleteObjectInfo`] objects from them, which are used to eventually return the
/// module list in the [`SymbolicateStacktraces`] object of the final JSON API response.
///
/// The builder requires marking modules that are referenced by stack frames.  This allows it to
/// omit modules which do not look like real modules (i.e. modules which don't have a valid
/// code or debug ID, they could be mmap'ed fonts or other such things) as long as they are
/// not mapped to address ranges used by any frames in the stacktraces.
struct ModuleListBuilder {
    inner: Vec<(CompleteObjectInfo, bool)>,
}

impl ModuleListBuilder {
    fn new(cfi_caches: CfiCacheModules, modules: Vec<(DebugId, RawObjectInfo)>) -> Self {
        // Now build the CompletedObjectInfo for all modules
        let cfi_caches = cfi_caches.into_inner();

        let mut inner: Vec<(CompleteObjectInfo, bool)> = modules
            .into_iter()
            .map(|(id, raw_info)| {
                let mut obj_info: CompleteObjectInfo = raw_info.into();

                // If we loaded this module into the CFI cache, update the info object with
                // this status.
                match cfi_caches.get(&id) {
                    None => {
                        obj_info.unwind_status = None;
                    }
                    Some(cfi_module) => {
                        obj_info.unwind_status = Some(cfi_module.cfi_status);
                        obj_info.features.merge(cfi_module.features);
                        obj_info.candidates = cfi_module.cfi_candidates.clone();
                    }
                }
                (obj_info, false)
            })
            .collect();

        // Sort by image address for binary search in `mark`.
        inner.sort_by_key(|(info, _)| info.raw.image_addr);
        Self { inner }
    }

    /// Finds the index of the module (for lookup in `self.modules`) that covers the gives `addr`.
    fn find_module_index(&self, addr: u64) -> Option<usize> {
        let search_index = self
            .inner
            .binary_search_by_key(&addr, |(info, _)| info.raw.image_addr.0);

        let info_idx = match search_index {
            Ok(index) => index,
            Err(0) => return None,
            Err(index) => index - 1,
        };

        let (info, _marked) = &self.inner[info_idx];
        let HexValue(image_addr) = info.raw.image_addr;
        let includes_addr = match info.raw.image_size {
            Some(size) => addr < image_addr + size,
            // If there is no image size, the image implicitly counts up to the next image. Because
            // we know that the search address is somewhere in this range, we can mark it.
            None => true,
        };

        if includes_addr {
            Some(info_idx)
        } else {
            None
        }
    }

    /// Walks all the `stacktraces`, marking modules as being referenced based on the frames addr.
    fn process_stacktraces(&mut self, stacktraces: &[RawStacktrace]) {
        for trace in stacktraces {
            for frame in &trace.frames {
                let addr = frame.instruction_addr.0;
                let is_prewalked = frame.trust == FrameTrust::PreWalked;
                self.mark_referenced(addr, is_prewalked);
            }
        }
    }

    /// Marks the module loaded at the given address as referenced.
    ///
    /// The respective module will always be included in the final list of modules.
    pub fn mark_referenced(&mut self, addr: u64, is_prewalked: bool) {
        let info_index = match self.find_module_index(addr) {
            Some(idx) => idx,
            None => return,
        };

        let (info, marked) = &mut self.inner[info_index];
        *marked = true;

        if info.unwind_status.is_none() && !is_prewalked {
            info.unwind_status = Some(ObjectFileStatus::Missing);
        }
    }

    /// Returns the modules list to be used in the symbolication response.
    pub fn build(self) -> Vec<CompleteObjectInfo> {
        self.inner
            .into_iter()
            .filter_map(|(mut info, marked)| {
                let include = marked || info.raw.debug_id.is_some();
                if !include {
                    return None;
                }
                // Reset the unwind status to `unused` for all objects that were not being referenced
                // in the final stack traces.
                if !marked || info.unwind_status.is_none() {
                    info.unwind_status = Some(ObjectFileStatus::Unused);
                }
                metric!(
                    counter("symbolication.unwind_status") += 1,
                    "status" => info.unwind_status.unwrap_or(ObjectFileStatus::Unused).name(),
                );
                Some(info)
            })
            .collect()
    }
}

#[derive(Clone, Debug)]
pub struct SymbolicationActor {
    objects: ObjectsActor,
    symcaches: SymCacheActor,
    cficaches: CfiCacheActor,
    diagnostics_cache: crate::cache::Cache,
    io_pool: tokio::runtime::Handle,
    cpu_pool: tokio::runtime::Handle,
    requests: ComputationMap,
    spawnpool: Arc<procspawn::Pool>,
    max_concurrent_requests: Option<usize>,
    current_requests: Arc<AtomicUsize>,
}

impl SymbolicationActor {
    #[allow(clippy::too_many_arguments)]
    pub fn new(
        objects: ObjectsActor,
        symcaches: SymCacheActor,
        cficaches: CfiCacheActor,
        diagnostics_cache: crate::cache::Cache,
        io_pool: tokio::runtime::Handle,
        cpu_pool: tokio::runtime::Handle,
        spawnpool: procspawn::Pool,
        max_concurrent_requests: Option<usize>,
    ) -> Self {
        SymbolicationActor {
            objects,
            symcaches,
            cficaches,
            diagnostics_cache,
            io_pool,
            cpu_pool,
            requests: Arc::new(Mutex::new(BTreeMap::new())),
            spawnpool: Arc::new(spawnpool),
            max_concurrent_requests,
            current_requests: Arc::new(AtomicUsize::new(0)),
        }
    }

    /// Creates a new request to compute the given future.
    ///
    /// Returns `None` if the `SymbolicationActor` is already processing the
    /// maximum number of requests, as given by `max_concurrent_requests`.
    fn create_symbolication_request<F>(&self, f: F) -> Result<RequestId, MaxRequestsError>
    where
        F: Future<Output = Result<CompletedSymbolicationResponse, SymbolicationError>>
            + Send
            + 'static,
    {
        let (sender, receiver) = oneshot::channel();

        let hub = Arc::new(sentry::Hub::new_from_top(sentry::Hub::current()));

        // Assume that there are no UUID4 collisions in practice.
        let requests = Arc::clone(&self.requests);
        let current_requests = Arc::clone(&self.current_requests);

        let num_requests = current_requests.load(Ordering::Relaxed);
        metric!(gauge("requests.in_flight") = num_requests as u64);

        // Reject the request if `requests` already contains `max_concurrent_requests` elements.
        if let Some(max_concurrent_requests) = self.max_concurrent_requests {
            if num_requests >= max_concurrent_requests {
                metric!(counter("requests.rejected") += 1);
                return Err(MaxRequestsError);
            }
        }

        let request_id = RequestId::new(uuid::Uuid::new_v4());
        requests.lock().insert(request_id, receiver.shared());
        current_requests.fetch_add(1, Ordering::Relaxed);
        let drop_hub = hub.clone();
        let token = CallOnDrop::new(move || {
            requests.lock().remove(&request_id);
            // we consider every premature drop of the future as fatal crash, which works fine
            // since ending a session consumes it and its not possible to double-end.
            drop_hub.end_session_with_status(SessionStatus::Crashed);
        });

        let request_future = async move {
            let response = match f.await {
                Ok(response) => {
                    sentry::end_session_with_status(SessionStatus::Exited);
                    SymbolicationResponse::Completed(Box::new(response))
                }
                Err(error) => {
                    // a timeout is an abnormal session exit, all other errors are considered "crashed"
                    let status = match &error {
                        SymbolicationError::Timeout => SessionStatus::Abnormal,
                        _ => SessionStatus::Crashed,
                    };
                    sentry::end_session_with_status(status);

                    let response = error.to_symbolication_response();
                    let error = anyhow::Error::new(error);
                    tracing::error!("Symbolication error: {:?}", error);
                    response
                }
            };

            sender.send((Instant::now(), response)).ok();

            // We stop counting the request as an in-flight request at this point, even though
            // it will stay in the `requests` map for another 90s.
            current_requests.fetch_sub(1, Ordering::Relaxed);

            // Wait before removing the channel from the computation map to allow clients to
            // poll the status.
            tokio::time::sleep(MAX_POLL_DELAY).await;

            drop(token);
        }
        .bind_hub(hub);

        self.io_pool.spawn(request_future);

        Ok(request_id)
    }
}

async fn wrap_response_channel(
    request_id: RequestId,
    timeout: Option<u64>,
    channel: ComputationChannel,
) -> SymbolicationResponse {
    let channel_result = if let Some(timeout) = timeout {
        match tokio::time::timeout(Duration::from_secs(timeout), channel).await {
            Ok(outcome) => outcome,
            Err(_elapsed) => {
                return SymbolicationResponse::Pending {
                    request_id,
                    // We should estimate this better, but at some point the
                    // architecture will probably change to pushing results on a
                    // queue instead of polling so it's unlikely we'll ever do
                    // better here.
                    retry_after: 30,
                };
            }
        }
    } else {
        channel.await
    };

    match channel_result {
        Ok((finished_at, response)) => {
            metric!(timer("requests.response_idling") = finished_at.elapsed());
            response
        }
        // If the sender is dropped, this is likely due to a panic that is captured at the source.
        // Therefore, we do not need to capture an error at this point.
        Err(_canceled) => SymbolicationResponse::InternalError,
    }
}

fn object_id_from_object_info(object_info: &RawObjectInfo) -> ObjectId {
    ObjectId {
        debug_id: match object_info.debug_id.as_deref() {
            None | Some("") => None,
            Some(string) => string.parse().ok(),
        },
        code_id: match object_info.code_id.as_deref() {
            None | Some("") => None,
            Some(string) => string.parse().ok(),
        },
        debug_file: object_info.debug_file.clone(),
        code_file: object_info.code_file.clone(),
        object_type: object_info.ty,
    }
}

fn normalize_minidump_os_name_breakpad(minidump_os_name: &str) -> &str {
    // Be aware that MinidumpState::object_type matches on names produced here.
    match minidump_os_name {
        "Windows NT" => "Windows",
        "Mac OS X" => "macOS",
        _ => minidump_os_name,
    }
}

fn normalize_minidump_os_name_rust_minidump(os: Os) -> &'static str {
    // Be aware that MinidumpState::object_type matches on names produced here.
    match os {
        Os::Windows => "Windows",
        Os::MacOs => "macOS",
        Os::Ios => "iOS",
        Os::Linux => "Linux",
        Os::Solaris => "Solaris",
        Os::Android => "Android",
        Os::Ps3 => "PS3",
        Os::NaCl => "NaCl",
        Os::Unknown(_) => "", // TODO(ja): What was the breakpad value?
    }
}

fn object_info_from_minidump_module_breakpad(ty: ObjectType, module: &CodeModule) -> RawObjectInfo {
    let mut code_id = module.code_identifier();

    // The processor reports an empty string as code id for MachO files
    if ty == ObjectType::Macho && code_id.is_empty() {
        code_id = module.debug_identifier();
        code_id.truncate(code_id.len().max(1) - 1);
    }

    RawObjectInfo {
        ty,
        code_id: Some(code_id),
        code_file: Some(module.code_file()),
        debug_id: module.id().map(|id| id.to_string()),
        debug_file: Some(module.debug_file()),
        image_addr: HexValue(module.base_address()),
        image_size: match module.size() {
            0 => None,
            size => Some(size),
        },
    }
}

fn object_info_from_minidump_module_rust_minidump(
    ty: ObjectType,
    module: &MinidumpModule,
) -> RawObjectInfo {
<<<<<<< HEAD
    let code_id = module.code_identifier();

    RawObjectInfo {
        ty,
        code_id: Some(code_id.to_string()),
=======
    let code_id = module.code_identifier().to_string();

    RawObjectInfo {
        ty,
        // TODO: shouldn't this be None if code_id is empty?
        code_id: Some(code_id),
>>>>>>> f6a0e32b
        code_file: Some(module.code_file().into_owned()),
        // TODO(ja): This is optional now, wasn't before, check why
<<<<<<< HEAD
        debug_id: module.debug_identifier().map(|c| c.breakpad().to_string()),
=======
        debug_id: module
            .debug_identifier()
            .map(|id| id.breakpad().to_string()),
>>>>>>> f6a0e32b
        debug_file: module.debug_file().map(|c| c.into_owned()),
        image_addr: HexValue(module.base_address()),
        image_size: match module.size() {
            0 => None,
            size => Some(size),
        },
    }
}

fn symbolicate_frame(
    caches: &SymCacheLookup,
    registers: &Registers,
    signal: Option<Signal>,
    frame: &mut RawFrame,
    index: usize,
) -> Result<Vec<SymbolicatedFrame>, FrameStatus> {
    let lookup_result = caches
        .lookup_symcache(frame.instruction_addr.0, frame.addr_mode)
        .ok_or(FrameStatus::UnknownImage)?;

    frame.package = lookup_result.object_info.raw.code_file.clone();
    if lookup_result.symcache.is_none() {
        if lookup_result.object_info.debug_status == ObjectFileStatus::Malformed {
            return Err(FrameStatus::Malformed);
        } else {
            return Err(FrameStatus::Missing);
        }
    }

    tracing::trace!("Loading symcache");
    let symcache = match lookup_result
        .symcache
        .as_ref()
        .expect("symcache should always be available at this point")
        .parse()
    {
        Ok(Some(x)) => x,
        Ok(None) => return Err(FrameStatus::Missing),
        Err(_) => return Err(FrameStatus::Malformed),
    };

    // get the relative caller address
    let relative_addr = if let Some(addr) = lookup_result.relative_addr {
        // heuristics currently are only supported when we can work with absolute addresses.
        // In cases where this is not possible we skip this part entirely and use the relative
        // address calculated by the lookup result as lookup address in the module.
        if let Some(absolute_addr) = lookup_result.object_info.rel_to_abs_addr(addr) {
            let is_crashing_frame = index == 0;
            let ip_register_value = if is_crashing_frame {
                symcache
                    .arch()
                    .cpu_family()
                    .ip_register_name()
                    .and_then(|ip_reg_name| registers.get(ip_reg_name))
                    .map(|x| x.0)
            } else {
                None
            };
            let absolute_caller_addr = InstructionInfo::new(symcache.arch(), absolute_addr)
                .is_crashing_frame(is_crashing_frame)
                .signal(signal.map(|signal| signal.0))
                .ip_register_value(ip_register_value)
                .caller_address();
            lookup_result
                .object_info
                .abs_to_rel_addr(absolute_caller_addr)
                .ok_or_else(|| {
                    tracing::warn!(
                            "Underflow when trying to subtract image start addr from caller address after heuristics"
                        );
                    metric!(counter("relative_addr.underflow") += 1);
                    FrameStatus::MissingSymbol
                })?
        } else {
            addr
        }
    } else {
        tracing::warn!("Underflow when trying to subtract image start addr from caller address before heuristics");
        metric!(counter("relative_addr.underflow") += 1);
        return Err(FrameStatus::MissingSymbol);
    };

    tracing::trace!("Symbolicating {:#x}", relative_addr);
    let line_infos = match symcache.lookup(relative_addr) {
        Ok(x) => x,
        Err(_) => return Err(FrameStatus::Malformed),
    };

    let mut rv = vec![];

    // The symbol addr only makes sense for the outermost top-level function, and not its inlinees.
    // We keep track of it while iterating and only set it for the last frame,
    // which is the top-level function.
    let mut sym_addr = None;
    let instruction_addr = HexValue(lookup_result.expose_preferred_addr(relative_addr));

    for line_info in line_infos {
        let line_info = match line_info {
            Ok(x) => x,
            Err(_) => return Err(FrameStatus::Malformed),
        };

        // The logic for filename and abs_path intentionally diverges from how symbolic is used
        // inside of Sentry right now.
        let (filename, abs_path) = {
            let rel_path = line_info.path();
            let abs_path = line_info.abs_path();

            if abs_path == rel_path {
                // rel_path is absolute and therefore not usable for `filename`. Use the
                // basename as filename.
                (line_info.filename().to_owned(), abs_path.to_owned())
            } else {
                // rel_path is relative (probably to the compilation dir) and therefore useful
                // as filename for Sentry.
                (rel_path.to_owned(), abs_path.to_owned())
            }
        };

        let name = line_info.function_name();

        // Detect the language from the bare name, ignoring any pre-set language. There are a few
        // languages that we should always be able to demangle. Only complain about those that we
        // detect explicitly, but silently ignore the rest. For instance, there are C-identifiers
        // reported as C++, which are expected not to demangle.
        let detected_language = Name::from(name.as_str()).detect_language();
        let should_demangle = match (line_info.language(), detected_language) {
            (_, Language::Unknown) => false, // can't demangle what we cannot detect
            (Language::ObjCpp, Language::Cpp) => true, // C++ demangles even if it was in ObjC++
            (Language::Unknown, _) => true,  // if there was no language, then rely on detection
            (lang, detected) => lang == detected, // avoid false-positive detections
        };

        let demangled_opt = name.demangle(DEMANGLE_OPTIONS);
        if should_demangle && demangled_opt.is_none() {
            sentry::with_scope(
                |scope| scope.set_extra("identifier", name.to_string().into()),
                || {
                    let message = format!("Failed to demangle {} identifier", line_info.language());
                    sentry::capture_message(&message, sentry::Level::Error);
                },
            );
        }

        sym_addr = Some(HexValue(
            lookup_result.expose_preferred_addr(line_info.function_address()),
        ));
        rv.push(SymbolicatedFrame {
            status: FrameStatus::Symbolicated,
            original_index: Some(index),
            raw: RawFrame {
                package: lookup_result.object_info.raw.code_file.clone(),
                addr_mode: lookup_result.preferred_addr_mode(),
                instruction_addr,
                symbol: Some(line_info.symbol().to_string()),
                abs_path: if !abs_path.is_empty() {
                    Some(abs_path)
                } else {
                    frame.abs_path.clone()
                },
                function: Some(match demangled_opt {
                    Some(demangled) => demangled,
                    None => name.into_cow().into_owned(),
                }),
                filename: if !filename.is_empty() {
                    Some(filename)
                } else {
                    frame.filename.clone()
                },
                lineno: Some(line_info.line()),
                pre_context: vec![],
                context_line: None,
                post_context: vec![],
                sym_addr: None,
                lang: match line_info.language() {
                    Language::Unknown => None,
                    language => Some(language),
                },
                trust: frame.trust,
            },
        });
    }

    if let Some(last_frame) = rv.last_mut() {
        last_frame.raw.sym_addr = sym_addr;
    }

    if rv.is_empty() {
        return Err(FrameStatus::MissingSymbol);
    }

    Ok(rv)
}

/// Stacktrace related Metrics
///
/// This gives some metrics about the quality of the stack traces included
/// in a symbolication request. See the individual members for more information.
///
/// These numbers are being accumulated across one symbolication request, and are emitted
/// as a histogram.
#[derive(Default)]
struct StacktraceMetrics {
    /// A truncated stack trace is one that does not end in a
    /// well known thread base.
    truncated_traces: u64,

    /// We classify a short stacktrace as one that has less that 5 frames.
    short_traces: u64,

    /// This indicated a stack trace that has at least one bad frame
    /// from the below categories.
    bad_traces: u64,

    /// Frames that were scanned.
    ///
    /// These are frequently wrong and lead to bad and incomplete stack traces.
    /// We can improve (lower) these numbers by having more usable CFI info.
    scanned_frames: u64,

    /// Unsymbolicated Frames.
    ///
    /// These may be the result of unavailable or broken debug info.
    /// We can improve (lower) these numbers by having more usable debug info.
    unsymbolicated_frames: u64,

    /// Unsymbolicated Context Frames.
    ///
    /// This is an indication of broken contexts, or failure to extract it from minidumps.
    unsymbolicated_context_frames: u64,

    /// Unsymbolicated Frames found by scanning.
    unsymbolicated_scanned_frames: u64,

    /// Unsymbolicated Frames found by CFI.
    ///
    /// These are the result of the *previous* frame being wrongly scanned.
    unsymbolicated_cfi_frames: u64,

    /// Frames referencing unmapped memory regions.
    ///
    /// These may be the result of issues in the client-side module finder, or
    /// broken debug-id information.
    ///
    /// We can improve this by fixing client-side implementations and having
    /// proper debug-ids.
    unmapped_frames: u64,
}

/// Determine if the [`SymbolicatedFrame`] is likely to be a thread base.
///
/// This is just a heuristic that matches the function to well known thread entry points.
fn is_likely_base_frame(frame: &SymbolicatedFrame) -> bool {
    let function = match frame
        .raw
        .function
        .as_deref()
        .or_else(|| frame.raw.symbol.as_deref())
    {
        Some(f) => f,
        None => return false,
    };

    // C start/main
    if matches!(function, "main" | "start" | "_start") {
        return true;
    }

    // Windows and posix thread base. These often have prefixes depending on the OS and Version, so
    // we use a substring match here.
    if function.contains("UserThreadStart")
        || function.contains("thread_start")
        || function.contains("start_thread")
        || function.contains("start_wqthread")
    {
        return true;
    }

    false
}

fn record_symbolication_metrics(
    origin: StacktraceOrigin,
    metrics: StacktraceMetrics,
    modules: &[CompleteObjectInfo],
    stacktraces: &[CompleteStacktrace],
) {
    let origin = origin.to_string();

    let platform = modules
        .iter()
        .find_map(|m| {
            if m.raw.ty == ObjectType::Unknown {
                None
            } else {
                Some(m.raw.ty)
            }
        })
        .unwrap_or(ObjectType::Unknown)
        .to_string();

    // Unusable modules that don’t have any kind of ID to look them up with
    let mut unusable_modules = 0;
    // Modules that failed parsing
    let mut unparsable_modules = 0;

    for m in modules {
        metric!(
            counter("symbolication.debug_status") += 1,
            "status" => m.debug_status.name()
        );

        // FIXME: `object_id_from_object_info` allocates and is kind-of expensive
        let id = object_id_from_object_info(&m.raw);
        if id.debug_id.is_none() && id.code_id.is_none() {
            unusable_modules += 1;
        }

        if m.debug_status == ObjectFileStatus::Malformed {
            unparsable_modules += 1;
        }
    }

    metric!(
        time_raw("symbolication.num_modules") = modules.len() as u64,
        "platform" => &platform, "origin" => &origin,
    );
    metric!(
        time_raw("symbolication.unusable_modules") = unusable_modules,
        "platform" => &platform, "origin" => &origin,
    );
    metric!(
        time_raw("symbolication.unparsable_modules") = unparsable_modules,
        "platform" => &platform, "origin" => &origin,
    );

    metric!(
        time_raw("symbolication.num_stacktraces") = stacktraces.len() as u64,
        "platform" => &platform, "origin" => &origin,
    );
    metric!(
        time_raw("symbolication.short_stacktraces") = metrics.short_traces,
        "platform" => &platform, "origin" => &origin,
    );
    metric!(
        time_raw("symbolication.truncated_stacktraces") = metrics.truncated_traces,
        "platform" => &platform, "origin" => &origin,
    );
    metric!(
        time_raw("symbolication.bad_stacktraces") = metrics.bad_traces,
        "platform" => &platform, "origin" => &origin,
    );

    metric!(
        time_raw("symbolication.num_frames") =
            stacktraces.iter().map(|s| s.frames.len() as u64).sum::<u64>(),
        "platform" => &platform, "origin" => &origin,
    );
    metric!(
        time_raw("symbolication.scanned_frames") = metrics.scanned_frames,
        "platform" => &platform, "origin" => &origin,
    );
    metric!(
        time_raw("symbolication.unsymbolicated_frames") = metrics.unsymbolicated_frames,
        "platform" => &platform, "origin" => &origin,
    );
    metric!(
        time_raw("symbolication.unsymbolicated_context_frames") =
            metrics.unsymbolicated_context_frames,
        "platform" => &platform, "origin" => &origin,
    );
    metric!(
        time_raw("symbolication.unsymbolicated_cfi_frames") =
            metrics.unsymbolicated_cfi_frames,
        "platform" => &platform, "origin" => &origin,
    );
    metric!(
        time_raw("symbolication.unsymbolicated_scanned_frames") =
            metrics.unsymbolicated_scanned_frames,
        "platform" => &platform, "origin" => &origin,
    );
    metric!(
        time_raw("symbolication.unmapped_frames") = metrics.unmapped_frames,
        "platform" => &platform, "origin" => &origin,
    );
}

fn symbolicate_stacktrace(
    thread: RawStacktrace,
    caches: &SymCacheLookup,
    metrics: &mut StacktraceMetrics,
    signal: Option<Signal>,
) -> CompleteStacktrace {
    let mut symbolicated_frames = vec![];
    let mut unsymbolicated_frames_iter = thread.frames.into_iter().enumerate().peekable();

    while let Some((index, mut frame)) = unsymbolicated_frames_iter.next() {
        match symbolicate_frame(caches, &thread.registers, signal, &mut frame, index) {
            Ok(frames) => {
                if matches!(frame.trust, crate::types::FrameTrust::Scan) {
                    metrics.scanned_frames += 1;
                }
                symbolicated_frames.extend(frames)
            }
            Err(status) => {
                // Since symbolication failed, the function name was not demangled. In case there is
                // either one of `function` or `symbol`, treat that as mangled name and try to
                // demangle it. If that succeeds, write the demangled name back.
                let mangled = frame.function.as_deref().xor(frame.symbol.as_deref());
                let demangled = mangled.and_then(|m| Name::from(m).demangle(DEMANGLE_OPTIONS));
                if let Some(demangled) = demangled {
                    if let Some(old_mangled) = frame.function.replace(demangled) {
                        frame.symbol = Some(old_mangled);
                    }
                }

                // Temporary workaround: Skip false-positive frames from stack scanning after the
                // fact.
                //
                // Usually, the stack scanner would skip all scanned frames when it *knows* that
                // they cannot be symbolized. However, in our case we supply breakpad symbols
                // without function records. This breaks its original heuristic, since it would now
                // *always* skip scan frames. Our patch in breakpad omits this check.
                //
                // Here, we fix this after the fact.
                //
                // - MissingSymbol: If symbolication failed for a scanned frame where we *know* we
                //   have a debug info, but the lookup inside that file failed.
                // - UnknownImage: If symbolication failed because the stackscanner found an
                //   instruction_addr that is not in any image *we* consider valid. We discard
                //   images which do not have a debug id, while the stackscanner considers them
                //   perfectly fine.
                if frame.trust == FrameTrust::Scan
                    && (status == FrameStatus::MissingSymbol || status == FrameStatus::UnknownImage)
                {
                    continue;
                }

                // Glibc inserts an explicit `DW_CFA_undefined: RIP` DWARF rule to say that `_start`
                // has no return address.
                // See https://sourceware.org/git/?p=glibc.git;a=blob;f=sysdeps/x86_64/start.S;h=1b3e36826b8a477474cee24d1c931429fbdf6d8f;hb=HEAD#l59
                // We do not support this due to lack of breakpad support, and will thus use the
                // previous rule for RIP, which says to look it up the value on the stack,
                // resulting in an unmapped garbage frame. We work around this by trimming the
                // trailing garbage frame on the following conditions:
                // * it is unmapped (UnknownImage)
                // * this is the last frame to symbolicate (via peek)
                // * the previous symbolicated frame is `_start`
                let is_start =
                    |frame: &SymbolicatedFrame| frame.raw.function.as_deref() == Some("_start");
                if status == FrameStatus::UnknownImage
                    && unsymbolicated_frames_iter.peek().is_none()
                    && symbolicated_frames.last().map_or(false, is_start)
                {
                    continue;
                }

                metrics.unsymbolicated_frames += 1;
                match frame.trust {
                    FrameTrust::Scan => {
                        metrics.scanned_frames += 1;
                        metrics.unsymbolicated_scanned_frames += 1;
                    }
                    FrameTrust::Cfi => metrics.unsymbolicated_cfi_frames += 1,
                    FrameTrust::Context => metrics.unsymbolicated_context_frames += 1,
                    _ => {}
                }
                if status == FrameStatus::UnknownImage {
                    metrics.unmapped_frames += 1;
                }

                symbolicated_frames.push(SymbolicatedFrame {
                    status,
                    original_index: Some(index),
                    raw: frame,
                });
            }
        }
    }

    // we try to find a base frame among the bottom 5
    if !symbolicated_frames
        .iter()
        .rev()
        .take(5)
        .any(is_likely_base_frame)
    {
        metrics.truncated_traces += 1;
    }
    // macOS has some extremely short but perfectly fine stacks, such as:
    // `__workq_kernreturn` > `_pthread_wqthread` > `start_wqthread`
    if symbolicated_frames.len() < 3 {
        metrics.short_traces += 1;
    }

    if metrics.scanned_frames > 0 || metrics.unsymbolicated_frames > 0 {
        metrics.bad_traces += 1;
    }

    CompleteStacktrace {
        thread_id: thread.thread_id,
        is_requesting: thread.is_requesting,
        registers: thread.registers,
        frames: symbolicated_frames,
    }
}

#[derive(Debug, Copy, Clone)]
/// Where the Stack Traces in the [`SymbolicateStacktraces`] originated from.
pub enum StacktraceOrigin {
    /// The stack traces came from a direct request to symbolicate.
    Symbolicate,
    /// The stack traces were extracted from a minidump.
    Minidump,
    /// The stack traces came from an Apple Crash Report.
    AppleCrashReport,
}

impl std::fmt::Display for StacktraceOrigin {
    fn fmt(&self, f: &mut std::fmt::Formatter<'_>) -> std::fmt::Result {
        f.write_str(match self {
            StacktraceOrigin::Symbolicate => "symbolicate",
            StacktraceOrigin::Minidump => "minidump",
            StacktraceOrigin::AppleCrashReport => "applecrashreport",
        })
    }
}

#[derive(Debug, Clone)]
/// A request for symbolication of multiple stack traces.
pub struct SymbolicateStacktraces {
    /// The scope of this request which determines access to cached files.
    pub scope: Scope,

    /// The signal thrown on certain operating systems.
    ///
    ///  Signal handlers sometimes mess with the runtime stack. This is used to determine whether
    /// the top frame should be fixed or not.
    pub signal: Option<Signal>,

    /// A list of external sources to load debug files.
    pub sources: Arc<[SourceConfig]>,

    /// Where the stacktraces originated from.
    pub origin: StacktraceOrigin,

    /// A list of threads containing stack traces.
    pub stacktraces: Vec<RawStacktrace>,

    /// A list of images that were loaded into the process.
    ///
    /// This list must cover the instruction addresses of the frames in
    /// [`stacktraces`](Self::stacktraces). If a frame is not covered by any image, the frame cannot
    /// be symbolicated as it is not clear which debug file to load.
    pub modules: Vec<CompleteObjectInfo>,

    /// Options that came with this request, see [`RequestOptions`].
    pub options: RequestOptions,
}

impl SymbolicationActor {
    #[tracing::instrument(skip_all)]
    async fn do_symbolicate(
        self,
        request: SymbolicateStacktraces,
    ) -> Result<CompletedSymbolicationResponse, SymbolicationError> {
        let serialize_dif_candidates = request.options.dif_candidates;

        let f = self.do_symbolicate_impl(request);
        let f = tokio::time::timeout(Duration::from_secs(3600), f);
        let f = measure("symbolicate", m::timed_result, None, f);

        let mut response = f
            .await
            .map(|res| res.map_err(SymbolicationError::from))
            .unwrap_or(Err(SymbolicationError::Timeout))?;

        if !serialize_dif_candidates {
            response.clear_dif_candidates();
        }

        Ok(response)
    }

    async fn do_symbolicate_impl(
        self,
        request: SymbolicateStacktraces,
    ) -> Result<CompletedSymbolicationResponse, anyhow::Error> {
        let SymbolicateStacktraces {
            stacktraces,
            sources,
            scope,
            signal,
            origin,
            modules,
            ..
        } = request;

        let mut symcache_lookup: SymCacheLookup = modules.iter().cloned().collect();
        symcache_lookup
            .fetch_symcaches(self.symcaches, scope.clone(), sources.clone(), &stacktraces)
            .await;

        let future = async move {
            let mut metrics = StacktraceMetrics::default();
            let stacktraces: Vec<_> = stacktraces
                .into_iter()
                .map(|trace| symbolicate_stacktrace(trace, &symcache_lookup, &mut metrics, signal))
                .collect();

            // bring modules back into the original order
            let modules = symcache_lookup.into_inner();

            record_symbolication_metrics(origin, metrics, &modules, &stacktraces);

            CompletedSymbolicationResponse {
                signal,
                stacktraces,
                modules,
                ..Default::default()
            }
        };

        let mut response =
            CancelOnDrop::new(self.cpu_pool.spawn(future.bind_hub(sentry::Hub::current())))
                .await
                .context("Symbolication future cancelled")?;

        let mut source_lookup: SourceLookup = modules.into_iter().collect();
        source_lookup
            .fetch_sources(self.objects, scope, sources, &response.stacktraces)
            .await;

        let future = async move {
            let debug_sessions = source_lookup.prepare_debug_sessions();

            for trace in &mut response.stacktraces {
                for frame in &mut trace.frames {
                    let (abs_path, lineno) = match (&frame.raw.abs_path, frame.raw.lineno) {
                        (&Some(ref abs_path), Some(lineno)) => (abs_path, lineno),
                        _ => continue,
                    };

                    let result = source_lookup.get_context_lines(
                        &debug_sessions,
                        frame.raw.instruction_addr.0,
                        frame.raw.addr_mode,
                        abs_path,
                        lineno,
                        5,
                    );

                    if let Some((pre_context, context_line, post_context)) = result {
                        frame.raw.pre_context = pre_context;
                        frame.raw.context_line = Some(context_line);
                        frame.raw.post_context = post_context;
                    }
                }
            }
            response
        };

        CancelOnDrop::new(self.cpu_pool.spawn(future.bind_hub(sentry::Hub::current())))
            .await
            .context("Source lookup future cancelled")
    }

    /// Creates a new request to symbolicate stacktraces.
    ///
    /// Returns `None` if the `SymbolicationActor` is already processing the
    /// maximum number of requests, as given by `max_concurrent_requests`.
    pub fn symbolicate_stacktraces(
        &self,
        request: SymbolicateStacktraces,
    ) -> Result<RequestId, MaxRequestsError> {
        let slf = self.clone();
        let span = sentry::configure_scope(|scope| scope.get_span());
        let ctx = sentry::TransactionContext::continue_from_span(
            "symbolicate_stacktraces",
            "symbolicate_stacktraces",
            span,
        );
        self.create_symbolication_request(async move {
            let transaction = sentry::start_transaction(ctx);
            sentry::configure_scope(|scope| scope.set_span(Some(transaction.clone().into())));
            let res = slf.do_symbolicate(request).await;
            transaction.finish();
            res
        })
    }

    /// Polls the status for a started symbolication task.
    ///
    /// If the timeout is set and no result is ready within the given time,
    /// [`SymbolicationResponse::Pending`] is returned.
    pub async fn get_response(
        &self,
        request_id: RequestId,
        timeout: Option<u64>,
    ) -> Option<SymbolicationResponse> {
        let channel_opt = self.requests.lock().get(&request_id).cloned();
        match channel_opt {
            Some(channel) => Some(wrap_response_channel(request_id, timeout, channel).await),
            None => {
                // This is okay to occur during deploys, but if it happens all the time we have a state
                // bug somewhere. Could be a misconfigured load balancer (supposed to be pinned to
                // scopes).
                metric!(counter("symbolication.request_id_unknown") += 1);
                None
            }
        }
    }
}

type CfiCacheResult = (DebugId, Result<Arc<CfiCacheFile>, Arc<CfiCacheError>>);

/// Contains some meta-data about a minidump.
///
/// The minidump meta-data contained here is extracted in a [`procspawn`] subprocess, so needs
/// to be (de)serialisable to/from JSON. It is only a way to get this metadata out of the
/// subprocess and merged into the final symbolication result.
///
/// A few more convenience methods exist to help with building the symbolication results.
#[derive(Debug, Serialize, Deserialize, PartialEq)]
struct MinidumpState {
    timestamp: DateTime<Utc>,
    system_info: SystemInfo,
    crashed: bool,
    crash_reason: String,
    assertion: String,
}

impl MinidumpState {
    /// Creates a new [`MinidumpState`] from a breakpad symbolication result.
    fn from_breakpad(process_state: &BreakpadProcessState<'_>) -> Self {
        let minidump_system_info = process_state.system_info();
        let os_name = minidump_system_info.os_name();
        let os_version = minidump_system_info.os_version();
        let os_build = minidump_system_info.os_build();
        let cpu_family = minidump_system_info.cpu_family();
        let cpu_arch = match cpu_family.parse() {
            Ok(arch) => arch,
            Err(_) => {
                if !cpu_family.is_empty() {
                    let msg = format!("Unknown minidump arch: {}", cpu_family);
                    sentry::capture_message(&msg, sentry::Level::Error);
                }

                Default::default()
            }
        };
        MinidumpState {
            timestamp: Utc.timestamp(process_state.timestamp().try_into().unwrap_or_default(), 0),
            system_info: SystemInfo {
                os_name: normalize_minidump_os_name_breakpad(&os_name).to_owned(),
                os_version,
                os_build,
                cpu_arch,
                device_model: String::default(),
            },
            crashed: process_state.crashed(),
            crash_reason: process_state.crash_reason(),
            assertion: process_state.assertion(),
        }
    }

    fn from_rust_minidump(process_state: &MinidumpProcessState) -> Self {
        let info = &process_state.system_info;

        let cpu_arch = match info.cpu {
            minidump::system_info::Cpu::X86 => Arch::X86,
            minidump::system_info::Cpu::X86_64 => Arch::Amd64,
            minidump::system_info::Cpu::Ppc => Arch::Ppc,
            minidump::system_info::Cpu::Ppc64 => Arch::Ppc64,
            minidump::system_info::Cpu::Arm => Arch::Arm,
            minidump::system_info::Cpu::Arm64 => Arch::Arm64,
            minidump::system_info::Cpu::Unknown(val) => {
                let msg = format!("Unknown minidump arch: {}", val);
                sentry::capture_message(&msg, sentry::Level::Error);
                Arch::Unknown
            }
            minidump::system_info::Cpu::Sparc => {
                sentry::capture_message("Unknown minidump arch: sparc", sentry::Level::Error);
                Arch::Unknown
            }
        };

        MinidumpState {
            timestamp: process_state.time.into(),
            system_info: SystemInfo {
                os_name: normalize_minidump_os_name_rust_minidump(info.os).to_owned(),
                os_version: info.os_version.clone().unwrap_or_default(),
                os_build: info.os_build.clone().unwrap_or_default(),
                cpu_arch,
                device_model: String::default(),
            },
            crashed: process_state.crashed(),
            crash_reason: process_state
                .crash_reason
                .map(|r| r.to_string())
                .unwrap_or_default(),
            assertion: process_state.assertion.clone().unwrap_or_default(),
        }
    }

    /// Merges this meta-data into a symbolication result.
    ///
    /// This updates the `response` with the meta-data contained.
    fn merge_into(mut self, response: &mut CompletedSymbolicationResponse) {
        if self.system_info.cpu_arch == Arch::Unknown {
            self.system_info.cpu_arch = response
                .modules
                .iter()
                .map(|object| object.arch)
                .find(|arch| *arch != Arch::Unknown)
                .unwrap_or_default();
        }

        response.timestamp = Some(self.timestamp);
        response.system_info = Some(self.system_info);
        response.crashed = Some(self.crashed);
        response.crash_reason = Some(self.crash_reason);
        response.assertion = Some(self.assertion);
    }

    /// Returns the type of executable object that produced this minidump.
    fn object_type(&self) -> ObjectType {
        // Note that the names matched here are normalised by normalize_minidump_os_name().
        match self.system_info.os_name.as_str() {
            "Windows" => ObjectType::Pe,
            "iOS" | "macOS" => ObjectType::Macho,
            "Linux" | "Solaris" | "Android" => ObjectType::Elf,
            _ => ObjectType::Unknown,
        }
    }
}

/// Load the CFI information from the cache.
///
/// This reads the CFI caches from disk and returns them in a format suitable for the
/// breakpad processor to stackwalk.
fn load_cfi_for_processor(cfi: Vec<(DebugId, PathBuf)>) -> BTreeMap<DebugId, CfiCache<'static>> {
    cfi.into_iter()
        .filter_map(|(id, cfi_path)| {
            let bytes = ByteView::open(cfi_path)
                .map_err(|err| {
                    let stderr: &dyn std::error::Error = &err;
                    tracing::error!(stderr, "Error while reading cficache");
                    err
                })
                .ok()?;
            let cfi_cache = CfiCache::from_bytes(bytes)
                .map_err(|err| {
                    // This mostly never happens since we already checked the files
                    // after downloading and they would have been tagged with
                    // CacheStatus::Malformed.
                    let stderr: &dyn std::error::Error = &err;
                    tracing::error!(stderr, "Error while loading cficache");
                    err
                })
                .ok()?;
            Some((id, cfi_cache))
        })
        .collect()
}

struct TempSymbolProvider {
    files: BTreeMap<DebugId, SymbolFile>,
    missing_ids: RwLock<BTreeSet<DebugId>>,
}

impl TempSymbolProvider {
    /// Load the CFI information from the cache.
    ///
    /// This reads the CFI caches from disk and returns them in a format suitable for the
    /// breakpad processor to stackwalk.
    pub fn new<'a, M: Iterator<Item = &'a (DebugId, PathBuf)>>(modules: M) -> Self {
        // TODO(ja): Make TempSymbolProvider the thing serialized to procspawn (prepares for moving in-process)
        Self {
            files: modules
                .filter_map(|(id, path)| Some((*id, Self::load(path)?)))
                .collect(),

            missing_ids: RwLock::new(BTreeSet::new()),
        }
    }

    fn load(cfi_path: &Path) -> Option<SymbolFile> {
        let bytes = ByteView::open(cfi_path)
            .map_err(|err| {
                let stderr: &dyn std::error::Error = &err;
                tracing::error!(stderr, "Error while reading cficache");
            })
            .ok()?;

        let cfi_cache = CfiCache::from_bytes(bytes)
            // This mostly never happens since we already checked the files
            // after downloading and they would have been tagged with
            // CacheStatus::Malformed.
            .map_err(|err| {
                let stderr: &dyn std::error::Error = &err;
                tracing::error!(stderr, "Error while loading cficache");
            })
            .ok()?;

        SymbolFile::from_bytes(cfi_cache.as_slice())
            .map_err(|err| {
                let stderr: &dyn std::error::Error = &err;
                tracing::error!(stderr, "Error while procecssing cficache");
            })
            .ok()
    }

    fn missing_ids(self) -> Vec<DebugId> {
        self.missing_ids.into_inner().into_iter().collect()
    }
}

#[async_trait]
impl SymbolProvider for TempSymbolProvider {
    async fn fill_symbol(
        &self,
<<<<<<< HEAD
        module: &(dyn Module + Sync),
        _frame: &mut (dyn FrameSymbolizer + Send),
    ) -> Result<(), FillSymbolError> {
        match module
            .debug_identifier()
            .map(|debug_id| self.files.contains_key(&debug_id))
            .unwrap_or_default()
        {
            true => Ok(()),
            false => Err(FillSymbolError {}),
=======
        module: &dyn Module,
        _frame: &mut dyn minidump_processor::FrameSymbolizer,
    ) -> Result<(), minidump_processor::FillSymbolError> {
        // TODO(ja): Deduplicate this. Probably should use a different map key, ...
        let debug_id = module.debug_identifier().unwrap_or_default();

        // Symbolicator's CFI caches never store symbolication information. However, we could hook
        // up symbolic here to fill frame info right away. This requires a larger refactor of
        // minidump processing and the types, however.
        // TODO(ja): Check if this is OK. Shouldn't trigger skip heuristics
        if self.files.contains_key(&debug_id) {
            Ok(())
        } else {
            Err(minidump_processor::FillSymbolError {})
>>>>>>> f6a0e32b
        }
    }

    async fn walk_frame(
        &self,
        module: &(dyn Module + Sync),
        walker: &mut (dyn FrameWalker + Send),
    ) -> Option<()> {
<<<<<<< HEAD
        let debug_id = module.debug_identifier()?;
=======
        // TODO(ja): Deduplicate this. Probably should use a different map key, ...
        let debug_id = module.debug_identifier().unwrap_or_default();
>>>>>>> f6a0e32b
        match self.files.get(&debug_id) {
            Some(file) => file.walk_frame(module, walker),
            None => {
                self.missing_ids.write().insert(debug_id);
                None
            }
        }
    }

    fn stats(&self) -> HashMap<String, SymbolStats> {
        self.files
            .iter()
            .map(|(debug_id, sym)| {
                let stats = SymbolStats {
                    symbol_url: sym.url.clone(), // TODO(ja): We could put our candidate URI here
                    loaded_symbols: true, // TODO(ja): Should we return `false` for not found?
                    corrupt_symbols: false,
                };

                (debug_id.to_string(), stats)
            })
            .collect()
    }
}

/// Generic error serialized over procspawn.
#[derive(Debug, Serialize, Deserialize)]
struct ProcError(String);

impl ProcError {
    pub fn new(d: impl std::fmt::Display) -> Self {
        Self(d.to_string())
    }
}

impl From<std::io::Error> for ProcError {
    fn from(e: std::io::Error) -> Self {
        Self::new(e)
    }
}
impl From<minidump::Error> for ProcError {
    fn from(e: minidump::Error) -> Self {
        Self::new(e)
    }
}

impl From<minidump_processor::ProcessError> for ProcError {
    fn from(e: minidump_processor::ProcessError) -> Self {
        Self::new(e)
    }
}

impl From<ProcessMinidumpError> for ProcError {
    fn from(e: ProcessMinidumpError) -> Self {
        Self::new(e)
    }
}

impl std::fmt::Display for ProcError {
    fn fmt(&self, f: &mut std::fmt::Formatter<'_>) -> std::fmt::Result {
        self.0.fmt(f)
    }
}

impl std::error::Error for ProcError {}

fn convert_frame_trust(trust: symbolic::minidump::processor::FrameTrust) -> FrameTrust {
    match trust {
        symbolic::minidump::processor::FrameTrust::None => FrameTrust::None,
        symbolic::minidump::processor::FrameTrust::Scan => FrameTrust::Scan,
        symbolic::minidump::processor::FrameTrust::CFIScan => FrameTrust::CfiScan,
        symbolic::minidump::processor::FrameTrust::FP => FrameTrust::Fp,
        symbolic::minidump::processor::FrameTrust::CFI => FrameTrust::Cfi,
        symbolic::minidump::processor::FrameTrust::Prewalked => FrameTrust::PreWalked,
        symbolic::minidump::processor::FrameTrust::Context => FrameTrust::Context,
    }
}

fn stackwalk_with_breakpad(
    cfi_caches: Vec<(DebugId, PathBuf)>,
    minidump_path: PathBuf,
    spawn_time: SystemTime,
    return_modules: bool,
) -> Result<StackWalkMinidumpResult, ProcError> {
    if let Ok(duration) = spawn_time.elapsed() {
        metric!(timer("minidump.stackwalk.spawn.duration") = duration);
    }

    // Stackwalk the minidump.
    let available_module_ids: HashSet<DebugId> = cfi_caches.iter().map(|c| c.0).collect();
    let cfi = load_cfi_for_processor(cfi_caches)
        .into_iter()
        .map(|(id, cache)| (id.into(), cache))
        .collect();
    // we cannot map an `io::Error` into `MinidumpNotFound` since there is no public
    // constructor on `ProcessResult`. Passing in an empty buffer should result in
    // the same error though.
    let minidump = ByteView::open(minidump_path).unwrap_or_else(|_| ByteView::from_slice(b""));
    let duration = Instant::now();
    let process_state = BreakpadProcessState::from_minidump(&minidump, Some(&cfi))?;
    let duration = duration.elapsed();
    let minidump_state = MinidumpState::from_breakpad(&process_state);
    let object_type = minidump_state.object_type();

    let missing_modules = process_state
        .referenced_modules()
        .iter()
        .filter_map(|module| {
            let id = DebugId::from_str(&module.debug_identifier()).unwrap_or_default();
            if available_module_ids.contains(&id) {
                return None;
            }
            Some(id)
        })
        .collect();
    let modules = return_modules.then(|| {
        process_state
            .modules()
            .iter()
            .map(|module| {
                (
                    // TODO(ja): Check how this can be empty and how we shim.
                    //           Probably needs explicit conversion from raw
                    DebugId::from_str(&module.debug_identifier()).unwrap_or_default(),
                    object_info_from_minidump_module_breakpad(object_type, module),
                )
            })
            .collect()
    });

    // Finally iterate through the threads and build the stacktraces to
    // return, marking modules as used when they are referenced by a frame.
    let requesting_thread_index: Option<usize> = process_state.requesting_thread().try_into().ok();
    let threads = process_state.threads();
    let mut stacktraces = Vec::with_capacity(threads.len());
    for (index, thread) in threads.iter().enumerate() {
        let registers = match thread.frames().get(0) {
            Some(frame) => map_symbolic_registers_breakpad(
                frame.registers(minidump_state.system_info.cpu_arch),
            ),
            None => Registers::new(),
        };

        // Trim infinite recursions explicitly because those do not
        // correlate to minidump size. Every other kind of bloated
        // input data we know is already trimmed/rejected by raw
        // byte size alone.
        let frame_count = thread.frames().len().min(20000);
        let mut frames = Vec::with_capacity(frame_count);
        for frame in thread.frames().iter().take(frame_count) {
            let return_address = frame.return_address(minidump_state.system_info.cpu_arch);

            frames.push(RawFrame {
                instruction_addr: HexValue(return_address),
                package: frame.module().map(CodeModule::code_file),
                trust: convert_frame_trust(frame.trust()),
                ..RawFrame::default()
            });
        }

        stacktraces.push(RawStacktrace {
            is_requesting: requesting_thread_index.map(|r| r == index),
            thread_id: Some(thread.thread_id().into()),
            registers,
            frames,
        });
    }

    Ok(StackWalkMinidumpResult {
        modules,
        missing_modules,
        stacktraces,
        minidump_state,
        duration,
    })
}

async fn stackwalk_with_rust_minidump(
    cfi_caches: Vec<(DebugId, PathBuf)>,
    minidump_path: PathBuf,
    spawn_time: SystemTime,
    return_modules: bool,
) -> Result<StackWalkMinidumpResult, ProcError> {
    if let Ok(duration) = spawn_time.elapsed() {
        metric!(timer("minidump.stackwalk.spawn.duration") = duration);
    }

    // Stackwalk the minidump.
    let minidump = Minidump::read(ByteView::open(minidump_path)?)?;
    let provider = TempSymbolProvider::new(cfi_caches.iter());
    let duration = Instant::now();
    let process_state = minidump_processor::process_minidump(&minidump, &provider).await?;
    let duration = duration.elapsed();

    let minidump_state = MinidumpState::from_rust_minidump(&process_state);
    let object_type = minidump_state.object_type();

    let missing_modules = provider.missing_ids();
    let modules = return_modules.then(|| {
        process_state
            .modules
            .iter()
            .map(|module| {
                (
                    // TODO(ja): Check how this can be empty and how we shim.
                    //           Probably needs explicit conversion from raw
                    module.debug_identifier().unwrap_or_default(),
                    object_info_from_minidump_module_rust_minidump(object_type, module),
                )
            })
            .collect()
    });

    // Finally iterate through the threads and build the stacktraces to
    // return, marking modules as used when they are referenced by a frame.
    let requesting_thread_index: Option<usize> = process_state.requesting_thread;
    let threads = process_state.threads;
    let mut stacktraces = Vec::with_capacity(threads.len());
    for (index, thread) in threads.iter().enumerate() {
        let registers = match thread.frames.get(0) {
            Some(frame) => map_symbolic_registers_rust_minidump(&frame.context),
            None => Registers::new(),
        };

        // Trim infinite recursions explicitly because those do not
        // correlate to minidump size. Every other kind of bloated
        // input data we know is already trimmed/rejected by raw
        // byte size alone.
        let frame_count = thread.frames.len().min(20000);
        let mut frames = Vec::with_capacity(frame_count);
        for frame in thread.frames.iter().take(frame_count) {
            frames.push(RawFrame {
                instruction_addr: HexValue(frame.resume_address),
                package: frame.module.as_ref().map(|m| m.code_file().into_owned()),
                trust: frame.trust.into(),
                ..RawFrame::default()
            });
        }

        stacktraces.push(RawStacktrace {
            is_requesting: requesting_thread_index.map(|r| r == index),
            thread_id: Some(thread.thread_id.into()),
            registers,
            frames,
        });
    }

    Ok(StackWalkMinidumpResult {
        modules,
        missing_modules,
        stacktraces,
        minidump_state,
        duration,
    })
}

#[derive(Debug, Serialize, Deserialize)]
struct StackWalkMinidumpResult {
    modules: Option<Vec<(DebugId, RawObjectInfo)>>,
    missing_modules: Vec<DebugId>,
    stacktraces: Vec<RawStacktrace>,
    minidump_state: MinidumpState,
    duration: Duration,
}

impl SymbolicationActor {
    /// Join a procspawn handle with a timeout.
    ///
    /// This handles the procspawn result, makes sure to appropriately log any failures and
    /// save the minidump for debugging.  Returns a simple result converted to the
    /// [`SymbolicationError`].
    fn join_procspawn<T, E>(
        handle: procspawn::JoinHandle<Result<procspawn::serde::Json<T>, E>>,
        timeout: Duration,
        metric: &str,
    ) -> Result<T, anyhow::Error>
    where
        T: Serialize + DeserializeOwned,
        E: Into<anyhow::Error> + Serialize + DeserializeOwned,
    {
        match handle.join_timeout(timeout) {
            Ok(Ok(procspawn::serde::Json(out))) => Ok(out),
            Ok(Err(err)) => Err(err.into()),
            Err(perr) => {
                let reason = if perr.is_timeout() {
                    "timeout"
                } else if perr.is_panic() {
                    "panic"
                } else if perr.is_remote_close() {
                    "remote-close"
                } else if perr.is_cancellation() {
                    "canceled"
                } else {
                    "unknown"
                };
                metric!(counter(metric) += 1, "reason" => reason);
                Err(anyhow::Error::new(perr))
            }
        }
    }

    #[tracing::instrument(skip_all)]
    async fn load_cfi_caches(
        &self,
        scope: Scope,
        requests: &[(DebugId, &RawObjectInfo)],
        sources: Arc<[SourceConfig]>,
    ) -> Vec<CfiCacheResult> {
        let futures = requests.iter().map(|(id, object_info)| {
            let sources = sources.clone();
            let scope = scope.clone();

            async move {
                let result = self
                    .cficaches
                    .fetch(FetchCfiCache {
                        object_type: object_info.ty,
                        identifier: object_id_from_object_info(object_info),
                        sources,
                        scope,
                    })
                    .await;
                ((*id).to_owned(), result)
            }
            .bind_hub(Hub::new_from_top(Hub::current()))
        });

        future::join_all(futures).await
    }

    /// Unwind the stack from a minidump.
    ///
    /// This processes the minidump to stackwalk all the threads found in the minidump.
    ///
    /// The `cfi_results` will contain all modules found in the minidump and the result of trying
    /// to fetch the Call Frame Information (CFI) for them from the [`CfiCacheActor`].
    ///
    /// This function will load the CFI files and ask breakpad to stackwalk the minidump.
    /// Once it has stacktraces it creates the list of used modules and returns the
    /// un-symbolicated stacktraces in a structure suitable for requesting symbolication.
    ///
    /// The module list returned is usable for symbolication itself and is also directly
    /// used in the final symbolication response of the public API.  It will contain all
    /// modules which either have been referenced by any of the frames in the stacktraces or
    /// have a full debug id.  This is intended to skip over modules like `mmap`ed fonts or
    /// similar which are mapped in the address space but do not actually contain executable
    /// modules.
    #[tracing::instrument(skip_all)]
    async fn stackwalk_minidump(
        &self,
        path: &Path,
        cfi_caches: &CfiCacheModules,
        compare_stackwalking_methods: bool,
        rust_minidump: bool,
        return_modules: bool,
    ) -> anyhow::Result<(StackWalkMinidumpResult, Option<NewStackwalkingProblem>)> {
        let pool = self.spawnpool.clone();
        let cfi_caches = cfi_caches.for_processing();
        let minidump_path = path.to_path_buf();

        let lazy = async move {
            let spawn_time = std::time::SystemTime::now();
            let spawn_result = pool.spawn(
                (
                    procspawn::serde::Json(cfi_caches.clone()),
                    minidump_path.clone(),
                    spawn_time,
                    return_modules,
                ),
                |(cfi_caches, minidump_path, spawn_time, return_modules)| -> Result<_, ProcError> {
                    let procspawn::serde::Json(cfi_caches) = cfi_caches;
                    stackwalk_with_breakpad(cfi_caches, minidump_path, spawn_time, return_modules)
                        .map(procspawn::serde::Json)
                },
            );

            let result_breakpad = Self::join_procspawn(
                spawn_result,
                Duration::from_secs(60),
                "minidump.stackwalk.spawn.error",
            )?;

            let result_rust_minidump = if compare_stackwalking_methods || rust_minidump {
                let spawn_time = std::time::SystemTime::now();
                let spawn_result = pool.spawn(
                    (
                        procspawn::serde::Json(cfi_caches),
                        minidump_path,
                        spawn_time,
                        return_modules,
                    ),
                    |(cfi_caches, minidump_path, spawn_time, return_modules)| {
                        let procspawn::serde::Json(cfi_caches) = cfi_caches;
                        let rt = tokio::runtime::Builder::new_current_thread()
                            .enable_all()
                            .build()
                            .unwrap();
                        rt.block_on(async move {
                            stackwalk_with_rust_minidump(
                                cfi_caches,
                                minidump_path,
                                spawn_time,
                                return_modules,
                            )
                            .await
                            .map(procspawn::serde::Json)
                        })
                    },
                );

                match Self::join_procspawn(
                    spawn_result,
                    Duration::from_secs(60),
                    "minidump.stackwalk_new.spawn.error",
                ) {
                    Ok(result) => Some(result),
                    Err(e) => {
                        sentry::capture_error::<dyn std::error::Error>(e.as_ref());
                        None
                    }
                }
            } else {
                None
            };

            if rust_minidump {
                return Ok((result_rust_minidump.unwrap(), Default::default()));
            }

            metric!(timer("minidump.stackwalk.duration") = result_breakpad.duration, "method" => "breakpad");

            // Determine if there was a stackwalking difference or the new method performed poorly.
            // If so, the minidump will be saved further down after some more processing.
            let problem = result_rust_minidump
                .as_ref()
                .and_then(|result_rust_minidump| {
                    find_stackwalking_problem(&result_breakpad, result_rust_minidump)
                });

            if compare_stackwalking_methods {
                let problem_str = match problem {
                    Some(NewStackwalkingProblem::StacktraceDiff { scan: true, .. }) => {
                        "stacktrace-diff-scan"
                    }
                    Some(NewStackwalkingProblem::StacktraceDiff { scan: false, .. }) => {
                        "stacktrace-diff-noscan"
                    }
                    Some(NewStackwalkingProblem::ModuleDiff { .. }) => "module-diff",
                    Some(NewStackwalkingProblem::Slow) => "slow",
                    None => "none",
                };
                metric!(counter("minidump.stackwalk.comparisons") += 1, "problem" => problem_str);
            }

            Ok::<_, anyhow::Error>((result_breakpad, problem))
        };

        self.cpu_pool
            .spawn(lazy.bind_hub(sentry::Hub::current()))
            .await?
            .context("Minidump stackwalk future cancelled")
    }

    /// Saves the given `minidump_file` in the diagnostics cache if configured to do so.
    fn maybe_persist_minidump(&self, minidump_file: TempPath) {
        if let Some(dir) = self.diagnostics_cache.cache_dir() {
            if let Some(file_name) = minidump_file.file_name() {
                let path = dir.join(file_name);
                match minidump_file.persist(&path) {
                    Ok(_) => {
                        sentry::configure_scope(|scope| {
                            scope.set_extra(
                                "crashed_minidump",
                                sentry::protocol::Value::String(path.to_string_lossy().to_string()),
                            );
                        });
                    }
                    Err(e) => tracing::error!("Failed to save minidump {:?}", &e),
                };
            }
        } else {
            tracing::debug!("No diagnostics retention configured, not saving minidump");
        }
    }

    /// Iteratively stackwalks/processes the given `minidump_file` using breakpad.
    async fn stackwalk_minidump_iteratively(
        &self,
        scope: Scope,
        minidump_path: &Path,
        sources: Arc<[SourceConfig]>,
        cfi_caches: &mut CfiCacheModules,
        mut compare_stackwalking_methods: bool,
        rust_minidump: bool,
    ) -> anyhow::Result<(StackWalkMinidumpResult, Option<NewStackwalkingProblem>)> {
        let mut iterations = 0;

        let mut modules: Option<HashMap<DebugId, RawObjectInfo>> = None;
        let mut new_stackwalking_problem = None;

        let mut result = loop {
            iterations += 1;

            let (mut result_breakpad, problem) = self
                .stackwalk_minidump(
                    minidump_path,
                    cfi_caches,
                    compare_stackwalking_methods,
                    rust_minidump,
                    modules.is_none(),
                )
                .await?;

            let modules = match &modules {
                Some(modules) => modules,
                None => {
                    let received_modules = std::mem::take(&mut result_breakpad.modules);
                    let received_modules =
                        received_modules.unwrap_or_default().into_iter().collect();
                    modules = Some(received_modules);
                    modules.as_ref().expect("modules was just set")
                }
            };

            // We put a hard limit of 5 iterations here.
            // Previously, it was two, once scanning for referenced modules, then doing the stackwalk
            if result_breakpad.missing_modules.is_empty() || iterations >= 5 {
                break result_breakpad;
            }

            let missing_modules: Vec<(DebugId, &RawObjectInfo)> =
                std::mem::take(&mut result_breakpad.missing_modules)
                    .into_iter()
                    .filter_map(|id| modules.get(&id).map(|info| (id, info)))
                    .collect();

            if problem.is_some() {
                new_stackwalking_problem = problem;
                compare_stackwalking_methods = false;
            }

            let loaded_caches = self
                .load_cfi_caches(scope.clone(), &missing_modules, sources.clone())
                .await;
            cfi_caches.extend(loaded_caches);
        };

        result.modules = modules.map(|modules| modules.into_iter().collect());

        metric!(time_raw("minidump.stackwalk.iterations") = iterations);
        Ok((result, new_stackwalking_problem))
    }

    #[tracing::instrument(skip_all)]
    async fn do_stackwalk_minidump(
        self,
        scope: Scope,
        minidump_file: TempPath,
        sources: Arc<[SourceConfig]>,
        options: RequestOptions,
    ) -> Result<(SymbolicateStacktraces, MinidumpState), SymbolicationError> {
        let future = async move {
            let len = minidump_file.metadata()?.len();
            tracing::debug!("Processing minidump ({} bytes)", len);
            metric!(time_raw("minidump.upload.size") = len);

            let mut cfi_caches = CfiCacheModules::new();

            let future = self.stackwalk_minidump_iteratively(
                scope.clone(),
                &minidump_file,
                sources.clone(),
                &mut cfi_caches,
                options.compare_stackwalking_methods,
                options.rust_minidump,
            );

            let (result_old, new_stackwalking_problem) = match future.await {
                Ok(result) => result,
                Err(err) => {
                    self.maybe_persist_minidump(minidump_file);
                    return Err(err);
                }
            };

            let StackWalkMinidumpResult {
                modules,
                mut stacktraces,
                minidump_state,
                ..
            } = result_old;

            match parse_stacktraces_from_minidump(&ByteView::open(&minidump_file)?) {
                Ok(Some(client_stacktraces)) => merge_clientside_with_processed_stacktraces(
                    &mut stacktraces,
                    client_stacktraces,
                ),
                Err(e) => tracing::error!("invalid minidump extension: {}", e),
                _ => (),
            }

            // Start building the module list for the symbolication response.
            let mut module_builder =
                ModuleListBuilder::new(cfi_caches, modules.unwrap_or_default());
            module_builder.process_stacktraces(&stacktraces);

            let request = SymbolicateStacktraces {
                modules: module_builder.build(),
                scope,
                sources,
                origin: StacktraceOrigin::Minidump,
                signal: None,
                stacktraces,
                options,
            };

            // Save the minidump if there was a stackwalking difference or the new stackwalking method performed poorly.
            if let Some(problem) = new_stackwalking_problem {
                let msg = match problem {
                    NewStackwalkingProblem::StacktraceDiff { scan: true, .. } => {
                        "Different stackwalking results (stacktraces, scan)"
                    }
                    NewStackwalkingProblem::StacktraceDiff { scan: false, .. } => {
                        "Different stackwalking results (stacktraces, no scan)"
                    }
                    NewStackwalkingProblem::ModuleDiff { .. } => {
                        "Different stackwalking results (modules)"
                    }
                    NewStackwalkingProblem::Slow => "Slow stackwalking run",
                };

                if let NewStackwalkingProblem::StacktraceDiff { ref diff, scan } = problem {
                    tracing::debug!(
                        %diff,
                        scan,
                        "Stackwalking difference: stacktraces"
                    );
                }

                if let NewStackwalkingProblem::ModuleDiff { ref diff } = problem {
                    tracing::debug!(
                        %diff,
                        "Stackwalking difference: modules"
                    );
                }

                sentry::with_scope(
                    |scope| match problem {
                        NewStackwalkingProblem::StacktraceDiff { diff, .. } => {
                            scope.set_extra(
                                "stacktrace_diff",
                                sentry::protocol::Value::String(diff),
                            );
                        }
                        NewStackwalkingProblem::ModuleDiff { diff } => {
                            scope.set_extra("module_diff", sentry::protocol::Value::String(diff));
                        }
                        NewStackwalkingProblem::Slow => {}
                    },
                    || {
                        self.maybe_persist_minidump(minidump_file);
                        sentry::capture_message(msg, sentry::Level::Error);
                    },
                );
            }

            Ok::<_, anyhow::Error>((request, minidump_state))
        };

        let future = tokio::time::timeout(Duration::from_secs(3600), future);
        let future = measure("minidump_stackwalk", m::timed_result, None, future);
        future
            .await
            .map(|ret| ret.map_err(SymbolicationError::from))
            .unwrap_or(Err(SymbolicationError::Timeout))
    }

    async fn do_process_minidump(
        self,
        scope: Scope,
        minidump_file: TempPath,
        sources: Arc<[SourceConfig]>,
        options: RequestOptions,
    ) -> Result<CompletedSymbolicationResponse, SymbolicationError> {
        let (request, state) = self
            .clone()
            .do_stackwalk_minidump(scope, minidump_file, sources, options)
            .await?;

        let mut response = self.do_symbolicate(request).await?;
        state.merge_into(&mut response);

        Ok(response)
    }

    /// Creates a new request to process a minidump.
    ///
    /// Returns `None` if the `SymbolicationActor` is already processing the
    /// maximum number of requests, as given by `max_concurrent_requests`.
    pub fn process_minidump(
        &self,
        scope: Scope,
        minidump_file: TempPath,
        sources: Arc<[SourceConfig]>,
        options: RequestOptions,
    ) -> Result<RequestId, MaxRequestsError> {
        let slf = self.clone();
        let span = sentry::configure_scope(|scope| scope.get_span());
        let ctx = sentry::TransactionContext::continue_from_span(
            "process_minidump",
            "process_minidump",
            span,
        );
        self.create_symbolication_request(async move {
            let transaction = sentry::start_transaction(ctx);
            sentry::configure_scope(|scope| scope.set_span(Some(transaction.clone().into())));
            let res = slf
                .do_process_minidump(scope, minidump_file, sources, options)
                .await;
            transaction.finish();
            res
        })
    }
}

#[derive(Debug)]
struct AppleCrashReportState {
    timestamp: Option<DateTime<Utc>>,
    system_info: SystemInfo,
    crash_reason: Option<String>,
    crash_details: Option<String>,
}

impl AppleCrashReportState {
    fn merge_into(mut self, response: &mut CompletedSymbolicationResponse) {
        if self.system_info.cpu_arch == Arch::Unknown {
            self.system_info.cpu_arch = response
                .modules
                .iter()
                .map(|object| object.arch)
                .find(|arch| *arch != Arch::Unknown)
                .unwrap_or_default();
        }

        response.timestamp = self.timestamp;
        response.system_info = Some(self.system_info);
        response.crash_reason = self.crash_reason;
        response.crash_details = self.crash_details;
        response.crashed = Some(true);
    }
}

fn map_apple_binary_image(image: apple_crash_report_parser::BinaryImage) -> CompleteObjectInfo {
    let code_id = CodeId::from_binary(&image.uuid.as_bytes()[..]);
    let debug_id = DebugId::from_uuid(image.uuid);

    let raw_info = RawObjectInfo {
        ty: ObjectType::Macho,
        code_id: Some(code_id.to_string()),
        code_file: Some(image.path.clone()),
        debug_id: Some(debug_id.to_string()),
        debug_file: Some(image.path),
        image_addr: HexValue(image.addr.0),
        image_size: match image.size {
            0 => None,
            size => Some(size),
        },
    };

    raw_info.into()
}

impl SymbolicationActor {
    async fn parse_apple_crash_report(
        &self,
        scope: Scope,
        report: File,
        sources: Arc<[SourceConfig]>,
        options: RequestOptions,
    ) -> Result<(SymbolicateStacktraces, AppleCrashReportState), SymbolicationError> {
        let parse_future = async {
            let report = AppleCrashReport::from_reader(report)?;
            let mut metadata = report.metadata;

            let arch = report
                .code_type
                .as_ref()
                .and_then(|code_type| code_type.split(' ').next())
                .and_then(|word| word.parse().ok())
                .unwrap_or_default();

            let modules = report
                .binary_images
                .into_iter()
                .map(map_apple_binary_image)
                .collect();

            let mut stacktraces = Vec::with_capacity(report.threads.len());

            for thread in report.threads {
                let registers = thread
                    .registers
                    .unwrap_or_default()
                    .into_iter()
                    .map(|(name, addr)| (name, HexValue(addr.0)))
                    .collect();

                let frames = thread
                    .frames
                    .into_iter()
                    .map(|frame| RawFrame {
                        instruction_addr: HexValue(frame.instruction_addr.0),
                        package: frame.module,
                        ..RawFrame::default()
                    })
                    .collect();

                stacktraces.push(RawStacktrace {
                    thread_id: Some(thread.id),
                    is_requesting: Some(thread.crashed),
                    registers,
                    frames,
                });
            }

            let request = SymbolicateStacktraces {
                modules,
                scope,
                sources,
                origin: StacktraceOrigin::AppleCrashReport,
                signal: None,
                stacktraces,
                options,
            };

            let mut system_info = SystemInfo {
                os_name: metadata.remove("OS Version").unwrap_or_default(),
                device_model: metadata.remove("Hardware Model").unwrap_or_default(),
                cpu_arch: arch,
                ..SystemInfo::default()
            };

            if let Some(captures) = OS_MACOS_REGEX.captures(&system_info.os_name) {
                system_info.os_version = captures
                    .name("version")
                    .map(|m| m.as_str().to_string())
                    .unwrap_or_default();
                system_info.os_build = captures
                    .name("build")
                    .map(|m| m.as_str().to_string())
                    .unwrap_or_default();
                system_info.os_name = "macOS".to_string();
            }

            // https://developer.apple.com/library/archive/technotes/tn2151/_index.html
            let crash_reason = metadata.remove("Exception Type");
            let crash_details = report
                .application_specific_information
                .or_else(|| metadata.remove("Exception Message"))
                .or_else(|| metadata.remove("Exception Subtype"))
                .or_else(|| metadata.remove("Exception Codes"));

            let state = AppleCrashReportState {
                timestamp: report.timestamp,
                system_info,
                crash_reason,
                crash_details,
            };

            Ok((request, state))
        };

        let future = async move {
            CancelOnDrop::new(
                self.cpu_pool
                    .spawn(parse_future.bind_hub(sentry::Hub::current())),
            )
            .await
            .context("Parse applecrashreport future cancelled")
        };

        let future = tokio::time::timeout(Duration::from_secs(1200), future);
        let future = measure("parse_apple_crash_report", m::timed_result, None, future);
        future
            .await
            .map(|res| res.map_err(SymbolicationError::from))
            .unwrap_or(Err(SymbolicationError::Timeout))?
    }

    async fn do_process_apple_crash_report(
        self,
        scope: Scope,
        report: File,
        sources: Arc<[SourceConfig]>,
        options: RequestOptions,
    ) -> Result<CompletedSymbolicationResponse, SymbolicationError> {
        let (request, state) = self
            .parse_apple_crash_report(scope, report, sources, options)
            .await?;
        let mut response = self.do_symbolicate(request).await?;

        state.merge_into(&mut response);
        Ok(response)
    }

    /// Creates a new request to process an Apple crash report.
    ///
    /// Returns `None` if the `SymbolicationActor` is already processing the
    /// maximum number of requests, as given by `max_concurrent_requests`.
    pub fn process_apple_crash_report(
        &self,
        scope: Scope,
        apple_crash_report: File,
        sources: Arc<[SourceConfig]>,
        options: RequestOptions,
    ) -> Result<RequestId, MaxRequestsError> {
        let slf = self.clone();
        let span = sentry::configure_scope(|scope| scope.get_span());
        let ctx = sentry::TransactionContext::continue_from_span(
            "process_apple_crash_report",
            "process_apple_crash_report",
            span,
        );
        self.create_symbolication_request(async move {
            let transaction = sentry::start_transaction(ctx);
            sentry::configure_scope(|scope| scope.set_span(Some(transaction.clone().into())));
            let res = slf
                .do_process_apple_crash_report(scope, apple_crash_report, sources, options)
                .await;
            transaction.finish();
            res
        })
    }
}

fn map_symbolic_registers_breakpad(x: BTreeMap<&'_ str, RegVal>) -> BTreeMap<String, HexValue> {
    x.into_iter()
        .map(|(register, value)| {
            (
                register.to_owned(),
                HexValue(match value {
                    RegVal::U32(x) => x.into(),
                    RegVal::U64(x) => x,
                }),
            )
        })
        .collect()
}

fn map_symbolic_registers_rust_minidump(context: &MinidumpContext) -> BTreeMap<String, HexValue> {
    context
        .valid_registers()
        .map(|(reg, val)| (reg.to_owned(), HexValue(val)))
        .collect()
}

impl From<&CfiCacheError> for ObjectFileStatus {
    fn from(e: &CfiCacheError) -> ObjectFileStatus {
        match e {
            CfiCacheError::Fetching(_) => ObjectFileStatus::FetchingFailed,
            // nb: Timeouts during download are also caught by Fetching
            CfiCacheError::Timeout => ObjectFileStatus::Timeout,
            CfiCacheError::ObjectParsing(_) => ObjectFileStatus::Malformed,

            _ => {
                // Just in case we didn't handle an error properly,
                // capture it here. If an error was captured with
                // `capture_error` further down in the callstack, it
                // should be explicitly handled here as a
                // SymCacheError variant.
                sentry::capture_error(e);
                ObjectFileStatus::Other
            }
        }
    }
}

impl From<&SymCacheError> for ObjectFileStatus {
    fn from(e: &SymCacheError) -> ObjectFileStatus {
        match e {
            SymCacheError::Fetching(_) => ObjectFileStatus::FetchingFailed,
            // nb: Timeouts during download are also caught by Fetching
            SymCacheError::Timeout => ObjectFileStatus::Timeout,
            SymCacheError::Malformed => ObjectFileStatus::Malformed,
            SymCacheError::ObjectParsing(_) => ObjectFileStatus::Malformed,
            _ => {
                // Just in case we didn't handle an error properly,
                // capture it here. If an error was captured with
                // `capture_error` further down in the callstack, it
                // should be explicitly handled here as a
                // SymCacheError variant.
                sentry::capture_error(e);
                ObjectFileStatus::Other
            }
        }
    }
}

/// Merges the Stack Traces processed via Breakpad with the ones captured on the Client.
///
/// For now, this means we will prefer the client-side stack trace over the processed one, but in
/// the future we could be a bit smarter about what to do.
fn merge_clientside_with_processed_stacktraces(
    processed_stacktraces: &mut [RawStacktrace],
    clientside_stacktraces: Vec<RawStacktrace>,
) {
    let mut client_traces_by_id: HashMap<_, _> = clientside_stacktraces
        .into_iter()
        .filter_map(|trace| trace.thread_id.map(|thread_id| (thread_id, trace)))
        .collect();

    for thread in processed_stacktraces {
        if let Some(thread_id) = thread.thread_id {
            if let Some(client_thread) = client_traces_by_id.remove(&thread_id) {
                // NOTE: we could gather all kinds of metrics here, as in:
                // - are we finding more or less frames via CFI?
                // - how many frames are the same
                // - etc.
                // We could also be a lot smarter about which threads/frames we chose. For now we
                // will just always prefer client-side stack traces
                if !client_thread.frames.is_empty() {
                    thread.frames = client_thread.frames;
                }
            }
        }
    }
}

#[cfg(test)]
mod tests {
    use tempfile::NamedTempFile;

    use super::*;

    use std::fs;
    use std::io::Write;

    use crate::config::Config;
    use crate::services::Service;
    use crate::test::{self, fixture};
    use crate::utils::addr::AddrMode;

    /// Setup tests and create a test service.
    ///
    /// This function returns a tuple containing the service to test, and a temporary cache
    /// directory. The directory is cleaned up when the [`TempDir`] instance is dropped. Keep it as
    /// guard until the test has finished.
    ///
    /// The service is configured with `connect_to_reserved_ips = True`. This allows to use a local
    /// symbol server to test object file downloads.
    async fn setup_service() -> (Service, test::TempDir) {
        test::setup();

        let cache_dir = test::tempdir();

        let config = Config {
            cache_dir: Some(cache_dir.path().to_owned()),
            connect_to_reserved_ips: true,
            ..Default::default()
        };
        let handle = tokio::runtime::Handle::current();
        let service = Service::create(config, handle.clone(), handle)
            .await
            .unwrap();

        (service, cache_dir)
    }

    fn get_symbolication_request(sources: Vec<SourceConfig>) -> SymbolicateStacktraces {
        SymbolicateStacktraces {
            scope: Scope::Global,
            signal: None,
            sources: Arc::from(sources),
            origin: StacktraceOrigin::Symbolicate,
            stacktraces: vec![RawStacktrace {
                frames: vec![RawFrame {
                    instruction_addr: HexValue(0x1_0000_0fa0),
                    ..RawFrame::default()
                }],
                ..RawStacktrace::default()
            }],
            modules: vec![CompleteObjectInfo::from(RawObjectInfo {
                ty: ObjectType::Macho,
                code_id: Some("502fc0a51ec13e479998684fa139dca7".to_owned().to_lowercase()),
                debug_id: Some("502fc0a5-1ec1-3e47-9998-684fa139dca7".to_owned()),
                image_addr: HexValue(0x1_0000_0000),
                image_size: Some(4096),
                code_file: None,
                debug_file: None,
            })],
            options: RequestOptions {
                dif_candidates: true,
                ..Default::default()
            },
        }
    }

    /// Helper to redact the port number from localhost URIs in insta snapshots.
    ///
    /// Since we use a localhost source on a random port during tests we get random port
    /// numbers in URI of the dif object file candidates.  This redaction masks this out.
    fn redact_localhost_port(
        value: insta::internals::Content,
        _path: insta::internals::ContentPath<'_>,
    ) -> impl Into<insta::internals::Content> {
        let re = regex::Regex::new(r"^http://localhost:[0-9]+").unwrap();
        re.replace(value.as_str().unwrap(), "http://localhost:<port>")
            .into_owned()
    }

    macro_rules! assert_snapshot {
        ($e:expr) => {
            ::insta::assert_yaml_snapshot!($e, {
                ".**.location" => ::insta::dynamic_redaction(
                    $crate::services::symbolication::tests::redact_localhost_port
                )
            });
        }
    }

    #[tokio::test]
    async fn test_remove_bucket() -> Result<(), SymbolicationError> {
        // Test with sources first, and then without. This test should verify that we do not leak
        // cached debug files to requests that no longer specify a source.

        let (service, _cache_dir) = setup_service().await;
        let symbolication = service.symbolication();
        let (_symsrv, source) = test::symbol_server();

        let request = get_symbolication_request(vec![source]);
        let request_id = symbolication.symbolicate_stacktraces(request).unwrap();
        let response = symbolication.get_response(request_id, None).await;

        assert_snapshot!(response.unwrap());

        let request = get_symbolication_request(vec![]);
        let request_id = symbolication.symbolicate_stacktraces(request).unwrap();
        let response = symbolication.get_response(request_id, None).await;

        assert_snapshot!(response.unwrap());

        Ok(())
    }

    #[tokio::test]
    async fn test_add_bucket() -> anyhow::Result<()> {
        // Test without sources first, then with. This test should verify that we apply a new source
        // to requests immediately.

        let (service, _cache_dir) = setup_service().await;
        let symbolication = service.symbolication();
        let (_symsrv, source) = test::symbol_server();

        let request = get_symbolication_request(vec![]);
        let request_id = symbolication.symbolicate_stacktraces(request).unwrap();
        let response = symbolication.get_response(request_id, None).await;

        assert_snapshot!(response.unwrap());

        let request = get_symbolication_request(vec![source]);
        let request_id = symbolication.symbolicate_stacktraces(request).unwrap();
        let response = symbolication.get_response(request_id, None).await;

        assert_snapshot!(response.unwrap());

        Ok(())
    }

    #[tokio::test]
    async fn test_get_response_multi() {
        // Make sure we can repeatedly poll for the response
        let (service, _cache_dir) = setup_service().await;
        let symbolication = service.symbolication();

        let stacktraces = serde_json::from_str(
            r#"[
              {
                "frames":[
                  {
                    "instruction_addr":"0x8c",
                    "addr_mode":"rel:0"
                  }
                ]
              }
            ]"#,
        )
        .unwrap();

        let request = SymbolicateStacktraces {
            modules: Vec::new(),
            stacktraces,
            signal: None,
            origin: StacktraceOrigin::Symbolicate,
            sources: Arc::new([]),
            scope: Default::default(),
            options: Default::default(),
        };

        let request_id = symbolication.symbolicate_stacktraces(request).unwrap();

        for _ in 0..2 {
            let response = symbolication.get_response(request_id, None).await.unwrap();

            assert!(
                matches!(&response, SymbolicationResponse::Completed(_)),
                "Not a complete response: {:#?}",
                response
            );
        }
    }

    macro_rules! stackwalk_minidump {
        ($path:expr) => {{
            stackwalk_minidump!(
                $path,
                RequestOptions {
                    dif_candidates: true,
                    ..Default::default()
                }
            )
        }};
        ($path:expr, $options:expr) => {{
            async {
                let (service, _cache_dir) = setup_service().await;
                let symbolication = service.symbolication();
                let (_symsrv, source) = test::symbol_server();

                let minidump = test::read_fixture($path);
                let mut minidump_file = NamedTempFile::new()?;
                minidump_file.write_all(&minidump)?;
                let request_id = symbolication.process_minidump(
                    Scope::Global,
                    minidump_file.into_temp_path(),
                    Arc::new([source]),
                    $options,
                );
                let response = symbolication.get_response(request_id.unwrap(), None).await;

                assert_snapshot!(response.unwrap());

                let global_dir = service.config().cache_dir("object_meta/global").unwrap();
                let mut cache_entries: Vec<_> = fs::read_dir(global_dir)?
                    .map(|x| x.unwrap().file_name().into_string().unwrap())
                    .collect();

                cache_entries.sort();
                assert_snapshot!(cache_entries);

                Ok(())
            }
        }};
    }

    #[tokio::test]
    async fn test_minidump_windows() -> anyhow::Result<()> {
        stackwalk_minidump!("windows.dmp").await
    }

    #[tokio::test]
    async fn test_minidump_macos() -> anyhow::Result<()> {
        stackwalk_minidump!("macos.dmp").await
    }

    #[tokio::test]
    async fn test_minidump_linux() -> anyhow::Result<()> {
        stackwalk_minidump!("linux.dmp").await
    }

    #[tokio::test]
    async fn test_minidump_windows_rust_minidump() -> anyhow::Result<()> {
        stackwalk_minidump!(
            "windows.dmp",
            RequestOptions {
                dif_candidates: true,
                rust_minidump: true,
                ..Default::default()
            }
        )
        .await
    }

    #[tokio::test]
    async fn test_minidump_macos_rust_minidump() -> anyhow::Result<()> {
        stackwalk_minidump!(
            "macos.dmp",
            RequestOptions {
                dif_candidates: true,
                rust_minidump: true,
                ..Default::default()
            }
        )
        .await
    }

    #[tokio::test]
    async fn test_minidump_linux_rust_minidump() -> anyhow::Result<()> {
        stackwalk_minidump!(
            "linux.dmp",
            RequestOptions {
                dif_candidates: true,
                rust_minidump: true,
                ..Default::default()
            }
        )
        .await
    }

    #[tokio::test]
    async fn test_apple_crash_report() -> anyhow::Result<()> {
        let (service, _cache_dir) = setup_service().await;
        let symbolication = service.symbolication();
        let (_symsrv, source) = test::symbol_server();

        let report_file = std::fs::File::open(fixture("apple_crash_report.txt"))?;
        let request_id = symbolication
            .process_apple_crash_report(
                Scope::Global,
                report_file,
                Arc::new([source]),
                RequestOptions {
                    dif_candidates: true,
                    ..Default::default()
                },
            )
            .unwrap();

        let response = symbolication.get_response(request_id, None).await;

        assert_snapshot!(response.unwrap());
        Ok(())
    }

    #[tokio::test]
    async fn test_wasm_payload() -> anyhow::Result<()> {
        let (service, _cache_dir) = setup_service().await;
        let symbolication = service.symbolication();
        let (_symsrv, source) = test::symbol_server();

        let modules: Vec<RawObjectInfo> = serde_json::from_str(
            r#"[
              {
                "type":"wasm",
                "debug_id":"bda18fd8-5d4a-4eb8-9302-2d6bfad846b1",
                "code_id":"bda18fd85d4a4eb893022d6bfad846b1",
                "debug_file":"file://foo.invalid/demo.wasm"
              }
            ]"#,
        )?;

        let stacktraces = serde_json::from_str(
            r#"[
              {
                "frames":[
                  {
                    "instruction_addr":"0x8c",
                    "addr_mode":"rel:0"
                  }
                ]
              }
            ]"#,
        )?;

        let request = SymbolicateStacktraces {
            modules: modules.into_iter().map(From::from).collect(),
            stacktraces,
            signal: None,
            origin: StacktraceOrigin::Symbolicate,
            sources: Arc::new([source]),
            scope: Default::default(),
            options: Default::default(),
        };

        let request_id = symbolication.symbolicate_stacktraces(request).unwrap();
        let response = symbolication.get_response(request_id, None).await;

        insta::assert_yaml_snapshot!(response.unwrap());
        Ok(())
    }

    #[test]
    fn test_symcache_lookup_open_end_addr() {
        test::setup();

        // The Rust SDK and some other clients sometimes send zero-sized images when no end addr
        // could be determined. Symbolicator should still resolve such images.
        let info = CompleteObjectInfo::from(RawObjectInfo {
            ty: ObjectType::Unknown,
            code_id: None,
            debug_id: None,
            code_file: None,
            debug_file: None,
            image_addr: HexValue(42),
            image_size: Some(0),
        });

        let lookup = SymCacheLookup::from_iter(vec![info.clone()]);

        let lookup_result = lookup.lookup_symcache(43, AddrMode::Abs).unwrap();
        assert_eq!(lookup_result.module_index, 0);
        assert_eq!(lookup_result.object_info, &info);
        assert!(lookup_result.symcache.is_none());
    }

    fn create_object_info(has_id: bool, addr: u64, size: Option<u64>) -> CompleteObjectInfo {
        let mut info: CompleteObjectInfo = RawObjectInfo {
            ty: ObjectType::Elf,
            code_id: None,
            code_file: None,
            debug_id: Some(uuid::Uuid::new_v4().to_string()).filter(|_| has_id),
            debug_file: None,
            image_addr: HexValue(addr),
            image_size: size,
        }
        .into();
        info.unwind_status = Some(ObjectFileStatus::Unused);
        info
    }

    #[test]
    fn test_code_module_builder_empty() {
        let modules: Vec<CompleteObjectInfo> = vec![];

        let valid = ModuleListBuilder {
            inner: modules.iter().map(|m| (m.clone(), false)).collect(),
        }
        .build();
        assert_eq!(valid, modules);
    }

    #[test]
    fn test_code_module_builder_valid() {
        let modules = vec![
            create_object_info(true, 0x1000, Some(0x1000)),
            create_object_info(true, 0x3000, Some(0x1000)),
        ];

        let valid = ModuleListBuilder {
            inner: modules.iter().map(|m| (m.clone(), false)).collect(),
        }
        .build();
        assert_eq!(valid, modules);
    }

    #[test]
    fn test_code_module_builder_unreferenced() {
        let valid_object = create_object_info(true, 0x1000, Some(0x1000));
        let modules = vec![
            valid_object.clone(),
            create_object_info(false, 0x3000, Some(0x1000)),
        ];

        let valid = ModuleListBuilder {
            inner: modules.iter().map(|m| (m.clone(), false)).collect(),
        }
        .build();
        assert_eq!(valid, vec![valid_object]);
    }

    #[test]
    fn test_code_module_builder_referenced() {
        let modules = vec![
            create_object_info(true, 0x1000, Some(0x1000)),
            create_object_info(false, 0x3000, Some(0x1000)),
        ];

        let mut builder = ModuleListBuilder {
            inner: modules.iter().map(|m| (m.clone(), false)).collect(),
        };
        builder.mark_referenced(0x3500, false);
        let valid = builder.build();
        assert_eq!(valid, modules);
    }

    #[test]
    fn test_code_module_builder_miss_first() {
        let modules = vec![
            create_object_info(false, 0x1000, Some(0x1000)),
            create_object_info(false, 0x3000, Some(0x1000)),
        ];

        let mut builder = ModuleListBuilder {
            inner: modules.iter().map(|m| (m.clone(), false)).collect(),
        };
        builder.mark_referenced(0xfff, false);
        let valid = builder.build();
        assert_eq!(valid, vec![]);
    }

    #[test]
    fn test_code_module_builder_gap() {
        let modules = vec![
            create_object_info(false, 0x1000, Some(0x1000)),
            create_object_info(false, 0x3000, Some(0x1000)),
        ];

        let mut builder = ModuleListBuilder {
            inner: modules.iter().map(|m| (m.clone(), false)).collect(),
        };
        builder.mark_referenced(0x2800, false); // in the gap between both modules
        let valid = builder.build();
        assert_eq!(valid, vec![]);
    }

    #[test]
    fn test_code_module_builder_implicit_size() {
        let valid_object = create_object_info(false, 0x1000, None);
        let modules = vec![
            valid_object.clone(),
            create_object_info(false, 0x3000, None),
        ];

        let mut builder = ModuleListBuilder {
            inner: modules.iter().map(|m| (m.clone(), false)).collect(),
        };
        builder.mark_referenced(0x2800, false); // in the gap between both modules
        let valid = builder.build();
        assert_eq!(valid, vec![valid_object]);
    }

    #[tokio::test]
    async fn test_max_requests() {
        test::setup();

        let cache_dir = test::tempdir();

        let config = Config {
            cache_dir: Some(cache_dir.path().to_owned()),
            connect_to_reserved_ips: true,
            max_concurrent_requests: Some(2),
            ..Default::default()
        };

        let handle = tokio::runtime::Handle::current();
        let service = Service::create(config, handle.clone(), handle)
            .await
            .unwrap();

        let symbolication = service.symbolication();
        let symbol_server = test::FailingSymbolServer::new();

        // Make three requests that never get resolved. Since the server is configured to only accept a maximum of
        // two concurrent requests, the first two should succeed and the third one should fail.
        let request = get_symbolication_request(vec![symbol_server.pending_source.clone()]);
        assert!(symbolication.symbolicate_stacktraces(request).is_ok());

        let request = get_symbolication_request(vec![symbol_server.pending_source.clone()]);
        assert!(symbolication.symbolicate_stacktraces(request).is_ok());

        let request = get_symbolication_request(vec![symbol_server.pending_source]);
        assert!(symbolication.symbolicate_stacktraces(request).is_err());
    }
}<|MERGE_RESOLUTION|>--- conflicted
+++ resolved
@@ -571,29 +571,13 @@
     ty: ObjectType,
     module: &MinidumpModule,
 ) -> RawObjectInfo {
-<<<<<<< HEAD
     let code_id = module.code_identifier();
 
     RawObjectInfo {
         ty,
         code_id: Some(code_id.to_string()),
-=======
-    let code_id = module.code_identifier().to_string();
-
-    RawObjectInfo {
-        ty,
-        // TODO: shouldn't this be None if code_id is empty?
-        code_id: Some(code_id),
->>>>>>> f6a0e32b
         code_file: Some(module.code_file().into_owned()),
-        // TODO(ja): This is optional now, wasn't before, check why
-<<<<<<< HEAD
         debug_id: module.debug_identifier().map(|c| c.breakpad().to_string()),
-=======
-        debug_id: module
-            .debug_identifier()
-            .map(|id| id.breakpad().to_string()),
->>>>>>> f6a0e32b
         debug_file: module.debug_file().map(|c| c.into_owned()),
         image_addr: HexValue(module.base_address()),
         image_size: match module.size() {
@@ -1516,10 +1500,13 @@
 impl SymbolProvider for TempSymbolProvider {
     async fn fill_symbol(
         &self,
-<<<<<<< HEAD
         module: &(dyn Module + Sync),
         _frame: &mut (dyn FrameSymbolizer + Send),
     ) -> Result<(), FillSymbolError> {
+        // Symbolicator's CFI caches never store symbolication information. However, we could hook
+        // up symbolic here to fill frame info right away. This requires a larger refactor of
+        // minidump processing and the types, however.
+        // TODO(ja): Check if this is OK. Shouldn't trigger skip heuristics
         match module
             .debug_identifier()
             .map(|debug_id| self.files.contains_key(&debug_id))
@@ -1527,22 +1514,6 @@
         {
             true => Ok(()),
             false => Err(FillSymbolError {}),
-=======
-        module: &dyn Module,
-        _frame: &mut dyn minidump_processor::FrameSymbolizer,
-    ) -> Result<(), minidump_processor::FillSymbolError> {
-        // TODO(ja): Deduplicate this. Probably should use a different map key, ...
-        let debug_id = module.debug_identifier().unwrap_or_default();
-
-        // Symbolicator's CFI caches never store symbolication information. However, we could hook
-        // up symbolic here to fill frame info right away. This requires a larger refactor of
-        // minidump processing and the types, however.
-        // TODO(ja): Check if this is OK. Shouldn't trigger skip heuristics
-        if self.files.contains_key(&debug_id) {
-            Ok(())
-        } else {
-            Err(minidump_processor::FillSymbolError {})
->>>>>>> f6a0e32b
         }
     }
 
@@ -1551,12 +1522,7 @@
         module: &(dyn Module + Sync),
         walker: &mut (dyn FrameWalker + Send),
     ) -> Option<()> {
-<<<<<<< HEAD
         let debug_id = module.debug_identifier()?;
-=======
-        // TODO(ja): Deduplicate this. Probably should use a different map key, ...
-        let debug_id = module.debug_identifier().unwrap_or_default();
->>>>>>> f6a0e32b
         match self.files.get(&debug_id) {
             Some(file) => file.walk_frame(module, walker),
             None => {
