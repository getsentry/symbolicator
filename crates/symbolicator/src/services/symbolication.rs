use std::collections::{BTreeMap, BTreeSet, HashMap};
use std::convert::TryInto;
use std::fs::File;
use std::future::Future;
use std::iter::FromIterator;
use std::path::PathBuf;
use std::sync::atomic::{AtomicUsize, Ordering};
use std::sync::Arc;
use std::time::{Duration, Instant};

use anyhow::Context;
use apple_crash_report_parser::AppleCrashReport;
use chrono::{DateTime, TimeZone, Utc};
use futures::{channel::oneshot, future, FutureExt as _};
use parking_lot::Mutex;
use regex::Regex;
use sentry::protocol::SessionStatus;
use sentry::{Hub, SentryFutureExt};
use serde::de::DeserializeOwned;
use serde::{Deserialize, Serialize};
use symbolic::common::{
    Arch, ByteView, CodeId, DebugId, InstructionInfo, Language, Name, SelfCell,
};
use symbolic::debuginfo::{Object, ObjectDebugSession};
use symbolic::demangle::{Demangle, DemangleOptions};
use symbolic::minidump::cfi::CfiCache;
use symbolic::minidump::processor::{
    CodeModule, CodeModuleId, FrameTrust, ProcessMinidumpError, ProcessState, RegVal,
};
use tempfile::TempPath;
use thiserror::Error;

use crate::cache::CacheStatus;
use crate::logging::LogError;
use crate::services::cficaches::{CfiCacheActor, CfiCacheError, CfiCacheFile, FetchCfiCache};
use crate::services::minidump::parse_stacktraces_from_minidump;
use crate::services::objects::{FindObject, ObjectError, ObjectPurpose, ObjectsActor};
use crate::services::symcaches::{FetchSymCache, SymCacheActor, SymCacheError, SymCacheFile};
use crate::sources::{FileType, SourceConfig};
use crate::types::ObjectFeatures;
use crate::types::{
    AllObjectCandidates, CompleteObjectInfo, CompleteStacktrace, CompletedSymbolicationResponse,
    FrameStatus, ObjectFileStatus, ObjectId, ObjectType, RawFrame, RawObjectInfo, RawStacktrace,
    Registers, RequestId, RequestOptions, Scope, Signal, SymbolicatedFrame, SymbolicationResponse,
    SystemInfo,
};
use crate::utils::addr::AddrMode;
use crate::utils::futures::{m, measure, CallOnDrop, CancelOnDrop};
use crate::utils::hex::HexValue;

/// Options for demangling all symbols.
const DEMANGLE_OPTIONS: DemangleOptions = DemangleOptions::complete().return_type(false);

/// The maximum delay we allow for polling a finished request before dropping it.
const MAX_POLL_DELAY: Duration = Duration::from_secs(90);

lazy_static::lazy_static! {
    /// Format sent by Unreal Engine on macOS
    static ref OS_MACOS_REGEX: Regex = Regex::new(r#"^Mac OS X (?P<version>\d+\.\d+\.\d+)( \((?P<build>[a-fA-F0-9]+)\))?$"#).unwrap();
}

/// Errors during symbolication.
#[derive(Debug, Error)]
pub enum SymbolicationError {
    #[error("symbolication took too long")]
    Timeout,

    #[error(transparent)]
    Failed(#[from] anyhow::Error),

    #[error("failed to process minidump")]
    InvalidMinidump(#[from] ProcessMinidumpError),

    #[error("failed to parse apple crash report")]
    InvalidAppleCrashReport(#[from] apple_crash_report_parser::ParseError),
}

impl SymbolicationError {
    fn to_symbolication_response(&self) -> SymbolicationResponse {
        match self {
            SymbolicationError::Timeout => SymbolicationResponse::Timeout,
            SymbolicationError::Failed(_) => SymbolicationResponse::InternalError,
            SymbolicationError::InvalidMinidump(_) => SymbolicationResponse::Failed {
                message: self.to_string(),
            },
            SymbolicationError::InvalidAppleCrashReport(_) => SymbolicationResponse::Failed {
                message: self.to_string(),
            },
        }
    }
}

/// An error returned when symbolicator receives a request while already processing
/// the maximum number of requests.
#[derive(Debug, Clone, Error)]
#[error("maximum number of concurrent requests reached")]
pub struct MaxRequestsError;

// We want a shared future here because otherwise polling for a response would hold the global lock.
type ComputationChannel = future::Shared<oneshot::Receiver<(Instant, SymbolicationResponse)>>;

type ComputationMap = Arc<Mutex<BTreeMap<RequestId, ComputationChannel>>>;

#[derive(Debug, Clone)]
pub struct SymCacheLookupResult<'a> {
    module_index: usize,
    object_info: &'a CompleteObjectInfo,
    symcache: Option<&'a SymCacheFile>,
    relative_addr: Option<u64>,
}

impl<'a> SymCacheLookupResult<'a> {
    /// The preferred [`AddrMode`] for this lookup.
    ///
    /// For the symbolicated frame, we generally switch to absolute reporting of addresses. This is
    /// not done for images mounted at `0` because, for instance, WASM does not have a unified
    /// address space and so it is not possible for us to absolutize addresses.
    pub fn preferred_addr_mode(&self) -> AddrMode {
        if self.object_info.supports_absolute_addresses() {
            AddrMode::Abs
        } else {
            AddrMode::Rel(self.module_index)
        }
    }

    /// Exposes an address consistent with [`preferred_addr_mode`](Self::preferred_addr_mode).
    pub fn expose_preferred_addr(&self, addr: u64) -> u64 {
        if self.object_info.supports_absolute_addresses() {
            self.object_info.rel_to_abs_addr(addr).unwrap_or(0)
        } else {
            addr
        }
    }
}

/// The CFI modules referenced by a minidump for CFI processing.
///
/// This is continuously updated with [`CfiCacheResult`] from referenced modules that have not yet
/// been fetched.  It contains the CFI cache status of the modules and allows loading the CFI from
/// the caches for the correct minidump stackwalking.
///
/// It maintains the status of the object file availability itself as well as any features
/// provided by it.  This can later be used to compile the required modules information
/// needed for the final response on the JSON API.  See the [`ModuleListBuilder`] struct for
/// this.
#[derive(Clone, Debug)]
struct CfiCacheModules {
    /// We have to make sure to hold onto a reference to the CfiCacheFile,
    /// to make sure it will not be evicted in the middle of reading it in the procspawn
    cache_files: Vec<Arc<CfiCacheFile>>,
    inner: BTreeMap<CodeModuleId, CfiModule>,
}

impl CfiCacheModules {
    /// Creates a new CFI cache entries for code modules.
    fn new() -> Self {
        Self {
            cache_files: vec![],
            inner: Default::default(),
        }
    }

    /// Check if the Cache already contains the module with the given `id`.
    fn has_module(&self, id: &CodeModuleId) -> bool {
        self.inner.contains_key(id)
    }

    /// Extend the CacheModules with the fetched caches represented by
    /// [`CfiCacheResult`].
    fn extend(&mut self, cfi_caches: Vec<CfiCacheResult>) {
        self.cache_files.extend(
            cfi_caches
                .iter()
                .filter_map(|(_, cache_result)| cache_result.as_ref().ok())
                .map(Arc::clone),
        );

        let iter = cfi_caches.into_iter().map(|(code_id, cache_result)| {
            let cfi_module = match cache_result {
                Ok(cfi_cache) => {
                    let cfi_status = match cfi_cache.status() {
                        CacheStatus::Positive => ObjectFileStatus::Found,
                        CacheStatus::Negative => ObjectFileStatus::Missing,
                        CacheStatus::Malformed(details) => {
                            let err = CfiCacheError::ObjectParsing(ObjectError::Malformed);
                            tracing::warn!(
                                "Error while parsing cficache: {} ({})",
                                LogError(&err),
                                details
                            );
                            ObjectFileStatus::from(&err)
                        }
                        // If the cache entry is for a cache specific error, it must be
                        // from a previous cficache conversion attempt.
                        CacheStatus::CacheSpecificError(details) => {
                            let err = CfiCacheError::ObjectParsing(ObjectError::Malformed);
                            tracing::warn!("Cached error from parsing cficache: {}", details);
                            ObjectFileStatus::from(&err)
                        }
                    };
                    let cfi_path = match cfi_cache.status() {
                        CacheStatus::Positive => Some(cfi_cache.path().to_owned()),
                        _ => None,
                    };
                    CfiModule {
                        features: cfi_cache.features(),
                        cfi_status,
                        cfi_path,
                        cfi_candidates: cfi_cache.candidates().clone(), // TODO(flub): fix clone
                        ..Default::default()
                    }
                }
                Err(err) => {
                    tracing::debug!("Error while fetching cficache: {}", LogError(err.as_ref()));
                    CfiModule {
                        cfi_status: ObjectFileStatus::from(err.as_ref()),
                        ..Default::default()
                    }
                }
            };
            (code_id, cfi_module)
        });
        self.inner.extend(iter)
    }

    /// Returns a mapping of module IDs to paths that can then be loaded inside a procspawn closure.
    fn for_processing(&self) -> Vec<(CodeModuleId, PathBuf)> {
        self.inner
            .iter()
            .filter_map(|(id, module)| Some((*id, module.cfi_path.clone()?)))
            .collect()
    }

    /// Returns the inner Map.
    fn into_inner(self) -> BTreeMap<CodeModuleId, CfiModule> {
        self.inner
    }
}

/// A module which was referenced in a minidump and processing information for it.
#[derive(Clone, Debug, Serialize, Deserialize, Default)]
struct CfiModule {
    /// Combined features provided by all the DIFs we found for this module.
    features: ObjectFeatures,
    /// Status of the CFI or unwind information for this module.
    cfi_status: ObjectFileStatus,
    /// Path to the CFI file in our cache, if there was a cache.
    cfi_path: Option<PathBuf>,
    /// The DIF object candidates for for this module.
    cfi_candidates: AllObjectCandidates,
    /// Indicates if the module was scanned during stack unwinding.
    scanned: bool,
    /// Indicates if the CFI for this module was consulted during stack unwinding.
    cfi_used: bool,
}

/// Builder object to collect modules from the minidump.
///
/// This collects the modules found by the minidump processor and constructs the
/// [`CompleteObjectInfo`] objects from them, which are used to eventually return the
/// module list in the [`SymbolicateStacktraces`] object of the final JSON API response.
///
/// The builder requires marking modules that are referenced by stack frames.  This allows it to
/// omit modules which do not look like real modules (i.e. modules which don't have a valid
/// code or debug ID, they could be mmap'ed fonts or other such things) as long as they are
/// not mapped to address ranges used by any frames in the stacktraces.
struct ModuleListBuilder {
    inner: Vec<(CompleteObjectInfo, bool)>,
}

impl ModuleListBuilder {
    fn new(
        cfi_caches: CfiCacheModules,
        modules: Vec<(Option<CodeModuleId>, RawObjectInfo)>,
    ) -> Self {
        // Now build the CompletedObjectInfo for all modules
        let cfi_caches = cfi_caches.into_inner();

        let mut inner: Vec<(CompleteObjectInfo, bool)> = modules
            .into_iter()
            .map(|(id, raw_info)| {
                let mut obj_info: CompleteObjectInfo = raw_info.into();

                // If we loaded this module into the CFI cache, update the info object with
                // this status.
                if let Some(code_id) = id {
                    match cfi_caches.get(&code_id) {
                        None => {
                            obj_info.unwind_status = None;
                        }
                        Some(cfi_module) => {
                            obj_info.unwind_status = Some(cfi_module.cfi_status);
                            obj_info.features.merge(cfi_module.features);
                            obj_info.candidates = cfi_module.cfi_candidates.clone();
                        }
                    }
                }

                (obj_info, false)
            })
            .collect();

        // Sort by image address for binary search in `mark`.
        inner.sort_by_key(|(info, _)| info.raw.image_addr);
        Self { inner }
    }

    /// Finds the index of the module (for lookup in `self.modules`) that covers the gives `addr`.
    fn find_module_index(&self, addr: u64) -> Option<usize> {
        let search_index = self
            .inner
            .binary_search_by_key(&addr, |(info, _)| info.raw.image_addr.0);

        let info_idx = match search_index {
            Ok(index) => index,
            Err(0) => return None,
            Err(index) => index - 1,
        };

        let (info, _marked) = &self.inner[info_idx];
        let HexValue(image_addr) = info.raw.image_addr;
        let includes_addr = match info.raw.image_size {
            Some(size) => addr < image_addr + size,
            // If there is no image size, the image implicitly counts up to the next image. Because
            // we know that the search address is somewhere in this range, we can mark it.
            None => true,
        };

        if includes_addr {
            Some(info_idx)
        } else {
            None
        }
    }

    /// Walks all the `stacktraces`, marking modules as being referenced based on the frames addr.
    fn process_stacktraces(&mut self, stacktraces: &[RawStacktrace]) {
        for trace in stacktraces {
            for frame in &trace.frames {
                let addr = frame.instruction_addr.0;
                self.mark_referenced(addr);
            }
        }
    }

    /// Marks the module loaded at the given address as referenced.
    ///
    /// The respective module will always be included in the final list of modules.
    pub fn mark_referenced(&mut self, addr: u64) {
        let info_index = match self.find_module_index(addr) {
            Some(idx) => idx,
            None => return,
        };

        let (info, marked) = &mut self.inner[info_index];
        *marked = true;

        if info.unwind_status.is_none() {
            info.unwind_status = Some(ObjectFileStatus::Missing);
        }
    }

    /// Returns the modules list to be used in the symbolication response.
    pub fn build(self) -> Vec<CompleteObjectInfo> {
        self.inner
            .into_iter()
            .filter_map(|(mut info, marked)| {
                let include = marked || info.raw.debug_id.is_some();
                if !include {
                    return None;
                }
                // Reset the unwind status to `unused` for all objects that were not being referenced
                // in the final stack traces.
                if !marked || info.unwind_status.is_none() {
                    info.unwind_status = Some(ObjectFileStatus::Unused);
                }
                metric!(
                    counter("symbolication.unwind_status") += 1,
                    "status" => info.unwind_status.unwrap_or(ObjectFileStatus::Unused).name(),
                );
                Some(info)
            })
            .collect()
    }
}

#[derive(Clone, Debug)]
pub struct SymbolicationActor {
    objects: ObjectsActor,
    symcaches: SymCacheActor,
    cficaches: CfiCacheActor,
    diagnostics_cache: crate::cache::Cache,
    io_pool: tokio::runtime::Handle,
    cpu_pool: tokio::runtime::Handle,
    requests: ComputationMap,
    spawnpool: Arc<procspawn::Pool>,
    max_concurrent_requests: Option<usize>,
    current_requests: Arc<AtomicUsize>,
}

impl SymbolicationActor {
    #[allow(clippy::too_many_arguments)]
    pub fn new(
        objects: ObjectsActor,
        symcaches: SymCacheActor,
        cficaches: CfiCacheActor,
        diagnostics_cache: crate::cache::Cache,
        io_pool: tokio::runtime::Handle,
        cpu_pool: tokio::runtime::Handle,
        spawnpool: procspawn::Pool,
        max_concurrent_requests: Option<usize>,
    ) -> Self {
        SymbolicationActor {
            objects,
            symcaches,
            cficaches,
            diagnostics_cache,
            io_pool,
            cpu_pool,
            requests: Arc::new(Mutex::new(BTreeMap::new())),
            spawnpool: Arc::new(spawnpool),
            max_concurrent_requests,
            current_requests: Arc::new(AtomicUsize::new(0)),
        }
    }

    /// Creates a new request to compute the given future.
    ///
    /// Returns `None` if the `SymbolicationActor` is already processing the
    /// maximum number of requests, as given by `max_concurrent_requests`.
    fn create_symbolication_request<F>(&self, f: F) -> Result<RequestId, MaxRequestsError>
    where
        F: Future<Output = Result<CompletedSymbolicationResponse, SymbolicationError>>
            + Send
            + 'static,
    {
        let (sender, receiver) = oneshot::channel();

        let hub = Arc::new(sentry::Hub::new_from_top(sentry::Hub::current()));

        // Assume that there are no UUID4 collisions in practice.
        let requests = Arc::clone(&self.requests);
        let current_requests = Arc::clone(&self.current_requests);

        let num_requests = current_requests.load(Ordering::Relaxed);
        metric!(gauge("requests.in_flight") = num_requests as u64);

        // Reject the request if `requests` already contains `max_concurrent_requests` elements.
        if let Some(max_concurrent_requests) = self.max_concurrent_requests {
            if num_requests >= max_concurrent_requests {
                metric!(counter("requests.rejected") += 1);
                return Err(MaxRequestsError);
            }
        }

        let request_id = RequestId::new(uuid::Uuid::new_v4());
        requests.lock().insert(request_id, receiver.shared());
        current_requests.fetch_add(1, Ordering::Relaxed);
        let drop_hub = hub.clone();
        let token = CallOnDrop::new(move || {
            requests.lock().remove(&request_id);
            // we consider every premature drop of the future as fatal crash, which works fine
            // since ending a session consumes it and its not possible to double-end.
            drop_hub.end_session_with_status(SessionStatus::Crashed);
        });

        let request_future = async move {
            let response = match f.await {
                Ok(response) => {
                    sentry::end_session_with_status(SessionStatus::Exited);
                    SymbolicationResponse::Completed(Box::new(response))
                }
                Err(error) => {
                    // a timeout is an abnormal session exit, all other errors are considered "crashed"
                    let status = match &error {
                        SymbolicationError::Timeout => SessionStatus::Abnormal,
                        _ => SessionStatus::Crashed,
                    };
                    sentry::end_session_with_status(status);

                    let response = error.to_symbolication_response();
                    let error = anyhow::Error::new(error);
                    tracing::error!("Symbolication error: {:?}", error);
                    response
                }
            };

            sender.send((Instant::now(), response)).ok();

            // We stop counting the request as an in-flight request at this point, even though
            // it will stay in the `requests` map for another 90s.
            current_requests.fetch_sub(1, Ordering::Relaxed);

            // Wait before removing the channel from the computation map to allow clients to
            // poll the status.
            tokio::time::sleep(MAX_POLL_DELAY).await;

            drop(token);
        }
        .bind_hub(hub);

        self.io_pool.spawn(request_future);

        Ok(request_id)
    }
}

async fn wrap_response_channel(
    request_id: RequestId,
    timeout: Option<u64>,
    channel: ComputationChannel,
) -> SymbolicationResponse {
    let channel_result = if let Some(timeout) = timeout {
        match tokio::time::timeout(Duration::from_secs(timeout), channel).await {
            Ok(outcome) => outcome,
            Err(_elapsed) => {
                return SymbolicationResponse::Pending {
                    request_id,
                    // We should estimate this better, but at some point the
                    // architecture will probably change to pushing results on a
                    // queue instead of polling so it's unlikely we'll ever do
                    // better here.
                    retry_after: 30,
                };
            }
        }
    } else {
        channel.await
    };

    match channel_result {
        Ok((finished_at, response)) => {
            metric!(timer("requests.response_idling") = finished_at.elapsed());
            response
        }
        // If the sender is dropped, this is likely due to a panic that is captured at the source.
        // Therefore, we do not need to capture an error at this point.
        Err(_canceled) => SymbolicationResponse::InternalError,
    }
}

fn object_id_from_object_info(object_info: &RawObjectInfo) -> ObjectId {
    ObjectId {
        debug_id: match object_info.debug_id.as_deref() {
            None | Some("") => None,
            Some(string) => string.parse().ok(),
        },
        code_id: match object_info.code_id.as_deref() {
            None | Some("") => None,
            Some(string) => string.parse().ok(),
        },
        debug_file: object_info.debug_file.clone(),
        code_file: object_info.code_file.clone(),
        object_type: object_info.ty,
    }
}

fn normalize_minidump_os_name(minidump_os_name: &str) -> &str {
    // Be aware that MinidumpState::object_type matches on names produced here.
    match minidump_os_name {
        "Windows NT" => "Windows",
        "Mac OS X" => "macOS",
        _ => minidump_os_name,
    }
}

fn object_info_from_minidump_module(ty: ObjectType, module: &CodeModule) -> RawObjectInfo {
    let mut code_id = module.code_identifier();

    // The processor reports an empty string as code id for MachO files
    if ty == ObjectType::Macho && code_id.is_empty() {
        code_id = module.debug_identifier();
        code_id.truncate(code_id.len().max(1) - 1);
    }

    RawObjectInfo {
        ty,
        code_id: Some(code_id),
        code_file: Some(module.code_file()),
        debug_id: Some(module.debug_identifier()), // TODO: This should use module.id().map(_)
        debug_file: Some(module.debug_file()),
        image_addr: HexValue(module.base_address()),
        image_size: match module.size() {
            0 => None,
            size => Some(size),
        },
    }
}

pub struct SourceObject(SelfCell<ByteView<'static>, Object<'static>>);

struct SourceObjectEntry {
    module_index: usize,
    object_info: CompleteObjectInfo,
    source_object: Option<Arc<SourceObject>>,
}

struct SourceLookup {
    inner: Vec<SourceObjectEntry>,
}

impl SourceLookup {
    pub async fn fetch_sources(
        self,
        objects: ObjectsActor,
        scope: Scope,
        sources: Arc<[SourceConfig]>,
        response: &CompletedSymbolicationResponse,
    ) -> Result<Self, SymbolicationError> {
        let mut referenced_objects = BTreeSet::new();
        let stacktraces = &response.stacktraces;

        for stacktrace in stacktraces {
            for frame in &stacktrace.frames {
                if let Some(i) =
                    self.get_module_index_by_addr(frame.raw.instruction_addr.0, frame.raw.addr_mode)
                {
                    referenced_objects.insert(i);
                }
            }
        }

        let mut futures = Vec::new();

        for mut entry in self.inner.into_iter() {
            let is_used = referenced_objects.contains(&entry.module_index);
            let objects = objects.clone();
            let scope = scope.clone();
            let sources = sources.clone();

            futures.push(async move {
                if !is_used {
                    entry.object_info.debug_status = ObjectFileStatus::Unused;
                    entry.source_object = None;
                    return entry;
                }

                let opt_object_file_meta = objects
                    .find(FindObject {
                        filetypes: FileType::sources(),
                        purpose: ObjectPurpose::Source,
                        scope: scope.clone(),
                        identifier: object_id_from_object_info(&entry.object_info.raw),
                        sources,
                    })
                    .await
                    .unwrap_or_default()
                    .meta;

                entry.source_object = match opt_object_file_meta {
                    None => None,
                    Some(object_file_meta) => {
                        objects.fetch(object_file_meta).await.ok().and_then(|x| {
                            SelfCell::try_new(x.data(), |b| Object::parse(unsafe { &*b }))
                                .map(|x| Arc::new(SourceObject(x)))
                                .ok()
                        })
                    }
                };

                if entry.source_object.is_some() {
                    entry.object_info.features.has_sources = true;
                }

                entry
            });
        }

        Ok(SourceLookup {
            inner: future::join_all(futures).await,
        })
    }

    pub fn prepare_debug_sessions(&self) -> BTreeMap<usize, Option<ObjectDebugSession<'_>>> {
        self.inner
            .iter()
            .map(|entry| {
                (
                    entry.module_index,
                    entry
                        .source_object
                        .as_ref()
                        .and_then(|o| o.0.get().debug_session().ok()),
                )
            })
            .collect()
    }

    pub fn get_context_lines(
        &self,
        debug_sessions: &BTreeMap<usize, Option<ObjectDebugSession<'_>>>,
        addr: u64,
        addr_mode: AddrMode,
        abs_path: &str,
        lineno: u32,
        n: usize,
    ) -> Option<(Vec<String>, String, Vec<String>)> {
        let index = self.get_module_index_by_addr(addr, addr_mode)?;
        let session = debug_sessions[&index].as_ref()?;
        let source = session.source_by_path(abs_path).ok()??;

        let lineno = lineno as usize;
        let start_line = lineno.saturating_sub(n);
        let line_diff = lineno - start_line;

        let mut lines = source.lines().skip(start_line);
        let pre_context = (&mut lines)
            .take(line_diff.saturating_sub(1))
            .map(|x| x.to_string())
            .collect();
        let context = lines.next()?.to_string();
        let post_context = lines.take(n).map(|x| x.to_string()).collect();

        Some((pre_context, context, post_context))
    }

    fn get_module_index_by_addr(&self, addr: u64, addr_mode: AddrMode) -> Option<usize> {
        match addr_mode {
            AddrMode::Abs => {
                for entry in self.inner.iter() {
                    let start_addr = entry.object_info.raw.image_addr.0;

                    if start_addr > addr {
                        // The debug image starts at a too high address
                        continue;
                    }

                    let size = entry.object_info.raw.image_size.unwrap_or(0);
                    if let Some(end_addr) = start_addr.checked_add(size) {
                        if end_addr < addr && size != 0 {
                            // The debug image ends at a too low address and we're also confident that
                            // end_addr is accurate (size != 0)
                            continue;
                        }
                    }

                    return Some(entry.module_index);
                }
                None
            }
            AddrMode::Rel(this_module_index) => self
                .inner
                .iter()
                .find(|x| x.module_index == this_module_index)
                .map(|x| x.module_index),
        }
    }

    fn sort(&mut self) {
        self.inner
            .sort_by_key(|entry| entry.object_info.raw.image_addr.0);

        // Ignore the name `dedup_by`, I just want to iterate over consecutive items and update
        // some.
        self.inner.dedup_by(|entry2, entry1| {
            // If this underflows we didn't sort properly.
            let size = entry2.object_info.raw.image_addr.0 - entry1.object_info.raw.image_addr.0;
            if entry1.object_info.raw.image_size.unwrap_or(0) == 0 {
                entry1.object_info.raw.image_size = Some(size);
            }

            false
        });
    }
}

impl FromIterator<CompleteObjectInfo> for SourceLookup {
    fn from_iter<T>(iter: T) -> Self
    where
        T: IntoIterator<Item = CompleteObjectInfo>,
    {
        let mut rv = SourceLookup {
            inner: iter
                .into_iter()
                .enumerate()
                .map(|(module_index, object_info)| SourceObjectEntry {
                    module_index,
                    object_info,
                    source_object: None,
                })
                .collect(),
        };
        rv.sort();
        rv
    }
}

struct SymCacheEntry {
    module_index: usize,
    object_info: CompleteObjectInfo,
    symcache: Option<Arc<SymCacheFile>>,
}

struct SymCacheLookup {
    inner: Vec<SymCacheEntry>,
}

impl FromIterator<CompleteObjectInfo> for SymCacheLookup {
    fn from_iter<T>(iter: T) -> Self
    where
        T: IntoIterator<Item = CompleteObjectInfo>,
    {
        let mut rv = SymCacheLookup {
            inner: iter
                .into_iter()
                .enumerate()
                .map(|(module_index, object_info)| SymCacheEntry {
                    module_index,
                    object_info,
                    symcache: None,
                })
                .collect(),
        };
        rv.sort();
        rv
    }
}

impl SymCacheLookup {
    fn sort(&mut self) {
        self.inner
            .sort_by_key(|entry| entry.object_info.raw.image_addr.0);

        // Ignore the name `dedup_by`, I just want to iterate over consecutive items and update
        // some.
        self.inner.dedup_by(|entry2, entry1| {
            // If this underflows we didn't sort properly.
            let size = entry2.object_info.raw.image_addr.0 - entry1.object_info.raw.image_addr.0;
            if entry1.object_info.raw.image_size.unwrap_or(0) == 0 {
                entry1.object_info.raw.image_size = Some(size);
            }

            false
        });
    }

    async fn fetch_symcaches(
        self,
        symcache_actor: SymCacheActor,
        request: SymbolicateStacktraces,
    ) -> Self {
        let mut referenced_objects = BTreeSet::new();
        let stacktraces = request.stacktraces;

        for stacktrace in stacktraces {
            for frame in stacktrace.frames {
                if let Some(SymCacheLookupResult { module_index, .. }) =
                    self.lookup_symcache(frame.instruction_addr.0, frame.addr_mode)
                {
                    referenced_objects.insert(module_index);
                }
            }
        }

        let mut futures = Vec::new();

        for mut entry in self.inner.into_iter() {
            let is_used = referenced_objects.contains(&entry.module_index);
            let sources = request.sources.clone();
            let scope = request.scope.clone();
            let symcache_actor = symcache_actor.clone();

            futures.push(async move {
                if !is_used {
                    entry.object_info.debug_status = ObjectFileStatus::Unused;
                    return entry;
                }
                let symcache_result = symcache_actor
                    .fetch(FetchSymCache {
                        object_type: entry.object_info.raw.ty,
                        identifier: object_id_from_object_info(&entry.object_info.raw),
                        sources,
                        scope,
                    })
                    .await;

                let (symcache, status) = match symcache_result {
                    Ok(symcache) => match symcache.parse() {
                        Ok(Some(_)) => (Some(symcache), ObjectFileStatus::Found),
                        Ok(None) => (Some(symcache), ObjectFileStatus::Missing),
                        Err(e) => (None, (&e).into()),
                    },
                    Err(e) => (None, (&*e).into()),
                };

                entry.object_info.arch = Default::default();

                if let Some(ref symcache) = symcache {
                    entry.object_info.arch = symcache.arch();
                    entry.object_info.features.merge(symcache.features());
                    entry.object_info.candidates.merge(symcache.candidates());
                }

                entry.symcache = symcache;
                entry.object_info.debug_status = status;
                entry
            });
        }

        SymCacheLookup {
            inner: future::join_all(futures).await,
        }
    }

    fn lookup_symcache(&self, addr: u64, addr_mode: AddrMode) -> Option<SymCacheLookupResult<'_>> {
        match addr_mode {
            AddrMode::Abs => {
                for entry in self.inner.iter() {
                    let start_addr = entry.object_info.raw.image_addr.0;

                    if start_addr > addr {
                        // The debug image starts at a too high address
                        continue;
                    }

                    let size = entry.object_info.raw.image_size.unwrap_or(0);
                    if let Some(end_addr) = start_addr.checked_add(size) {
                        if end_addr < addr && size != 0 {
                            // The debug image ends at a too low address and we're also confident that
                            // end_addr is accurate (size != 0)
                            continue;
                        }
                    }

                    return Some(SymCacheLookupResult {
                        module_index: entry.module_index,
                        object_info: &entry.object_info,
                        symcache: entry.symcache.as_deref(),
                        relative_addr: entry.object_info.abs_to_rel_addr(addr),
                    });
                }
                None
            }
            AddrMode::Rel(this_module_index) => self
                .inner
                .iter()
                .find(|x| x.module_index == this_module_index)
                .map(|entry| SymCacheLookupResult {
                    module_index: entry.module_index,
                    object_info: &entry.object_info,
                    symcache: entry.symcache.as_deref(),
                    relative_addr: Some(addr),
                }),
        }
    }
}

fn symbolicate_frame(
    caches: &SymCacheLookup,
    registers: &Registers,
    signal: Option<Signal>,
    frame: &mut RawFrame,
    index: usize,
) -> Result<Vec<SymbolicatedFrame>, FrameStatus> {
    let lookup_result = caches
        .lookup_symcache(frame.instruction_addr.0, frame.addr_mode)
        .ok_or(FrameStatus::UnknownImage)?;

    frame.package = lookup_result.object_info.raw.code_file.clone();
    if lookup_result.symcache.is_none() {
        if lookup_result.object_info.debug_status == ObjectFileStatus::Malformed {
            return Err(FrameStatus::Malformed);
        } else {
            return Err(FrameStatus::Missing);
        }
    }

    tracing::trace!("Loading symcache");
    let symcache = match lookup_result
        .symcache
        .as_ref()
        .expect("symcache should always be available at this point")
        .parse()
    {
        Ok(Some(x)) => x,
        Ok(None) => return Err(FrameStatus::Missing),
        Err(_) => return Err(FrameStatus::Malformed),
    };

    // get the relative caller address
    let relative_addr = if let Some(addr) = lookup_result.relative_addr {
        // heuristics currently are only supported when we can work with absolute addresses.
        // In cases where this is not possible we skip this part entirely and use the relative
        // address calculated by the lookup result as lookup address in the module.
        if let Some(absolute_addr) = lookup_result.object_info.rel_to_abs_addr(addr) {
            let is_crashing_frame = index == 0;
            let ip_register_value = if is_crashing_frame {
                symcache
                    .arch()
                    .cpu_family()
                    .ip_register_name()
                    .and_then(|ip_reg_name| registers.get(ip_reg_name))
                    .map(|x| x.0)
            } else {
                None
            };
            let absolute_caller_addr = InstructionInfo::new(symcache.arch(), absolute_addr)
                .is_crashing_frame(is_crashing_frame)
                .signal(signal.map(|signal| signal.0))
                .ip_register_value(ip_register_value)
                .caller_address();
            lookup_result
                .object_info
                .abs_to_rel_addr(absolute_caller_addr)
                .ok_or_else(|| {
                    tracing::warn!(
                            "Underflow when trying to subtract image start addr from caller address after heuristics"
                        );
                    metric!(counter("relative_addr.underflow") += 1);
                    FrameStatus::MissingSymbol
                })?
        } else {
            addr
        }
    } else {
        tracing::warn!("Underflow when trying to subtract image start addr from caller address before heuristics");
        metric!(counter("relative_addr.underflow") += 1);
        return Err(FrameStatus::MissingSymbol);
    };

    tracing::trace!("Symbolicating {:#x}", relative_addr);
    let line_infos = match symcache.lookup(relative_addr) {
        Ok(x) => x,
        Err(_) => return Err(FrameStatus::Malformed),
    };

    let mut rv = vec![];

    for line_info in line_infos {
        let line_info = match line_info {
            Ok(x) => x,
            Err(_) => return Err(FrameStatus::Malformed),
        };

        // The logic for filename and abs_path intentionally diverges from how symbolic is used
        // inside of Sentry right now.
        let (filename, abs_path) = {
            let rel_path = line_info.path();
            let abs_path = line_info.abs_path();

            if abs_path == rel_path {
                // rel_path is absolute and therefore not usable for `filename`. Use the
                // basename as filename.
                (line_info.filename().to_owned(), abs_path.to_owned())
            } else {
                // rel_path is relative (probably to the compilation dir) and therefore useful
                // as filename for Sentry.
                (rel_path.to_owned(), abs_path.to_owned())
            }
        };

        let name = line_info.function_name();

        // Detect the language from the bare name, ignoring any pre-set language. There are a few
        // languages that we should always be able to demangle. Only complain about those that we
        // detect explicitly, but silently ignore the rest. For instance, there are C-identifiers
        // reported as C++, which are expected not to demangle.
        let detected_language = Name::from(name.as_str()).detect_language();
        let should_demangle = match (line_info.language(), detected_language) {
            (_, Language::Unknown) => false, // can't demangle what we cannot detect
            (Language::ObjCpp, Language::Cpp) => true, // C++ demangles even if it was in ObjC++
            (Language::Unknown, _) => true,  // if there was no language, then rely on detection
            (lang, detected) => lang == detected, // avoid false-positive detections
        };

        let demangled_opt = name.demangle(DEMANGLE_OPTIONS);
        if should_demangle && demangled_opt.is_none() {
            sentry::with_scope(
                |scope| scope.set_extra("identifier", name.to_string().into()),
                || {
                    let message = format!("Failed to demangle {} identifier", line_info.language());
                    sentry::capture_message(&message, sentry::Level::Error);
                },
            );
        }

        rv.push(SymbolicatedFrame {
            status: FrameStatus::Symbolicated,
            original_index: Some(index),
            raw: RawFrame {
                package: lookup_result.object_info.raw.code_file.clone(),
                addr_mode: lookup_result.preferred_addr_mode(),
                instruction_addr: HexValue(
                    lookup_result.expose_preferred_addr(line_info.instruction_address()),
                ),
                symbol: Some(line_info.symbol().to_string()),
                abs_path: if !abs_path.is_empty() {
                    Some(abs_path)
                } else {
                    frame.abs_path.clone()
                },
                function: Some(match demangled_opt {
                    Some(demangled) => demangled,
                    None => name.into_cow().into_owned(),
                }),
                filename: if !filename.is_empty() {
                    Some(filename)
                } else {
                    frame.filename.clone()
                },
                lineno: Some(line_info.line()),
                pre_context: vec![],
                context_line: None,
                post_context: vec![],
                sym_addr: Some(HexValue(
                    lookup_result.expose_preferred_addr(line_info.function_address()),
                )),
                lang: match line_info.language() {
                    Language::Unknown => None,
                    language => Some(language),
                },
                trust: frame.trust,
            },
        });
    }

    if rv.is_empty() {
        return Err(FrameStatus::MissingSymbol);
    }

    Ok(rv)
}

/// Stacktrace related Metrics
///
/// This gives some metrics about the quality of the stack traces included
/// in a symbolication request. See the individual members for more information.
///
/// These numbers are being accumulated across one symbolication request, and are emitted
/// as a histogram.
#[derive(Default)]
struct StacktraceMetrics {
    /// A truncated stack trace is one that does not end in a
    /// well known thread base.
    truncated_traces: u64,

    /// We classify a short stacktrace as one that has less that 5 frames.
    short_traces: u64,

    /// This indicated a stack trace that has at least one bad frame
    /// from the below categories.
    bad_traces: u64,

    /// Frames that were scanned.
    ///
    /// These are frequently wrong and lead to bad and incomplete stack traces.
    /// We can improve (lower) these numbers by having more usable CFI info.
    scanned_frames: u64,

    /// Unsymbolicated Frames.
    ///
    /// These may be the result of unavailable or broken debug info.
    /// We can improve (lower) these numbers by having more usable debug info.
    unsymbolicated_frames: u64,

    /// Unsymbolicated Context Frames.
    ///
    /// This is an indication of broken contexts, or failure to extract it from minidumps.
    unsymbolicated_context_frames: u64,

    /// Unsymbolicated Frames found by scanning.
    unsymbolicated_scanned_frames: u64,

    /// Unsymbolicated Frames found by CFI.
    ///
    /// These are the result of the *previous* frame being wrongly scanned.
    unsymbolicated_cfi_frames: u64,

    /// Frames referencing unmapped memory regions.
    ///
    /// These may be the result of issues in the client-side module finder, or
    /// broken debug-id information.
    ///
    /// We can improve this by fixing client-side implementations and having
    /// proper debug-ids.
    unmapped_frames: u64,
}

/// Determine if the [`SymbolicatedFrame`] is likely to be a thread base.
///
/// This is just a heuristic that matches the function to well known thread entry points.
fn is_likely_base_frame(frame: &SymbolicatedFrame) -> bool {
    let function = match frame
        .raw
        .function
        .as_deref()
        .or_else(|| frame.raw.symbol.as_deref())
    {
        Some(f) => f,
        None => return false,
    };

    // C start/main
    if matches!(function, "main" | "start" | "_start") {
        return true;
    }

    // Windows and posix thread base. These often have prefixes depending on the OS and Version, so
    // we use a substring match here.
    if function.contains("UserThreadStart")
        || function.contains("thread_start")
        || function.contains("start_thread")
        || function.contains("start_wqthread")
    {
        return true;
    }

    false
}

fn record_symbolication_metrics(
    origin: StacktraceOrigin,
    metrics: StacktraceMetrics,
    modules: &[CompleteObjectInfo],
    stacktraces: &[CompleteStacktrace],
) {
    let origin = origin.to_string();

    let platform = modules
        .iter()
        .find_map(|m| {
            if m.raw.ty == ObjectType::Unknown {
                None
            } else {
                Some(m.raw.ty)
            }
        })
        .unwrap_or(ObjectType::Unknown)
        .to_string();

    // Unusable modules that don’t have any kind of ID to look them up with
    let unusable_modules = modules
        .iter()
        .filter(|m| {
            let id = object_id_from_object_info(&m.raw);
            id.debug_id.is_none() && id.code_id.is_none()
        })
        .count() as u64;

    // Modules that failed parsing
    let unparsable_modules = modules
        .iter()
        .filter(|m| m.debug_status == ObjectFileStatus::Malformed)
        .count() as u64;

    metric!(
        time_raw("symbolication.num_modules") = modules.len() as u64,
        "platform" => &platform, "origin" => &origin,
    );
    metric!(
        time_raw("symbolication.unusable_modules") = unusable_modules,
        "platform" => &platform, "origin" => &origin,
    );
    metric!(
        time_raw("symbolication.unparsable_modules") = unparsable_modules,
        "platform" => &platform, "origin" => &origin,
    );

    metric!(
        time_raw("symbolication.num_stacktraces") = stacktraces.len() as u64,
        "platform" => &platform, "origin" => &origin,
    );
    metric!(
        time_raw("symbolication.short_stacktraces") = metrics.short_traces,
        "platform" => &platform, "origin" => &origin,
    );
    metric!(
        time_raw("symbolication.truncated_stacktraces") = metrics.truncated_traces,
        "platform" => &platform, "origin" => &origin,
    );
    metric!(
        time_raw("symbolication.bad_stacktraces") = metrics.bad_traces,
        "platform" => &platform, "origin" => &origin,
    );

    metric!(
        time_raw("symbolication.num_frames") =
            stacktraces.iter().map(|s| s.frames.len() as u64).sum::<u64>(),
        "platform" => &platform, "origin" => &origin,
    );
    metric!(
        time_raw("symbolication.scanned_frames") = metrics.scanned_frames,
        "platform" => &platform, "origin" => &origin,
    );
    metric!(
        time_raw("symbolication.unsymbolicated_frames") = metrics.unsymbolicated_frames,
        "platform" => &platform, "origin" => &origin,
    );
    metric!(
        time_raw("symbolication.unsymbolicated_context_frames") =
            metrics.unsymbolicated_context_frames,
        "platform" => &platform, "origin" => &origin,
    );
    metric!(
        time_raw("symbolication.unsymbolicated_cfi_frames") =
            metrics.unsymbolicated_cfi_frames,
        "platform" => &platform, "origin" => &origin,
    );
    metric!(
        time_raw("symbolication.unsymbolicated_scanned_frames") =
            metrics.unsymbolicated_scanned_frames,
        "platform" => &platform, "origin" => &origin,
    );
    metric!(
        time_raw("symbolication.unmapped_frames") = metrics.unmapped_frames,
        "platform" => &platform, "origin" => &origin,
    );
}

fn symbolicate_stacktrace(
    thread: RawStacktrace,
    caches: &SymCacheLookup,
    metrics: &mut StacktraceMetrics,
    signal: Option<Signal>,
) -> CompleteStacktrace {
    let mut symbolicated_frames = vec![];
    let mut unsymbolicated_frames_iter = thread.frames.into_iter().enumerate().peekable();

    while let Some((index, mut frame)) = unsymbolicated_frames_iter.next() {
        match symbolicate_frame(caches, &thread.registers, signal, &mut frame, index) {
            Ok(frames) => {
                if matches!(frame.trust, FrameTrust::Scan) {
                    metrics.scanned_frames += 1;
                }
                symbolicated_frames.extend(frames)
            }
            Err(status) => {
                // Since symbolication failed, the function name was not demangled. In case there is
                // either one of `function` or `symbol`, treat that as mangled name and try to
                // demangle it. If that succeeds, write the demangled name back.
                let mangled = frame.function.as_deref().xor(frame.symbol.as_deref());
                let demangled = mangled.and_then(|m| Name::from(m).demangle(DEMANGLE_OPTIONS));
                if let Some(demangled) = demangled {
                    if let Some(old_mangled) = frame.function.replace(demangled) {
                        frame.symbol = Some(old_mangled);
                    }
                }

                // Temporary workaround: Skip false-positive frames from stack scanning after the
                // fact.
                //
                // Usually, the stack scanner would skip all scanned frames when it *knows* that
                // they cannot be symbolized. However, in our case we supply breakpad symbols
                // without function records. This breaks its original heuristic, since it would now
                // *always* skip scan frames. Our patch in breakpad omits this check.
                //
                // Here, we fix this after the fact.
                //
                // - MissingSymbol: If symbolication failed for a scanned frame where we *know* we
                //   have a debug info, but the lookup inside that file failed.
                // - UnknownImage: If symbolication failed because the stackscanner found an
                //   instruction_addr that is not in any image *we* consider valid. We discard
                //   images which do not have a debug id, while the stackscanner considers them
                //   perfectly fine.
                if frame.trust == FrameTrust::Scan
                    && (status == FrameStatus::MissingSymbol || status == FrameStatus::UnknownImage)
                {
                    continue;
                }

                // Glibc inserts an explicit `DW_CFA_undefined: RIP` DWARF rule to say that `_start`
                // has no return address.
                // See https://sourceware.org/git/?p=glibc.git;a=blob;f=sysdeps/x86_64/start.S;h=1b3e36826b8a477474cee24d1c931429fbdf6d8f;hb=HEAD#l59
                // We do not support this due to lack of breakpad support, and will thus use the
                // previous rule for RIP, which says to look it up the value on the stack,
                // resulting in an unmapped garbage frame. We work around this by trimming the
                // trailing garbage frame on the following conditions:
                // * it is unmapped (UnknownImage)
                // * this is the last frame to symbolicate (via peek)
                // * the previous symbolicated frame is `_start`
                let is_start =
                    |frame: &SymbolicatedFrame| frame.raw.function.as_deref() == Some("_start");
                if status == FrameStatus::UnknownImage
                    && unsymbolicated_frames_iter.peek().is_none()
                    && symbolicated_frames.last().map_or(false, is_start)
                {
                    continue;
                }

                metrics.unsymbolicated_frames += 1;
                match frame.trust {
                    FrameTrust::Scan => {
                        metrics.scanned_frames += 1;
                        metrics.unsymbolicated_scanned_frames += 1;
                    }
                    FrameTrust::CFI => metrics.unsymbolicated_cfi_frames += 1,
                    FrameTrust::Context => metrics.unsymbolicated_context_frames += 1,
                    _ => {}
                }
                if status == FrameStatus::UnknownImage {
                    metrics.unmapped_frames += 1;
                }

                symbolicated_frames.push(SymbolicatedFrame {
                    status,
                    original_index: Some(index),
                    raw: frame,
                });
            }
        }
    }

    // we try to find a base frame among the bottom 5
    if !symbolicated_frames
        .iter()
        .rev()
        .take(5)
        .any(is_likely_base_frame)
    {
        metrics.truncated_traces += 1;
    }
    // macOS has some extremely short but perfectly fine stacks, such as:
    // `__workq_kernreturn` > `_pthread_wqthread` > `start_wqthread`
    if symbolicated_frames.len() < 3 {
        metrics.short_traces += 1;
    }

    if metrics.scanned_frames > 0 || metrics.unsymbolicated_frames > 0 {
        metrics.bad_traces += 1;
    }

    CompleteStacktrace {
        thread_id: thread.thread_id,
        is_requesting: thread.is_requesting,
        registers: thread.registers,
        frames: symbolicated_frames,
    }
}

#[derive(Debug, Copy, Clone)]
/// Where the Stack Traces in the [`SymbolicateStacktraces`] originated from.
pub enum StacktraceOrigin {
    /// The stack traces came from a direct request to symbolicate.
    Symbolicate,
    /// The stack traces were extracted from a minidump.
    Minidump,
    /// The stack traces came from an Apple Crash Report.
    AppleCrashReport,
}

impl std::fmt::Display for StacktraceOrigin {
    fn fmt(&self, f: &mut std::fmt::Formatter<'_>) -> std::fmt::Result {
        f.write_str(match self {
            StacktraceOrigin::Symbolicate => "symbolicate",
            StacktraceOrigin::Minidump => "minidump",
            StacktraceOrigin::AppleCrashReport => "applecrashreport",
        })
    }
}

#[derive(Debug, Clone)]
/// A request for symbolication of multiple stack traces.
pub struct SymbolicateStacktraces {
    /// The scope of this request which determines access to cached files.
    pub scope: Scope,

    /// The signal thrown on certain operating systems.
    ///
    ///  Signal handlers sometimes mess with the runtime stack. This is used to determine whether
    /// the top frame should be fixed or not.
    pub signal: Option<Signal>,

    /// A list of external sources to load debug files.
    pub sources: Arc<[SourceConfig]>,

    /// Where the stacktraces originated from.
    pub origin: StacktraceOrigin,

    /// A list of threads containing stack traces.
    pub stacktraces: Vec<RawStacktrace>,

    /// A list of images that were loaded into the process.
    ///
    /// This list must cover the instruction addresses of the frames in
    /// [`stacktraces`](Self::stacktraces). If a frame is not covered by any image, the frame cannot
    /// be symbolicated as it is not clear which debug file to load.
    pub modules: Vec<CompleteObjectInfo>,

    /// Options that came with this request, see [`RequestOptions`].
    pub options: RequestOptions,
}

impl SymbolicationActor {
    async fn do_symbolicate(
        self,
        request: SymbolicateStacktraces,
    ) -> Result<CompletedSymbolicationResponse, SymbolicationError> {
        let serialize_dif_candidates = request.options.dif_candidates;

        let f = self.do_symbolicate_impl(request);
        let f = tokio::time::timeout(Duration::from_secs(3600), f);
        let f = measure("symbolicate", m::timed_result, None, f);

        let mut response = f
            .await
            .map(|res| res.map_err(SymbolicationError::from))
            .unwrap_or(Err(SymbolicationError::Timeout))?;

        if !serialize_dif_candidates {
            response.clear_dif_candidates();
        }

        Ok(response)
    }

    async fn do_symbolicate_impl(
        self,
        request: SymbolicateStacktraces,
    ) -> Result<CompletedSymbolicationResponse, anyhow::Error> {
        let symcache_lookup: SymCacheLookup = request.modules.iter().cloned().collect();
        let source_lookup: SourceLookup = request.modules.iter().cloned().collect();
        let stacktraces = request.stacktraces.clone();
        let sources = request.sources.clone();
        let scope = request.scope.clone();
        let signal = request.signal;
        let origin = request.origin;

        let symcache_lookup = symcache_lookup
            .fetch_symcaches(self.symcaches, request)
            .await;

        let future = async move {
            let mut metrics = StacktraceMetrics::default();
            let stacktraces: Vec<_> = stacktraces
                .into_iter()
                .map(|trace| symbolicate_stacktrace(trace, &symcache_lookup, &mut metrics, signal))
                .collect();

            let mut modules: Vec<_> = symcache_lookup
                .inner
                .into_iter()
                .map(|entry| {
                    metric!(
                        counter("symbolication.debug_status") += 1,
                        "status" => entry.object_info.debug_status.name()
                    );

                    (entry.module_index, entry.object_info)
                })
                .collect();

            // bring modules back into the original order
            modules.sort_by_key(|&(index, _)| index);
            let modules: Vec<_> = modules.into_iter().map(|(_, module)| module).collect();

            record_symbolication_metrics(origin, metrics, &modules, &stacktraces);

            CompletedSymbolicationResponse {
                signal,
                stacktraces,
                modules,
                ..Default::default()
            }
        };

        let mut response =
            CancelOnDrop::new(self.cpu_pool.spawn(future.bind_hub(sentry::Hub::current())))
                .await
                .context("Symbolication future cancelled")?;

        let source_lookup = source_lookup
            .fetch_sources(self.objects, scope, sources, &response)
            .await?;

        let future = async move {
            let debug_sessions = source_lookup.prepare_debug_sessions();

            for trace in &mut response.stacktraces {
                for frame in &mut trace.frames {
                    let (abs_path, lineno) = match (&frame.raw.abs_path, frame.raw.lineno) {
                        (&Some(ref abs_path), Some(lineno)) => (abs_path, lineno),
                        _ => continue,
                    };

                    let result = source_lookup.get_context_lines(
                        &debug_sessions,
                        frame.raw.instruction_addr.0,
                        frame.raw.addr_mode,
                        abs_path,
                        lineno,
                        5,
                    );

                    if let Some((pre_context, context_line, post_context)) = result {
                        frame.raw.pre_context = pre_context;
                        frame.raw.context_line = Some(context_line);
                        frame.raw.post_context = post_context;
                    }
                }
            }
            response
        };

        CancelOnDrop::new(self.cpu_pool.spawn(future.bind_hub(sentry::Hub::current())))
            .await
            .context("Source lookup future cancelled")
    }

    /// Creates a new request to symbolicate stacktraces.
    ///
    /// Returns `None` if the `SymbolicationActor` is already processing the
    /// maximum number of requests, as given by `max_concurrent_requests`.
    pub fn symbolicate_stacktraces(
        &self,
        request: SymbolicateStacktraces,
    ) -> Result<RequestId, MaxRequestsError> {
        self.create_symbolication_request(self.clone().do_symbolicate(request))
    }

    /// Polls the status for a started symbolication task.
    ///
    /// If the timeout is set and no result is ready within the given time,
    /// [`SymbolicationResponse::Pending`] is returned.
    // TODO(flub): once the callers are updated to be `async fn` this can take `&self` again.
    pub async fn get_response(
        self,
        request_id: RequestId,
        timeout: Option<u64>,
    ) -> Option<SymbolicationResponse> {
        let channel_opt = self.requests.lock().get(&request_id).cloned();
        match channel_opt {
            Some(channel) => {
                // `wrap_response_channel` internally creates a `tokio::time::timeout`, which
                // requires an active runtime to be present, otherwise it panics.
                // This function however is called directly from the actix/tokio01 runtime.
                let _guard = self.io_pool.enter();

                Some(wrap_response_channel(request_id, timeout, channel).await)
            }
            None => {
                // This is okay to occur during deploys, but if it happens all the time we have a state
                // bug somewhere. Could be a misconfigured load balancer (supposed to be pinned to
                // scopes).
                metric!(counter("symbolication.request_id_unknown") += 1);
                None
            }
        }
    }
}

type CfiCacheResult = (CodeModuleId, Result<Arc<CfiCacheFile>, Arc<CfiCacheError>>);

/// Contains some meta-data about a minidump.
///
/// The minidump meta-data contained here is extracted in a [`procspawn`] subprocess, so needs
/// to be (de)serialisable to/from JSON. It is only a way to get this metadata out of the
/// subprocess and merged into the final symbolication result.
///
/// A few more convenience methods exist to help with building the symbolication results.
#[derive(Debug, Serialize, Deserialize)]
struct MinidumpState {
    timestamp: DateTime<Utc>,
    system_info: SystemInfo,
    crashed: bool,
    crash_reason: String,
    assertion: String,
}

impl MinidumpState {
    /// Creates a new [`MinidumpState`] from a breakpad symbolication result.
    fn new(process_state: &ProcessState<'_>) -> Self {
        let minidump_system_info = process_state.system_info();
        let os_name = minidump_system_info.os_name();
        let os_version = minidump_system_info.os_version();
        let os_build = minidump_system_info.os_build();
        let cpu_family = minidump_system_info.cpu_family();
        let cpu_arch = match cpu_family.parse() {
            Ok(arch) => arch,
            Err(_) => {
                if !cpu_family.is_empty() {
                    let msg = format!("Unknown minidump arch: {}", cpu_family);
                    sentry::capture_message(&msg, sentry::Level::Error);
                }

                Default::default()
            }
        };
        MinidumpState {
            timestamp: Utc.timestamp(process_state.timestamp().try_into().unwrap_or_default(), 0),
            system_info: SystemInfo {
                os_name: normalize_minidump_os_name(&os_name).to_owned(),
                os_version,
                os_build,
                cpu_arch,
                device_model: String::default(),
            },
            crashed: process_state.crashed(),
            crash_reason: process_state.crash_reason(),
            assertion: process_state.assertion(),
        }
    }

    /// Merges this meta-data into a symbolication result.
    ///
    /// This updates the `response` with the meta-data contained.
    fn merge_into(mut self, response: &mut CompletedSymbolicationResponse) {
        if self.system_info.cpu_arch == Arch::Unknown {
            self.system_info.cpu_arch = response
                .modules
                .iter()
                .map(|object| object.arch)
                .find(|arch| *arch != Arch::Unknown)
                .unwrap_or_default();
        }

        response.timestamp = Some(self.timestamp);
        response.system_info = Some(self.system_info);
        response.crashed = Some(self.crashed);
        response.crash_reason = Some(self.crash_reason);
        response.assertion = Some(self.assertion);
    }

    /// Returns the type of executable object that produced this minidump.
    fn object_type(&self) -> ObjectType {
        // Note that the names matched here are normalised by normalize_minidump_os_name().
        match self.system_info.os_name.as_str() {
            "Windows" => ObjectType::Pe,
            "iOS" | "macOS" => ObjectType::Macho,
            "Linux" | "Solaris" | "Android" => ObjectType::Elf,
            _ => ObjectType::Unknown,
        }
    }
}

/// Load the CFI information from the cache.
///
/// This reads the CFI caches from disk and returns them in a format suitable for the
/// breakpad processor to stackwalk.
fn load_cfi_for_processor(
    cfi: Vec<(CodeModuleId, PathBuf)>,
) -> BTreeMap<CodeModuleId, CfiCache<'static>> {
    cfi.into_iter()
        .filter_map(|(code_id, cfi_path)| {
            let bytes = ByteView::open(cfi_path)
                .map_err(|err| {
                    tracing::error!("Error while reading cficache: {}", LogError(&err));
                    err
                })
                .ok()?;
            let cfi_cache = CfiCache::from_bytes(bytes)
                .map_err(|err| {
                    // This mostly never happens since we already checked the files
                    // after downloading and they would have been tagged with
                    // CacheStatus::Malformed.
                    tracing::error!("Error while loading cficache: {}", LogError(&err));
                    err
                })
                .ok()?;
            Some((code_id, cfi_cache))
        })
        .collect()
}

#[derive(Debug, Serialize, Deserialize)]
struct StackWalkMinidumpResult {
    all_modules: Vec<(Option<CodeModuleId>, RawObjectInfo)>,
    referenced_modules: Vec<(CodeModuleId, RawObjectInfo)>,
    stacktraces: Vec<RawStacktrace>,
    minidump_state: MinidumpState,
}

impl SymbolicationActor {
    /// Join a procspawn handle with a timeout.
    ///
    /// This handles the procspawn result, makes sure to appropriately log any failures and
    /// save the minidump for debugging.  Returns a simple result converted to the
    /// [`SymbolicationError`].
    fn join_procspawn<T, E>(
        handle: procspawn::JoinHandle<Result<procspawn::serde::Json<T>, E>>,
        timeout: Duration,
        metric: &str,
    ) -> Result<T, anyhow::Error>
    where
        T: Serialize + DeserializeOwned,
        E: Into<anyhow::Error> + Serialize + DeserializeOwned,
    {
        match handle.join_timeout(timeout) {
            Ok(Ok(procspawn::serde::Json(out))) => Ok(out),
            Ok(Err(err)) => Err(err.into()),
            Err(perr) => {
                let reason = if perr.is_timeout() {
                    "timeout"
                } else if perr.is_panic() {
                    "panic"
                } else if perr.is_remote_close() {
                    "remote-close"
                } else if perr.is_cancellation() {
                    "canceled"
                } else {
                    "unknown"
                };
                metric!(counter(metric) += 1, "reason" => reason);
                Err(anyhow::Error::new(perr))
            }
        }
    }

    async fn load_cfi_caches(
        &self,
        scope: Scope,
        requests: &[(CodeModuleId, &RawObjectInfo)],
        sources: Arc<[SourceConfig]>,
    ) -> Vec<CfiCacheResult> {
        let mut futures = Vec::with_capacity(requests.len());

        for (module_id, object_info) in requests {
            let sources = sources.clone();
            let scope = scope.clone();

            let fut = async move {
                let result = self
                    .cficaches
                    .fetch(FetchCfiCache {
                        object_type: object_info.ty,
                        identifier: object_id_from_object_info(object_info),
                        sources,
                        scope,
                    })
                    .await;
                ((*module_id).to_owned(), result)
            };

            // Clone hub because of join_all concurrency.
            futures.push(fut.bind_hub(Hub::new_from_top(Hub::current())));
        }

        future::join_all(futures).await
    }

    /// Unwind the stack from a minidump.
    ///
    /// This processes the minidump to stackwalk all the threads found in the minidump.
    ///
    /// The `cfi_results` will contain all modules found in the minidump and the result of trying
    /// to fetch the Call Frame Information (CFI) for them from the [`CfiCacheActor`].
    ///
    /// This function will load the CFI files and ask breakpad to stackwalk the minidump.
    /// Once it has stacktraces it creates the list of used modules and returns the
    /// un-symbolicated stacktraces in a structure suitable for requesting symbolication.
    ///
    /// The module list returned is usable for symbolication itself and is also directly
    /// used in the final symbolication response of the public API.  It will contain all
    /// modules which either have been referenced by any of the frames in the stacktraces or
    /// have a full debug id.  This is intended to skip over modules like `mmap`ed fonts or
    /// similar which are mapped in the address space but do not actually contain executable
    /// modules.
    async fn stackwalk_minidump_with_cfi(
        &self,
        minidump_file: &TempPath,
        cfi_caches: &CfiCacheModules,
    ) -> anyhow::Result<StackWalkMinidumpResult> {
        let pool = self.spawnpool.clone();
        let cfi_caches = cfi_caches.for_processing();
        let minidump_path = minidump_file.to_path_buf();
        let lazy = async move {
            let spawn_time = std::time::SystemTime::now();
            let spawn_result = pool.spawn(
                (
                    procspawn::serde::Json(cfi_caches),
                    minidump_path,
                    spawn_time,
                ),
                |(cfi_caches, minidump_path, spawn_time)| -> Result<_, ProcessMinidumpError> {
                    let procspawn::serde::Json(cfi_caches) = cfi_caches;

                    if let Ok(duration) = spawn_time.elapsed() {
                        metric!(timer("minidump.stackwalk.spawn.duration") = duration);
                    }

                    // Stackwalk the minidump.
                    let cfi = load_cfi_for_processor(cfi_caches);
                    // we cannot map an `io::Error` into `MinidumpNotFound` since there is no public
                    // constructor on `ProcessResult`. Passing in an empty buffer should result in
                    // the same error though.
                    let minidump =
                        ByteView::open(minidump_path).unwrap_or_else(|_| ByteView::from_slice(b""));
                    let process_state = ProcessState::from_minidump(&minidump, Some(&cfi))?;
                    let minidump_state = MinidumpState::new(&process_state);
                    let object_type = minidump_state.object_type();

                    let referenced_modules = process_state
                        .referenced_modules()
                        .into_iter()
                        .filter_map(|code_module| {
                            Some((
                                code_module.id()?,
                                object_info_from_minidump_module(object_type, code_module),
                            ))
                        })
                        .collect();
                    let all_modules = process_state
                        .modules()
                        .into_iter()
                        .map(|code_module| {
                            (
                                code_module.id(),
                                object_info_from_minidump_module(object_type, code_module),
                            )
                        })
                        .collect();

                    // Finally iterate through the threads and build the stacktraces to
                    // return, marking modules as used when they are referenced by a frame.
                    let requesting_thread_index: Option<usize> =
                        process_state.requesting_thread().try_into().ok();
                    let threads = process_state.threads();
                    let mut stacktraces = Vec::with_capacity(threads.len());
                    for (index, thread) in threads.iter().enumerate() {
                        let registers = match thread.frames().get(0) {
                            Some(frame) => map_symbolic_registers(
                                frame.registers(minidump_state.system_info.cpu_arch),
                            ),
                            None => Registers::new(),
                        };

                        // Trim infinite recursions explicitly because those do not
                        // correlate to minidump size. Every other kind of bloated
                        // input data we know is already trimmed/rejected by raw
                        // byte size alone.
                        let frame_count = thread.frames().len().min(20000);
                        let mut frames = Vec::with_capacity(frame_count);
                        for frame in thread.frames().iter().take(frame_count) {
                            let return_address =
                                frame.return_address(minidump_state.system_info.cpu_arch);

                            frames.push(RawFrame {
                                instruction_addr: HexValue(return_address),
                                package: frame.module().map(CodeModule::code_file),
                                trust: frame.trust(),
                                ..RawFrame::default()
                            });
                        }

                        stacktraces.push(RawStacktrace {
                            is_requesting: requesting_thread_index.map(|r| r == index),
                            thread_id: Some(thread.thread_id().into()),
                            registers,
                            frames,
                        });
                    }

                    Ok(procspawn::serde::Json(StackWalkMinidumpResult {
                        all_modules,
                        referenced_modules,
                        stacktraces,
                        minidump_state,
                    }))
                },
            );

            Self::join_procspawn(
                spawn_result,
                Duration::from_secs(60),
                "minidump.stackwalk.spawn.error",
            )
        };

        Ok(self
            .cpu_pool
            .spawn(lazy.bind_hub(sentry::Hub::current()))
            .await?
            .context("Minidump stackwalk future cancelled")?)
    }

    /// Saves the given `minidump_file` in the diagnostics cache if configured to do so.
    fn maybe_persist_minidump(&self, minidump_file: TempPath) {
        if let Some(dir) = self.diagnostics_cache.cache_dir() {
            if let Some(file_name) = minidump_file.file_name() {
                let path = dir.join(file_name);
                match minidump_file.persist(&path) {
                    Ok(_) => {
                        sentry::configure_scope(|scope| {
                            scope.set_extra(
                                "crashed_minidump",
                                sentry::protocol::Value::String(path.to_string_lossy().to_string()),
                            );
                        });
                    }
                    Err(e) => log::error!("Failed to save minidump {:?}", &e),
                };
            }
        } else {
            log::debug!("No diagnostics retention configured, not saving minidump");
        }
    }

    /// Iteratively stackwalks/processes the given `minidump_file` using breakpad.
    async fn stackwalk_minidump_iteratively_with_breakpad(
        &self,
        scope: Scope,
        minidump_file: TempPath,
        sources: Arc<[SourceConfig]>,
        cfi_caches: &mut CfiCacheModules,
    ) -> anyhow::Result<StackWalkMinidumpResult> {
        let mut iterations = 0;

        let result = loop {
            iterations += 1;

            let result = match self
                .stackwalk_minidump_with_cfi(&minidump_file, cfi_caches)
                .await
            {
                Ok(res) => res,
                Err(err) => {
                    self.maybe_persist_minidump(minidump_file);

                    // we explicitly match and return here, otherwise the borrow checker will
                    // complain that `minidump_file` is being moved into `save_minidump`
                    return Err(err);
                }
            };

            let missing_modules: Vec<(CodeModuleId, &RawObjectInfo)> = result
                .referenced_modules
                .iter()
                .filter(|(id, _)| !cfi_caches.has_module(id))
                .map(|t| (t.0, &t.1))
                .collect();

            // We put a hard limit of 5 iterations here.
            // Previously, it was two, once scanning for referenced modules, then doing the stackwalk
            if missing_modules.is_empty() || iterations >= 5 {
                break result;
            }

            let loaded_caches = self
                .load_cfi_caches(scope.clone(), &missing_modules, sources.clone())
                .await;
            cfi_caches.extend(loaded_caches);
        };

        metric!(time_raw("minidump.stackwalk.iterations") = iterations);

        Ok(result)
    }

    async fn do_stackwalk_minidump(
        self,
        scope: Scope,
        minidump_file: TempPath,
        sources: Arc<[SourceConfig]>,
        options: RequestOptions,
    ) -> Result<(SymbolicateStacktraces, MinidumpState), SymbolicationError> {
        let future = async move {
            let len = minidump_file.metadata()?.len();
            tracing::debug!("Processing minidump ({} bytes)", len);
            metric!(time_raw("minidump.upload.size") = len);

<<<<<<< HEAD
            let mut cfi_caches = CfiCacheModules::new();

            let mut iterations = 0;

            let result = loop {
                iterations += 1;

                let result = match self
                    .stackwalk_minidump_with_cfi(&minidump_file, &cfi_caches)
                    .await
                {
                    Ok(res) => res,
                    Err(err) => {
                        if let Some(dir) = self.diagnostics_cache.cache_dir() {
                            if let Some(file_name) = minidump_file.file_name() {
                                let path = dir.join(file_name);
                                match minidump_file.persist(&path) {
                                    Ok(_) => {
                                        sentry::configure_scope(|scope| {
                                            scope.set_extra(
                                                "crashed_minidump",
                                                sentry::protocol::Value::String(
                                                    path.to_string_lossy().to_string(),
                                                ),
                                            );
                                        });
                                    }
                                    Err(e) => tracing::error!("Failed to save minidump {:?}", &e),
                                };
                            }
                        } else {
                            tracing::debug!(
                                "No diagnostics retention configured, not saving minidump"
                            );
                        }

                        // we explicitly match and return here, otherwise the borrow checker will
                        // complain that `minidump_file` is being moved into `save_minidump`
                        return Err(err);
=======
            let client_stacktraces = ByteView::open(&minidump_file).ok().and_then(|bv| {
                match parse_stacktraces_from_minidump(&bv) {
                    Ok(stacktraces) => stacktraces,
                    Err(e) => {
                        log::error!("invalid minidump extension: {}", e);
                        None
>>>>>>> 0db94de2
                    }
                }
            });

            let mut cfi_caches = CfiCacheModules::new();

            let result = self
                .stackwalk_minidump_iteratively_with_breakpad(
                    scope.clone(),
                    minidump_file,
                    sources.clone(),
                    &mut cfi_caches,
                )
                .await?;

            let StackWalkMinidumpResult {
                all_modules,
                mut stacktraces,
                minidump_state,
                ..
            } = result;

            if let Some(client_stacktraces) = client_stacktraces {
                merge_clientside_with_processed_stacktraces(&mut stacktraces, client_stacktraces);
            }

            // Start building the module list for the symbolication response.
            let mut module_builder = ModuleListBuilder::new(cfi_caches, all_modules);
            module_builder.process_stacktraces(&stacktraces);

            let request = SymbolicateStacktraces {
                modules: module_builder.build(),
                scope,
                sources,
                origin: StacktraceOrigin::Minidump,
                signal: None,
                stacktraces,
                options,
            };
            Ok::<_, anyhow::Error>((request, minidump_state))
        };

        let future = tokio::time::timeout(Duration::from_secs(3600), future);
        let future = measure("minidump_stackwalk", m::timed_result, None, future);
        future
            .await
            .map(|ret| ret.map_err(SymbolicationError::from))
            .unwrap_or(Err(SymbolicationError::Timeout))
    }

    async fn do_process_minidump(
        self,
        scope: Scope,
        minidump_file: TempPath,
        sources: Arc<[SourceConfig]>,
        options: RequestOptions,
    ) -> Result<CompletedSymbolicationResponse, SymbolicationError> {
        let (request, state) = self
            .clone()
            .do_stackwalk_minidump(scope, minidump_file, sources, options)
            .await?;

        let mut response = self.do_symbolicate(request).await?;
        state.merge_into(&mut response);

        Ok(response)
    }

    /// Creates a new request to process a minidump.
    ///
    /// Returns `None` if the `SymbolicationActor` is already processing the
    /// maximum number of requests, as given by `max_concurrent_requests`.
    pub fn process_minidump(
        &self,
        scope: Scope,
        minidump_file: TempPath,
        sources: Arc<[SourceConfig]>,
        options: RequestOptions,
    ) -> Result<RequestId, MaxRequestsError> {
        self.create_symbolication_request(self.clone().do_process_minidump(
            scope,
            minidump_file,
            sources,
            options,
        ))
    }
}

#[derive(Debug)]
struct AppleCrashReportState {
    timestamp: Option<DateTime<Utc>>,
    system_info: SystemInfo,
    crash_reason: Option<String>,
    crash_details: Option<String>,
}

impl AppleCrashReportState {
    fn merge_into(mut self, response: &mut CompletedSymbolicationResponse) {
        if self.system_info.cpu_arch == Arch::Unknown {
            self.system_info.cpu_arch = response
                .modules
                .iter()
                .map(|object| object.arch)
                .find(|arch| *arch != Arch::Unknown)
                .unwrap_or_default();
        }

        response.timestamp = self.timestamp;
        response.system_info = Some(self.system_info);
        response.crash_reason = self.crash_reason;
        response.crash_details = self.crash_details;
        response.crashed = Some(true);
    }
}

fn map_apple_binary_image(image: apple_crash_report_parser::BinaryImage) -> CompleteObjectInfo {
    let code_id = CodeId::from_binary(&image.uuid.as_bytes()[..]);
    let debug_id = DebugId::from_uuid(image.uuid);

    let raw_info = RawObjectInfo {
        ty: ObjectType::Macho,
        code_id: Some(code_id.to_string()),
        code_file: Some(image.path.clone()),
        debug_id: Some(debug_id.to_string()),
        debug_file: Some(image.path),
        image_addr: HexValue(image.addr.0),
        image_size: match image.size {
            0 => None,
            size => Some(size),
        },
    };

    raw_info.into()
}

impl SymbolicationActor {
    async fn parse_apple_crash_report(
        &self,
        scope: Scope,
        report: File,
        sources: Arc<[SourceConfig]>,
        options: RequestOptions,
    ) -> Result<(SymbolicateStacktraces, AppleCrashReportState), SymbolicationError> {
        let parse_future = async {
            let report = AppleCrashReport::from_reader(report)?;
            let mut metadata = report.metadata;

            let arch = report
                .code_type
                .as_ref()
                .and_then(|code_type| code_type.split(' ').next())
                .and_then(|word| word.parse().ok())
                .unwrap_or_default();

            let modules = report
                .binary_images
                .into_iter()
                .map(map_apple_binary_image)
                .collect();

            let mut stacktraces = Vec::with_capacity(report.threads.len());

            for thread in report.threads {
                let registers = thread
                    .registers
                    .unwrap_or_default()
                    .into_iter()
                    .map(|(name, addr)| (name, HexValue(addr.0)))
                    .collect();

                let frames = thread
                    .frames
                    .into_iter()
                    .map(|frame| RawFrame {
                        instruction_addr: HexValue(frame.instruction_addr.0),
                        package: frame.module,
                        ..RawFrame::default()
                    })
                    .collect();

                stacktraces.push(RawStacktrace {
                    thread_id: Some(thread.id),
                    is_requesting: Some(thread.crashed),
                    registers,
                    frames,
                });
            }

            let request = SymbolicateStacktraces {
                modules,
                scope,
                sources,
                origin: StacktraceOrigin::AppleCrashReport,
                signal: None,
                stacktraces,
                options,
            };

            let mut system_info = SystemInfo {
                os_name: metadata.remove("OS Version").unwrap_or_default(),
                device_model: metadata.remove("Hardware Model").unwrap_or_default(),
                cpu_arch: arch,
                ..SystemInfo::default()
            };

            if let Some(captures) = OS_MACOS_REGEX.captures(&system_info.os_name) {
                system_info.os_version = captures
                    .name("version")
                    .map(|m| m.as_str().to_string())
                    .unwrap_or_default();
                system_info.os_build = captures
                    .name("build")
                    .map(|m| m.as_str().to_string())
                    .unwrap_or_default();
                system_info.os_name = "macOS".to_string();
            }

            // https://developer.apple.com/library/archive/technotes/tn2151/_index.html
            let crash_reason = metadata.remove("Exception Type");
            let crash_details = report
                .application_specific_information
                .or_else(|| metadata.remove("Exception Message"))
                .or_else(|| metadata.remove("Exception Subtype"))
                .or_else(|| metadata.remove("Exception Codes"));

            let state = AppleCrashReportState {
                timestamp: report.timestamp,
                system_info,
                crash_reason,
                crash_details,
            };

            Ok((request, state))
        };

        let future = async move {
            CancelOnDrop::new(
                self.cpu_pool
                    .spawn(parse_future.bind_hub(sentry::Hub::current())),
            )
            .await
            .context("Parse applecrashreport future cancelled")
        };

        let future = tokio::time::timeout(Duration::from_secs(1200), future);
        let future = measure("parse_apple_crash_report", m::timed_result, None, future);
        future
            .await
            .map(|res| res.map_err(SymbolicationError::from))
            .unwrap_or(Err(SymbolicationError::Timeout))?
    }

    async fn do_process_apple_crash_report(
        self,
        scope: Scope,
        report: File,
        sources: Arc<[SourceConfig]>,
        options: RequestOptions,
    ) -> Result<CompletedSymbolicationResponse, SymbolicationError> {
        let (request, state) = self
            .parse_apple_crash_report(scope, report, sources, options)
            .await?;
        let mut response = self.do_symbolicate(request).await?;

        state.merge_into(&mut response);
        Ok(response)
    }

    /// Creates a new request to process an Apple crash report.
    ///
    /// Returns `None` if the `SymbolicationActor` is already processing the
    /// maximum number of requests, as given by `max_concurrent_requests`.
    pub fn process_apple_crash_report(
        &self,
        scope: Scope,
        apple_crash_report: File,
        sources: Arc<[SourceConfig]>,
        options: RequestOptions,
    ) -> Result<RequestId, MaxRequestsError> {
        self.create_symbolication_request(self.clone().do_process_apple_crash_report(
            scope,
            apple_crash_report,
            sources,
            options,
        ))
    }
}

fn map_symbolic_registers(x: BTreeMap<&'_ str, RegVal>) -> BTreeMap<String, HexValue> {
    x.into_iter()
        .map(|(register, value)| {
            (
                register.to_owned(),
                HexValue(match value {
                    RegVal::U32(x) => x.into(),
                    RegVal::U64(x) => x,
                }),
            )
        })
        .collect()
}

impl From<&CfiCacheError> for ObjectFileStatus {
    fn from(e: &CfiCacheError) -> ObjectFileStatus {
        match e {
            CfiCacheError::Fetching(_) => ObjectFileStatus::FetchingFailed,
            // nb: Timeouts during download are also caught by Fetching
            CfiCacheError::Timeout => ObjectFileStatus::Timeout,
            CfiCacheError::ObjectParsing(_) => ObjectFileStatus::Malformed,

            _ => {
                // Just in case we didn't handle an error properly,
                // capture it here. If an error was captured with
                // `capture_error` further down in the callstack, it
                // should be explicitly handled here as a
                // SymCacheError variant.
                sentry::capture_error(e);
                ObjectFileStatus::Other
            }
        }
    }
}

impl From<&SymCacheError> for ObjectFileStatus {
    fn from(e: &SymCacheError) -> ObjectFileStatus {
        match e {
            SymCacheError::Fetching(_) => ObjectFileStatus::FetchingFailed,
            // nb: Timeouts during download are also caught by Fetching
            SymCacheError::Timeout => ObjectFileStatus::Timeout,
            SymCacheError::Malformed => ObjectFileStatus::Malformed,
            SymCacheError::ObjectParsing(_) => ObjectFileStatus::Malformed,
            _ => {
                // Just in case we didn't handle an error properly,
                // capture it here. If an error was captured with
                // `capture_error` further down in the callstack, it
                // should be explicitly handled here as a
                // SymCacheError variant.
                sentry::capture_error(e);
                ObjectFileStatus::Other
            }
        }
    }
}

/// Merges the Stack Traces processed via Breakpad with the ones captured on the Client.
///
/// For now, this means we will prefer the client-side stack trace over the processed one, but in
/// the future we could be a bit smarter about what to do.
fn merge_clientside_with_processed_stacktraces(
    processed_stacktraces: &mut [RawStacktrace],
    clientside_stacktraces: Vec<RawStacktrace>,
) {
    let mut client_traces_by_id: HashMap<_, _> = clientside_stacktraces
        .into_iter()
        .filter_map(|trace| trace.thread_id.map(|thread_id| (thread_id, trace)))
        .collect();

    for thread in processed_stacktraces {
        if let Some(thread_id) = thread.thread_id {
            if let Some(client_thread) = client_traces_by_id.remove(&thread_id) {
                // NOTE: we could gather all kinds of metrics here, as in:
                // - are we finding more or less frames via CFI?
                // - how many frames are the same
                // - etc.
                // We could also be a lot smarter about which threads/frames we chose. For now we
                // will just always prefer client-side stack traces
                if !client_thread.frames.is_empty() {
                    thread.frames = client_thread.frames;
                }
            }
        }
    }
}

#[cfg(test)]
mod tests {
    use tempfile::NamedTempFile;

    use super::*;

    use std::fs;
    use std::io::Write;

    use crate::config::Config;
    use crate::services::Service;
    use crate::test::{self, fixture};

    /// Setup tests and create a test service.
    ///
    /// This function returns a tuple containing the service to test, and a temporary cache
    /// directory. The directory is cleaned up when the [`TempDir`] instance is dropped. Keep it as
    /// guard until the test has finished.
    ///
    /// The service is configured with `connect_to_reserved_ips = True`. This allows to use a local
    /// symbol server to test object file downloads.
    fn setup_service() -> (Service, test::TempDir) {
        test::setup();

        let cache_dir = test::tempdir();

        let config = Config {
            cache_dir: Some(cache_dir.path().to_owned()),
            connect_to_reserved_ips: true,
            ..Default::default()
        };
        let handle = tokio::runtime::Handle::current();
        let service = Service::create(config, handle.clone(), handle).unwrap();

        (service, cache_dir)
    }

    fn get_symbolication_request(sources: Vec<SourceConfig>) -> SymbolicateStacktraces {
        SymbolicateStacktraces {
            scope: Scope::Global,
            signal: None,
            sources: Arc::from(sources),
            origin: StacktraceOrigin::Symbolicate,
            stacktraces: vec![RawStacktrace {
                frames: vec![RawFrame {
                    instruction_addr: HexValue(0x1_0000_0fa0),
                    ..RawFrame::default()
                }],
                ..RawStacktrace::default()
            }],
            modules: vec![CompleteObjectInfo::from(RawObjectInfo {
                ty: ObjectType::Macho,
                code_id: Some("502fc0a51ec13e479998684fa139dca7".to_owned().to_lowercase()),
                debug_id: Some("502fc0a5-1ec1-3e47-9998-684fa139dca7".to_owned()),
                image_addr: HexValue(0x1_0000_0000),
                image_size: Some(4096),
                code_file: None,
                debug_file: None,
            })],
            options: RequestOptions {
                dif_candidates: true,
            },
        }
    }

    /// Helper to redact the port number from localhost URIs in insta snapshots.
    ///
    /// Since we use a localhost source on a random port during tests we get random port
    /// numbers in URI of the dif object file candidates.  This redaction masks this out.
    fn redact_localhost_port(
        value: insta::internals::Content,
        _path: insta::internals::ContentPath<'_>,
    ) -> impl Into<insta::internals::Content> {
        let re = regex::Regex::new(r"^http://localhost:[0-9]+").unwrap();
        re.replace(value.as_str().unwrap(), "http://localhost:<port>")
            .into_owned()
    }

    macro_rules! assert_snapshot {
        ($e:expr) => {
            ::insta::assert_yaml_snapshot!($e, {
                ".**.location" => ::insta::dynamic_redaction(
                    $crate::services::symbolication::tests::redact_localhost_port
                )
            });
        }
    }

    #[tokio::test]
    async fn test_remove_bucket() -> Result<(), SymbolicationError> {
        // Test with sources first, and then without. This test should verify that we do not leak
        // cached debug files to requests that no longer specify a source.

        let (service, _cache_dir) = setup_service();
        let (_symsrv, source) = test::symbol_server();

        let symbolication = service.symbolication();

        let request = get_symbolication_request(vec![source]);
        let request_id = symbolication.symbolicate_stacktraces(request).unwrap();
        let response = symbolication.get_response(request_id, None).await;

        assert_snapshot!(response.unwrap());

        let symbolication = service.symbolication();
        let request = get_symbolication_request(vec![]);
        let request_id = symbolication.symbolicate_stacktraces(request).unwrap();
        let response = symbolication.get_response(request_id, None).await;

        assert_snapshot!(response.unwrap());

        Ok(())
    }

    #[tokio::test]
    async fn test_add_bucket() -> anyhow::Result<()> {
        // Test without sources first, then with. This test should verify that we apply a new source
        // to requests immediately.

        let (service, _cache_dir) = setup_service();
        let (_symsrv, source) = test::symbol_server();

        let symbolication = service.symbolication();
        let request = get_symbolication_request(vec![]);
        let request_id = symbolication.symbolicate_stacktraces(request).unwrap();
        let response = symbolication.get_response(request_id, None).await;

        assert_snapshot!(response.unwrap());

        let symbolication = service.symbolication();
        let request = get_symbolication_request(vec![source]);
        let request_id = symbolication.symbolicate_stacktraces(request).unwrap();
        let response = symbolication.get_response(request_id, None).await;

        assert_snapshot!(response.unwrap());

        Ok(())
    }

    #[tokio::test]
    async fn test_get_response_multi() {
        // Make sure we can repeatedly poll for the response
        let (service, _cache_dir) = setup_service();

        let stacktraces = serde_json::from_str(
            r#"[
              {
                "frames":[
                  {
                    "instruction_addr":"0x8c",
                    "addr_mode":"rel:0"
                  }
                ]
              }
            ]"#,
        )
        .unwrap();

        let request = SymbolicateStacktraces {
            modules: Vec::new(),
            stacktraces,
            signal: None,
            origin: StacktraceOrigin::Symbolicate,
            sources: Arc::new([]),
            scope: Default::default(),
            options: Default::default(),
        };

        let request_id = service
            .symbolication()
            .symbolicate_stacktraces(request)
            .unwrap();

        for _ in 0..2 {
            let response = service
                .symbolication()
                .get_response(request_id, None)
                .await
                .unwrap();

            if !matches!(&response, SymbolicationResponse::Completed(_)) {
                panic!("Not a complete response: {:#?}", response);
            }
        }
    }

    async fn stackwalk_minidump(path: &str) -> anyhow::Result<()> {
        let (service, _cache_dir) = setup_service();
        let (_symsrv, source) = test::symbol_server();

        let minidump = test::read_fixture(path);
        let mut minidump_file = NamedTempFile::new()?;
        minidump_file.write_all(&minidump)?;
        let symbolication = service.symbolication();
        let request_id = symbolication.process_minidump(
            Scope::Global,
            minidump_file.into_temp_path(),
            Arc::new([source]),
            RequestOptions {
                dif_candidates: true,
            },
        );
        let response = symbolication.get_response(request_id.unwrap(), None).await;

        assert_snapshot!(response.unwrap());

        let global_dir = service.config().cache_dir("object_meta/global").unwrap();
        let mut cache_entries: Vec<_> = fs::read_dir(global_dir)?
            .map(|x| x.unwrap().file_name().into_string().unwrap())
            .collect();

        cache_entries.sort();
        assert_snapshot!(cache_entries);

        Ok(())
    }

    #[tokio::test]
    async fn test_minidump_windows() -> anyhow::Result<()> {
        stackwalk_minidump("windows.dmp").await
    }

    #[tokio::test]
    async fn test_minidump_macos() -> anyhow::Result<()> {
        stackwalk_minidump("macos.dmp").await
    }

    #[tokio::test]
    async fn test_minidump_linux() -> anyhow::Result<()> {
        stackwalk_minidump("linux.dmp").await
    }

    #[tokio::test]
    async fn test_apple_crash_report() -> anyhow::Result<()> {
        let (service, _cache_dir) = setup_service();
        let (_symsrv, source) = test::symbol_server();

        let report_file = std::fs::File::open(fixture("apple_crash_report.txt"))?;
        let request_id = service
            .symbolication()
            .process_apple_crash_report(
                Scope::Global,
                report_file,
                Arc::new([source]),
                RequestOptions {
                    dif_candidates: true,
                },
            )
            .unwrap();

        let response = service.symbolication().get_response(request_id, None).await;

        assert_snapshot!(response.unwrap());
        Ok(())
    }

    #[tokio::test]
    async fn test_wasm_payload() -> anyhow::Result<()> {
        let (service, _cache_dir) = setup_service();
        let (_symsrv, source) = test::symbol_server();

        let modules: Vec<RawObjectInfo> = serde_json::from_str(
            r#"[
              {
                "type":"wasm",
                "debug_id":"bda18fd8-5d4a-4eb8-9302-2d6bfad846b1",
                "code_id":"bda18fd85d4a4eb893022d6bfad846b1",
                "debug_file":"file://foo.invalid/demo.wasm"
              }
            ]"#,
        )?;

        let stacktraces = serde_json::from_str(
            r#"[
              {
                "frames":[
                  {
                    "instruction_addr":"0x8c",
                    "addr_mode":"rel:0"
                  }
                ]
              }
            ]"#,
        )?;

        let request = SymbolicateStacktraces {
            modules: modules.into_iter().map(From::from).collect(),
            stacktraces,
            signal: None,
            origin: StacktraceOrigin::Symbolicate,
            sources: Arc::new([source]),
            scope: Default::default(),
            options: Default::default(),
        };

        let request_id = service
            .symbolication()
            .symbolicate_stacktraces(request)
            .unwrap();
        let response = service.symbolication().get_response(request_id, None).await;

        insta::assert_yaml_snapshot!(response.unwrap());
        Ok(())
    }

    #[test]
    fn test_symcache_lookup_open_end_addr() {
        test::setup();

        // The Rust SDK and some other clients sometimes send zero-sized images when no end addr
        // could be determined. Symbolicator should still resolve such images.
        let info = CompleteObjectInfo::from(RawObjectInfo {
            ty: ObjectType::Unknown,
            code_id: None,
            debug_id: None,
            code_file: None,
            debug_file: None,
            image_addr: HexValue(42),
            image_size: Some(0),
        });

        let lookup = SymCacheLookup::from_iter(vec![info.clone()]);

        let lookup_result = lookup.lookup_symcache(43, AddrMode::Abs).unwrap();
        assert_eq!(lookup_result.module_index, 0);
        assert_eq!(lookup_result.object_info, &info);
        assert!(lookup_result.symcache.is_none());
    }

    fn create_object_info(has_id: bool, addr: u64, size: Option<u64>) -> CompleteObjectInfo {
        let mut info: CompleteObjectInfo = RawObjectInfo {
            ty: ObjectType::Elf,
            code_id: None,
            code_file: None,
            debug_id: Some(uuid::Uuid::new_v4().to_string()).filter(|_| has_id),
            debug_file: None,
            image_addr: HexValue(addr),
            image_size: size,
        }
        .into();
        info.unwind_status = Some(ObjectFileStatus::Unused);
        info
    }

    #[test]
    fn test_code_module_builder_empty() {
        let modules: Vec<CompleteObjectInfo> = vec![];

        let valid = ModuleListBuilder {
            inner: modules.iter().map(|m| (m.clone(), false)).collect(),
        }
        .build();
        assert_eq!(valid, modules);
    }

    #[test]
    fn test_code_module_builder_valid() {
        let modules = vec![
            create_object_info(true, 0x1000, Some(0x1000)),
            create_object_info(true, 0x3000, Some(0x1000)),
        ];

        let valid = ModuleListBuilder {
            inner: modules.iter().map(|m| (m.clone(), false)).collect(),
        }
        .build();
        assert_eq!(valid, modules);
    }

    #[test]
    fn test_code_module_builder_unreferenced() {
        let valid_object = create_object_info(true, 0x1000, Some(0x1000));
        let modules = vec![
            valid_object.clone(),
            create_object_info(false, 0x3000, Some(0x1000)),
        ];

        let valid = ModuleListBuilder {
            inner: modules.iter().map(|m| (m.clone(), false)).collect(),
        }
        .build();
        assert_eq!(valid, vec![valid_object]);
    }

    #[test]
    fn test_code_module_builder_referenced() {
        let modules = vec![
            create_object_info(true, 0x1000, Some(0x1000)),
            create_object_info(false, 0x3000, Some(0x1000)),
        ];

        let mut builder = ModuleListBuilder {
            inner: modules.iter().map(|m| (m.clone(), false)).collect(),
        };
        builder.mark_referenced(0x3500);
        let valid = builder.build();
        assert_eq!(valid, modules);
    }

    #[test]
    fn test_code_module_builder_miss_first() {
        let modules = vec![
            create_object_info(false, 0x1000, Some(0x1000)),
            create_object_info(false, 0x3000, Some(0x1000)),
        ];

        let mut builder = ModuleListBuilder {
            inner: modules.iter().map(|m| (m.clone(), false)).collect(),
        };
        builder.mark_referenced(0xfff);
        let valid = builder.build();
        assert_eq!(valid, vec![]);
    }

    #[test]
    fn test_code_module_builder_gap() {
        let modules = vec![
            create_object_info(false, 0x1000, Some(0x1000)),
            create_object_info(false, 0x3000, Some(0x1000)),
        ];

        let mut builder = ModuleListBuilder {
            inner: modules.iter().map(|m| (m.clone(), false)).collect(),
        };
        builder.mark_referenced(0x2800); // in the gap between both modules
        let valid = builder.build();
        assert_eq!(valid, vec![]);
    }

    #[test]
    fn test_code_module_builder_implicit_size() {
        let valid_object = create_object_info(false, 0x1000, None);
        let modules = vec![
            valid_object.clone(),
            create_object_info(false, 0x3000, None),
        ];

        let mut builder = ModuleListBuilder {
            inner: modules.iter().map(|m| (m.clone(), false)).collect(),
        };
        builder.mark_referenced(0x2800); // in the gap between both modules
        let valid = builder.build();
        assert_eq!(valid, vec![valid_object]);
    }

    #[tokio::test]
    async fn test_max_requests() {
        test::setup();

        let cache_dir = test::tempdir();

        let config = Config {
            cache_dir: Some(cache_dir.path().to_owned()),
            connect_to_reserved_ips: true,
            max_concurrent_requests: Some(2),
            ..Default::default()
        };

        let handle = tokio::runtime::Handle::current();
        let service = Service::create(config, handle.clone(), handle).unwrap();

        let symbolication = service.symbolication();
        let symbol_server = test::FailingSymbolServer::new();

        // Make three requests that never get resolved. Since the server is configured to only accept a maximum of
        // two concurrent requests, the first two should succeed and the third one should fail.
        let request = get_symbolication_request(vec![symbol_server.pending_source.clone()]);
        assert!(symbolication.symbolicate_stacktraces(request).is_ok());

        let request = get_symbolication_request(vec![symbol_server.pending_source.clone()]);
        assert!(symbolication.symbolicate_stacktraces(request).is_ok());

        let request = get_symbolication_request(vec![symbol_server.pending_source]);
        assert!(symbolication.symbolicate_stacktraces(request).is_err());
    }
}<|MERGE_RESOLUTION|>--- conflicted
+++ resolved
@@ -1976,11 +1976,11 @@
                             );
                         });
                     }
-                    Err(e) => log::error!("Failed to save minidump {:?}", &e),
+                    Err(e) => tracing::error!("Failed to save minidump {:?}", &e),
                 };
             }
         } else {
-            log::debug!("No diagnostics retention configured, not saving minidump");
+            tracing::debug!("No diagnostics retention configured, not saving minidump");
         }
     }
 
@@ -2047,54 +2047,12 @@
             tracing::debug!("Processing minidump ({} bytes)", len);
             metric!(time_raw("minidump.upload.size") = len);
 
-<<<<<<< HEAD
-            let mut cfi_caches = CfiCacheModules::new();
-
-            let mut iterations = 0;
-
-            let result = loop {
-                iterations += 1;
-
-                let result = match self
-                    .stackwalk_minidump_with_cfi(&minidump_file, &cfi_caches)
-                    .await
-                {
-                    Ok(res) => res,
-                    Err(err) => {
-                        if let Some(dir) = self.diagnostics_cache.cache_dir() {
-                            if let Some(file_name) = minidump_file.file_name() {
-                                let path = dir.join(file_name);
-                                match minidump_file.persist(&path) {
-                                    Ok(_) => {
-                                        sentry::configure_scope(|scope| {
-                                            scope.set_extra(
-                                                "crashed_minidump",
-                                                sentry::protocol::Value::String(
-                                                    path.to_string_lossy().to_string(),
-                                                ),
-                                            );
-                                        });
-                                    }
-                                    Err(e) => tracing::error!("Failed to save minidump {:?}", &e),
-                                };
-                            }
-                        } else {
-                            tracing::debug!(
-                                "No diagnostics retention configured, not saving minidump"
-                            );
-                        }
-
-                        // we explicitly match and return here, otherwise the borrow checker will
-                        // complain that `minidump_file` is being moved into `save_minidump`
-                        return Err(err);
-=======
             let client_stacktraces = ByteView::open(&minidump_file).ok().and_then(|bv| {
                 match parse_stacktraces_from_minidump(&bv) {
                     Ok(stacktraces) => stacktraces,
                     Err(e) => {
-                        log::error!("invalid minidump extension: {}", e);
+                        tracing::error!("invalid minidump extension: {}", e);
                         None
->>>>>>> 0db94de2
                     }
                 }
             });
