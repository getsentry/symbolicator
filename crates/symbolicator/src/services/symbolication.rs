use std::collections::{BTreeMap, BTreeSet, HashMap};
use std::convert::TryInto;
use std::fs::File;
use std::future::Future;
use std::iter::FromIterator;
use std::path::PathBuf;
use std::sync::atomic::{AtomicUsize, Ordering};
use std::sync::Arc;
use std::time::{Duration, Instant};

use anyhow::Context;
use apple_crash_report_parser::AppleCrashReport;
use chrono::{DateTime, TimeZone, Utc};
use futures::{channel::oneshot, future, FutureExt as _};
use parking_lot::Mutex;
use regex::Regex;
use sentry::protocol::SessionStatus;
use sentry::{Hub, SentryFutureExt};
use serde::de::DeserializeOwned;
use serde::{Deserialize, Serialize};
use symbolic::common::{
    Arch, ByteView, CodeId, DebugId, InstructionInfo, Language, Name, SelfCell,
};
use symbolic::debuginfo::{Object, ObjectDebugSession};
use symbolic::demangle::{Demangle, DemangleOptions};
use symbolic::minidump::cfi::CfiCache;
use symbolic::minidump::processor::{
    CodeModule, CodeModuleId, FrameTrust, ProcessMinidumpError, ProcessState, RegVal,
};
use tempfile::TempPath;
use thiserror::Error;

use crate::cache::CacheStatus;
use crate::logging::LogError;
use crate::services::cficaches::{CfiCacheActor, CfiCacheError, CfiCacheFile, FetchCfiCache};
use crate::services::minidump::parse_stacktraces_from_minidump;
use crate::services::objects::{FindObject, ObjectError, ObjectPurpose, ObjectsActor};
use crate::services::symcaches::{FetchSymCache, SymCacheActor, SymCacheError, SymCacheFile};
use crate::sources::{FileType, SourceConfig};
use crate::types::ObjectFeatures;
use crate::types::{
    AllObjectCandidates, CompleteObjectInfo, CompleteStacktrace, CompletedSymbolicationResponse,
    FrameStatus, ObjectFileStatus, ObjectId, ObjectType, RawFrame, RawObjectInfo, RawStacktrace,
    Registers, RequestId, RequestOptions, Scope, Signal, SymbolicatedFrame, SymbolicationResponse,
    SystemInfo,
};
use crate::utils::addr::AddrMode;
use crate::utils::futures::{m, measure, CallOnDrop, CancelOnDrop};
use crate::utils::hex::HexValue;

/// Options for demangling all symbols.
const DEMANGLE_OPTIONS: DemangleOptions = DemangleOptions::complete().return_type(false);

/// The maximum delay we allow for polling a finished request before dropping it.
const MAX_POLL_DELAY: Duration = Duration::from_secs(90);

lazy_static::lazy_static! {
    /// Format sent by Unreal Engine on macOS
    static ref OS_MACOS_REGEX: Regex = Regex::new(r#"^Mac OS X (?P<version>\d+\.\d+\.\d+)( \((?P<build>[a-fA-F0-9]+)\))?$"#).unwrap();
}

/// Errors during symbolication.
#[derive(Debug, Error)]
pub enum SymbolicationError {
    #[error("symbolication took too long")]
    Timeout,

    #[error(transparent)]
    Failed(#[from] anyhow::Error),

    #[error("failed to process minidump")]
    InvalidMinidump(#[from] ProcessMinidumpError),

    #[error("failed to parse apple crash report")]
    InvalidAppleCrashReport(#[from] apple_crash_report_parser::ParseError),
}

impl SymbolicationError {
    fn to_symbolication_response(&self) -> SymbolicationResponse {
        match self {
            SymbolicationError::Timeout => SymbolicationResponse::Timeout,
            SymbolicationError::Failed(_) => SymbolicationResponse::InternalError,
            SymbolicationError::InvalidMinidump(_) => SymbolicationResponse::Failed {
                message: self.to_string(),
            },
            SymbolicationError::InvalidAppleCrashReport(_) => SymbolicationResponse::Failed {
                message: self.to_string(),
            },
        }
    }
}

/// An error returned when symbolicator receives a request while already processing
/// the maximum number of requests.
#[derive(Debug, Clone, Error)]
#[error("maximum number of concurrent requests reached")]
pub struct MaxRequestsError;

// We want a shared future here because otherwise polling for a response would hold the global lock.
type ComputationChannel = future::Shared<oneshot::Receiver<(Instant, SymbolicationResponse)>>;

type ComputationMap = Arc<Mutex<BTreeMap<RequestId, ComputationChannel>>>;

#[derive(Debug, Clone)]
pub struct SymCacheLookupResult<'a> {
    module_index: usize,
    object_info: &'a CompleteObjectInfo,
    symcache: Option<&'a SymCacheFile>,
    relative_addr: Option<u64>,
}

impl<'a> SymCacheLookupResult<'a> {
    /// The preferred [`AddrMode`] for this lookup.
    ///
    /// For the symbolicated frame, we generally switch to absolute reporting of addresses. This is
    /// not done for images mounted at `0` because, for instance, WASM does not have a unified
    /// address space and so it is not possible for us to absolutize addresses.
    pub fn preferred_addr_mode(&self) -> AddrMode {
        if self.object_info.supports_absolute_addresses() {
            AddrMode::Abs
        } else {
            AddrMode::Rel(self.module_index)
        }
    }

    /// Exposes an address consistent with [`preferred_addr_mode`](Self::preferred_addr_mode).
    pub fn expose_preferred_addr(&self, addr: u64) -> u64 {
        if self.object_info.supports_absolute_addresses() {
            self.object_info.rel_to_abs_addr(addr).unwrap_or(0)
        } else {
            addr
        }
    }
}

/// The CFI modules referenced by a minidump for CFI processing.
///
/// This is continuously updated with [`CfiCacheResult`] from referenced modules that have not yet
/// been fetched.  It contains the CFI cache status of the modules and allows loading the CFI from
/// the caches for the correct minidump stackwalking.
///
/// It maintains the status of the object file availability itself as well as any features
/// provided by it.  This can later be used to compile the required modules information
/// needed for the final response on the JSON API.  See the [`ModuleListBuilder`] struct for
/// this.
#[derive(Clone, Debug)]
struct CfiCacheModules {
    /// We have to make sure to hold onto a reference to the CfiCacheFile,
    /// to make sure it will not be evicted in the middle of reading it in the procspawn
    cache_files: Vec<Arc<CfiCacheFile>>,
    inner: BTreeMap<CodeModuleId, CfiModule>,
}

impl CfiCacheModules {
    /// Creates a new CFI cache entries for code modules.
    fn new() -> Self {
        Self {
            cache_files: vec![],
            inner: Default::default(),
        }
    }

    /// Check if the Cache already contains the module with the given `id`.
    fn has_module(&self, id: &CodeModuleId) -> bool {
        self.inner.contains_key(id)
    }

    /// Extend the CacheModules with the fetched caches represented by
    /// [`CfiCacheResult`].
    fn extend(&mut self, cfi_caches: Vec<CfiCacheResult>) {
        self.cache_files.extend(
            cfi_caches
                .iter()
                .filter_map(|(_, cache_result)| cache_result.as_ref().ok())
                .map(Arc::clone),
        );

        let iter = cfi_caches.into_iter().map(|(code_id, cache_result)| {
            let cfi_module = match cache_result {
                Ok(cfi_cache) => {
                    let cfi_status = match cfi_cache.status() {
                        CacheStatus::Positive => ObjectFileStatus::Found,
                        CacheStatus::Negative => ObjectFileStatus::Missing,
                        CacheStatus::Malformed(details) => {
                            let err = CfiCacheError::ObjectParsing(ObjectError::Malformed);
                            tracing::warn!(
                                "Error while parsing cficache: {} ({})",
                                LogError(&err),
                                details
                            );
                            ObjectFileStatus::from(&err)
                        }
                        // If the cache entry is for a cache specific error, it must be
                        // from a previous cficache conversion attempt.
                        CacheStatus::CacheSpecificError(details) => {
                            let err = CfiCacheError::ObjectParsing(ObjectError::Malformed);
                            tracing::warn!("Cached error from parsing cficache: {}", details);
                            ObjectFileStatus::from(&err)
                        }
                    };
                    let cfi_path = match cfi_cache.status() {
                        CacheStatus::Positive => Some(cfi_cache.path().to_owned()),
                        _ => None,
                    };
                    CfiModule {
                        features: cfi_cache.features(),
                        cfi_status,
                        cfi_path,
                        cfi_candidates: cfi_cache.candidates().clone(), // TODO(flub): fix clone
                        ..Default::default()
                    }
                }
                Err(err) => {
                    tracing::debug!("Error while fetching cficache: {}", LogError(err.as_ref()));
                    CfiModule {
                        cfi_status: ObjectFileStatus::from(err.as_ref()),
                        ..Default::default()
                    }
                }
            };
            (code_id, cfi_module)
        });
        self.inner.extend(iter)
    }

    /// Returns a mapping of module IDs to paths that can then be loaded inside a procspawn closure.
    fn for_processing(&self) -> Vec<(CodeModuleId, PathBuf)> {
        self.inner
            .iter()
            .filter_map(|(id, module)| Some((*id, module.cfi_path.clone()?)))
            .collect()
    }

    /// Returns the inner Map.
    fn into_inner(self) -> BTreeMap<CodeModuleId, CfiModule> {
        self.inner
    }
}

/// A module which was referenced in a minidump and processing information for it.
#[derive(Clone, Debug, Serialize, Deserialize, Default)]
struct CfiModule {
    /// Combined features provided by all the DIFs we found for this module.
    features: ObjectFeatures,
    /// Status of the CFI or unwind information for this module.
    cfi_status: ObjectFileStatus,
    /// Path to the CFI file in our cache, if there was a cache.
    cfi_path: Option<PathBuf>,
    /// The DIF object candidates for for this module.
    cfi_candidates: AllObjectCandidates,
    /// Indicates if the module was scanned during stack unwinding.
    scanned: bool,
    /// Indicates if the CFI for this module was consulted during stack unwinding.
    cfi_used: bool,
}

/// Builder object to collect modules from the minidump.
///
/// This collects the modules found by the minidump processor and constructs the
/// [`CompleteObjectInfo`] objects from them, which are used to eventually return the
/// module list in the [`SymbolicateStacktraces`] object of the final JSON API response.
///
/// The builder requires marking modules that are referenced by stack frames.  This allows it to
/// omit modules which do not look like real modules (i.e. modules which don't have a valid
/// code or debug ID, they could be mmap'ed fonts or other such things) as long as they are
/// not mapped to address ranges used by any frames in the stacktraces.
struct ModuleListBuilder {
    inner: Vec<(CompleteObjectInfo, bool)>,
}

impl ModuleListBuilder {
    fn new(
        cfi_caches: CfiCacheModules,
        modules: Vec<(Option<CodeModuleId>, RawObjectInfo)>,
    ) -> Self {
        // Now build the CompletedObjectInfo for all modules
        let cfi_caches = cfi_caches.into_inner();

        let mut inner: Vec<(CompleteObjectInfo, bool)> = modules
            .into_iter()
            .map(|(id, raw_info)| {
                let mut obj_info: CompleteObjectInfo = raw_info.into();

                // If we loaded this module into the CFI cache, update the info object with
                // this status.
                if let Some(code_id) = id {
                    match cfi_caches.get(&code_id) {
                        None => {
                            obj_info.unwind_status = None;
                        }
                        Some(cfi_module) => {
                            obj_info.unwind_status = Some(cfi_module.cfi_status);
                            obj_info.features.merge(cfi_module.features);
                            obj_info.candidates = cfi_module.cfi_candidates.clone();
                        }
                    }
                }

                (obj_info, false)
            })
            .collect();

        // Sort by image address for binary search in `mark`.
        inner.sort_by_key(|(info, _)| info.raw.image_addr);
        Self { inner }
    }

    /// Finds the index of the module (for lookup in `self.modules`) that covers the gives `addr`.
    fn find_module_index(&self, addr: u64) -> Option<usize> {
        let search_index = self
            .inner
            .binary_search_by_key(&addr, |(info, _)| info.raw.image_addr.0);

        let info_idx = match search_index {
            Ok(index) => index,
            Err(0) => return None,
            Err(index) => index - 1,
        };

        let (info, _marked) = &self.inner[info_idx];
        let HexValue(image_addr) = info.raw.image_addr;
        let includes_addr = match info.raw.image_size {
            Some(size) => addr < image_addr + size,
            // If there is no image size, the image implicitly counts up to the next image. Because
            // we know that the search address is somewhere in this range, we can mark it.
            None => true,
        };

        if includes_addr {
            Some(info_idx)
        } else {
            None
        }
    }

    /// Walks all the `stacktraces`, marking modules as being referenced based on the frames addr.
    fn process_stacktraces(&mut self, stacktraces: &[RawStacktrace]) {
        for trace in stacktraces {
            for frame in &trace.frames {
                let addr = frame.instruction_addr.0;
                let is_prewalked = frame.trust == FrameTrust::Prewalked;
                self.mark_referenced(addr, is_prewalked);
            }
        }
    }

    /// Marks the module loaded at the given address as referenced.
    ///
    /// The respective module will always be included in the final list of modules.
    pub fn mark_referenced(&mut self, addr: u64, is_prewalked: bool) {
        let info_index = match self.find_module_index(addr) {
            Some(idx) => idx,
            None => return,
        };

        let (info, marked) = &mut self.inner[info_index];
        *marked = true;

        if info.unwind_status.is_none() && !is_prewalked {
            info.unwind_status = Some(ObjectFileStatus::Missing);
        }
    }

    /// Returns the modules list to be used in the symbolication response.
    pub fn build(self) -> Vec<CompleteObjectInfo> {
        self.inner
            .into_iter()
            .filter_map(|(mut info, marked)| {
                let include = marked || info.raw.debug_id.is_some();
                if !include {
                    return None;
                }
                // Reset the unwind status to `unused` for all objects that were not being referenced
                // in the final stack traces.
                if !marked || info.unwind_status.is_none() {
                    info.unwind_status = Some(ObjectFileStatus::Unused);
                }
                metric!(
                    counter("symbolication.unwind_status") += 1,
                    "status" => info.unwind_status.unwrap_or(ObjectFileStatus::Unused).name(),
                );
                Some(info)
            })
            .collect()
    }
}

#[derive(Clone, Debug)]
pub struct SymbolicationActor {
    objects: ObjectsActor,
    symcaches: SymCacheActor,
    cficaches: CfiCacheActor,
    diagnostics_cache: crate::cache::Cache,
    io_pool: tokio::runtime::Handle,
    cpu_pool: tokio::runtime::Handle,
    requests: ComputationMap,
    spawnpool: Arc<procspawn::Pool>,
    max_concurrent_requests: Option<usize>,
    current_requests: Arc<AtomicUsize>,
}

impl SymbolicationActor {
    #[allow(clippy::too_many_arguments)]
    pub fn new(
        objects: ObjectsActor,
        symcaches: SymCacheActor,
        cficaches: CfiCacheActor,
        diagnostics_cache: crate::cache::Cache,
        io_pool: tokio::runtime::Handle,
        cpu_pool: tokio::runtime::Handle,
        spawnpool: procspawn::Pool,
        max_concurrent_requests: Option<usize>,
    ) -> Self {
        SymbolicationActor {
            objects,
            symcaches,
            cficaches,
            diagnostics_cache,
            io_pool,
            cpu_pool,
            requests: Arc::new(Mutex::new(BTreeMap::new())),
            spawnpool: Arc::new(spawnpool),
            max_concurrent_requests,
            current_requests: Arc::new(AtomicUsize::new(0)),
        }
    }

    /// Creates a new request to compute the given future.
    ///
    /// Returns `None` if the `SymbolicationActor` is already processing the
    /// maximum number of requests, as given by `max_concurrent_requests`.
    fn create_symbolication_request<F>(&self, f: F) -> Result<RequestId, MaxRequestsError>
    where
        F: Future<Output = Result<CompletedSymbolicationResponse, SymbolicationError>>
            + Send
            + 'static,
    {
        let (sender, receiver) = oneshot::channel();

        let hub = Arc::new(sentry::Hub::new_from_top(sentry::Hub::current()));

        // Assume that there are no UUID4 collisions in practice.
        let requests = Arc::clone(&self.requests);
        let current_requests = Arc::clone(&self.current_requests);

        let num_requests = current_requests.load(Ordering::Relaxed);
        metric!(gauge("requests.in_flight") = num_requests as u64);

        // Reject the request if `requests` already contains `max_concurrent_requests` elements.
        if let Some(max_concurrent_requests) = self.max_concurrent_requests {
            if num_requests >= max_concurrent_requests {
                metric!(counter("requests.rejected") += 1);
                return Err(MaxRequestsError);
            }
        }

        let request_id = RequestId::new(uuid::Uuid::new_v4());
        requests.lock().insert(request_id, receiver.shared());
        current_requests.fetch_add(1, Ordering::Relaxed);
        let drop_hub = hub.clone();
        let token = CallOnDrop::new(move || {
            requests.lock().remove(&request_id);
            // we consider every premature drop of the future as fatal crash, which works fine
            // since ending a session consumes it and its not possible to double-end.
            drop_hub.end_session_with_status(SessionStatus::Crashed);
        });

        let request_future = async move {
            let response = match f.await {
                Ok(response) => {
                    sentry::end_session_with_status(SessionStatus::Exited);
                    SymbolicationResponse::Completed(Box::new(response))
                }
                Err(error) => {
                    // a timeout is an abnormal session exit, all other errors are considered "crashed"
                    let status = match &error {
                        SymbolicationError::Timeout => SessionStatus::Abnormal,
                        _ => SessionStatus::Crashed,
                    };
                    sentry::end_session_with_status(status);

                    let response = error.to_symbolication_response();
                    let error = anyhow::Error::new(error);
                    tracing::error!("Symbolication error: {:?}", error);
                    response
                }
            };

            sender.send((Instant::now(), response)).ok();

            // We stop counting the request as an in-flight request at this point, even though
            // it will stay in the `requests` map for another 90s.
            current_requests.fetch_sub(1, Ordering::Relaxed);

            // Wait before removing the channel from the computation map to allow clients to
            // poll the status.
            tokio::time::sleep(MAX_POLL_DELAY).await;

            drop(token);
        }
        .bind_hub(hub);

        self.io_pool.spawn(request_future);

        Ok(request_id)
    }
}

async fn wrap_response_channel(
    request_id: RequestId,
    timeout: Option<u64>,
    channel: ComputationChannel,
) -> SymbolicationResponse {
    let channel_result = if let Some(timeout) = timeout {
        match tokio::time::timeout(Duration::from_secs(timeout), channel).await {
            Ok(outcome) => outcome,
            Err(_elapsed) => {
                return SymbolicationResponse::Pending {
                    request_id,
                    // We should estimate this better, but at some point the
                    // architecture will probably change to pushing results on a
                    // queue instead of polling so it's unlikely we'll ever do
                    // better here.
                    retry_after: 30,
                };
            }
        }
    } else {
        channel.await
    };

    match channel_result {
        Ok((finished_at, response)) => {
            metric!(timer("requests.response_idling") = finished_at.elapsed());
            response
        }
        // If the sender is dropped, this is likely due to a panic that is captured at the source.
        // Therefore, we do not need to capture an error at this point.
        Err(_canceled) => SymbolicationResponse::InternalError,
    }
}

fn object_id_from_object_info(object_info: &RawObjectInfo) -> ObjectId {
    ObjectId {
        debug_id: match object_info.debug_id.as_deref() {
            None | Some("") => None,
            Some(string) => string.parse().ok(),
        },
        code_id: match object_info.code_id.as_deref() {
            None | Some("") => None,
            Some(string) => string.parse().ok(),
        },
        debug_file: object_info.debug_file.clone(),
        code_file: object_info.code_file.clone(),
        object_type: object_info.ty,
    }
}

fn normalize_minidump_os_name(minidump_os_name: &str) -> &str {
    // Be aware that MinidumpState::object_type matches on names produced here.
    match minidump_os_name {
        "Windows NT" => "Windows",
        "Mac OS X" => "macOS",
        _ => minidump_os_name,
    }
}

fn object_info_from_minidump_module(ty: ObjectType, module: &CodeModule) -> RawObjectInfo {
    let mut code_id = module.code_identifier();

    // The processor reports an empty string as code id for MachO files
    if ty == ObjectType::Macho && code_id.is_empty() {
        code_id = module.debug_identifier();
        code_id.truncate(code_id.len().max(1) - 1);
    }

    RawObjectInfo {
        ty,
        code_id: Some(code_id),
        code_file: Some(module.code_file()),
        debug_id: Some(module.debug_identifier()), // TODO: This should use module.id().map(_)
        debug_file: Some(module.debug_file()),
        image_addr: HexValue(module.base_address()),
        image_size: match module.size() {
            0 => None,
            size => Some(size),
        },
    }
}

pub struct SourceObject(SelfCell<ByteView<'static>, Object<'static>>);

struct SourceObjectEntry {
    module_index: usize,
    object_info: CompleteObjectInfo,
    source_object: Option<Arc<SourceObject>>,
}

struct SourceLookup {
    inner: Vec<SourceObjectEntry>,
}

impl SourceLookup {
    pub async fn fetch_sources(
        self,
        objects: ObjectsActor,
        scope: Scope,
        sources: Arc<[SourceConfig]>,
        response: &CompletedSymbolicationResponse,
    ) -> Result<Self, SymbolicationError> {
        let mut referenced_objects = BTreeSet::new();
        let stacktraces = &response.stacktraces;

        for stacktrace in stacktraces {
            for frame in &stacktrace.frames {
                if let Some(i) =
                    self.get_module_index_by_addr(frame.raw.instruction_addr.0, frame.raw.addr_mode)
                {
                    referenced_objects.insert(i);
                }
            }
        }

        let mut futures = Vec::new();

        for mut entry in self.inner.into_iter() {
            let is_used = referenced_objects.contains(&entry.module_index);
            let objects = objects.clone();
            let scope = scope.clone();
            let sources = sources.clone();

            futures.push(async move {
                if !is_used {
                    entry.object_info.debug_status = ObjectFileStatus::Unused;
                    entry.source_object = None;
                    return entry;
                }

                let opt_object_file_meta = objects
                    .find(FindObject {
                        filetypes: FileType::sources(),
                        purpose: ObjectPurpose::Source,
                        scope: scope.clone(),
                        identifier: object_id_from_object_info(&entry.object_info.raw),
                        sources,
                    })
                    .await
                    .unwrap_or_default()
                    .meta;

                entry.source_object = match opt_object_file_meta {
                    None => None,
                    Some(object_file_meta) => {
                        objects.fetch(object_file_meta).await.ok().and_then(|x| {
                            SelfCell::try_new(x.data(), |b| Object::parse(unsafe { &*b }))
                                .map(|x| Arc::new(SourceObject(x)))
                                .ok()
                        })
                    }
                };

                if entry.source_object.is_some() {
                    entry.object_info.features.has_sources = true;
                }

                entry
            });
        }

        Ok(SourceLookup {
            inner: future::join_all(futures).await,
        })
    }

    pub fn prepare_debug_sessions(&self) -> BTreeMap<usize, Option<ObjectDebugSession<'_>>> {
        self.inner
            .iter()
            .map(|entry| {
                (
                    entry.module_index,
                    entry
                        .source_object
                        .as_ref()
                        .and_then(|o| o.0.get().debug_session().ok()),
                )
            })
            .collect()
    }

    pub fn get_context_lines(
        &self,
        debug_sessions: &BTreeMap<usize, Option<ObjectDebugSession<'_>>>,
        addr: u64,
        addr_mode: AddrMode,
        abs_path: &str,
        lineno: u32,
        n: usize,
    ) -> Option<(Vec<String>, String, Vec<String>)> {
        let index = self.get_module_index_by_addr(addr, addr_mode)?;
        let session = debug_sessions[&index].as_ref()?;
        let source = session.source_by_path(abs_path).ok()??;

        let lineno = lineno as usize;
        let start_line = lineno.saturating_sub(n);
        let line_diff = lineno - start_line;

        let mut lines = source.lines().skip(start_line);
        let pre_context = (&mut lines)
            .take(line_diff.saturating_sub(1))
            .map(|x| x.to_string())
            .collect();
        let context = lines.next()?.to_string();
        let post_context = lines.take(n).map(|x| x.to_string()).collect();

        Some((pre_context, context, post_context))
    }

    fn get_module_index_by_addr(&self, addr: u64, addr_mode: AddrMode) -> Option<usize> {
        match addr_mode {
            AddrMode::Abs => {
                for entry in self.inner.iter() {
                    let start_addr = entry.object_info.raw.image_addr.0;

                    if start_addr > addr {
                        // The debug image starts at a too high address
                        continue;
                    }

                    let size = entry.object_info.raw.image_size.unwrap_or(0);
                    if let Some(end_addr) = start_addr.checked_add(size) {
                        if end_addr < addr && size != 0 {
                            // The debug image ends at a too low address and we're also confident that
                            // end_addr is accurate (size != 0)
                            continue;
                        }
                    }

                    return Some(entry.module_index);
                }
                None
            }
            AddrMode::Rel(this_module_index) => self
                .inner
                .iter()
                .find(|x| x.module_index == this_module_index)
                .map(|x| x.module_index),
        }
    }

    fn sort(&mut self) {
        self.inner
            .sort_by_key(|entry| entry.object_info.raw.image_addr.0);

        // Ignore the name `dedup_by`, I just want to iterate over consecutive items and update
        // some.
        self.inner.dedup_by(|entry2, entry1| {
            // If this underflows we didn't sort properly.
            let size = entry2.object_info.raw.image_addr.0 - entry1.object_info.raw.image_addr.0;
            if entry1.object_info.raw.image_size.unwrap_or(0) == 0 {
                entry1.object_info.raw.image_size = Some(size);
            }

            false
        });
    }
}

impl FromIterator<CompleteObjectInfo> for SourceLookup {
    fn from_iter<T>(iter: T) -> Self
    where
        T: IntoIterator<Item = CompleteObjectInfo>,
    {
        let mut rv = SourceLookup {
            inner: iter
                .into_iter()
                .enumerate()
                .map(|(module_index, object_info)| SourceObjectEntry {
                    module_index,
                    object_info,
                    source_object: None,
                })
                .collect(),
        };
        rv.sort();
        rv
    }
}

struct SymCacheEntry {
    module_index: usize,
    object_info: CompleteObjectInfo,
    symcache: Option<Arc<SymCacheFile>>,
}

struct SymCacheLookup {
    inner: Vec<SymCacheEntry>,
}

impl FromIterator<CompleteObjectInfo> for SymCacheLookup {
    fn from_iter<T>(iter: T) -> Self
    where
        T: IntoIterator<Item = CompleteObjectInfo>,
    {
        let mut rv = SymCacheLookup {
            inner: iter
                .into_iter()
                .enumerate()
                .map(|(module_index, object_info)| SymCacheEntry {
                    module_index,
                    object_info,
                    symcache: None,
                })
                .collect(),
        };
        rv.sort();
        rv
    }
}

impl SymCacheLookup {
    fn sort(&mut self) {
        self.inner
            .sort_by_key(|entry| entry.object_info.raw.image_addr.0);

        // Ignore the name `dedup_by`, I just want to iterate over consecutive items and update
        // some.
        self.inner.dedup_by(|entry2, entry1| {
            // If this underflows we didn't sort properly.
            let size = entry2.object_info.raw.image_addr.0 - entry1.object_info.raw.image_addr.0;
            if entry1.object_info.raw.image_size.unwrap_or(0) == 0 {
                entry1.object_info.raw.image_size = Some(size);
            }

            false
        });
    }

    async fn fetch_symcaches(
        self,
        symcache_actor: SymCacheActor,
        request: SymbolicateStacktraces,
    ) -> Self {
        let mut referenced_objects = BTreeSet::new();
        let stacktraces = request.stacktraces;

        for stacktrace in stacktraces {
            for frame in stacktrace.frames {
                if let Some(SymCacheLookupResult { module_index, .. }) =
                    self.lookup_symcache(frame.instruction_addr.0, frame.addr_mode)
                {
                    referenced_objects.insert(module_index);
                }
            }
        }

        let mut futures = Vec::new();

        for mut entry in self.inner.into_iter() {
            let is_used = referenced_objects.contains(&entry.module_index);
            let sources = request.sources.clone();
            let scope = request.scope.clone();
            let symcache_actor = symcache_actor.clone();

            futures.push(async move {
                if !is_used {
                    entry.object_info.debug_status = ObjectFileStatus::Unused;
                    return entry;
                }
                let symcache_result = symcache_actor
                    .fetch(FetchSymCache {
                        object_type: entry.object_info.raw.ty,
                        identifier: object_id_from_object_info(&entry.object_info.raw),
                        sources,
                        scope,
                    })
                    .await;

                let (symcache, status) = match symcache_result {
                    Ok(symcache) => match symcache.parse() {
                        Ok(Some(_)) => (Some(symcache), ObjectFileStatus::Found),
                        Ok(None) => (Some(symcache), ObjectFileStatus::Missing),
                        Err(e) => (None, (&e).into()),
                    },
                    Err(e) => (None, (&*e).into()),
                };

                entry.object_info.arch = Default::default();

                if let Some(ref symcache) = symcache {
                    entry.object_info.arch = symcache.arch();
                    entry.object_info.features.merge(symcache.features());
                    entry.object_info.candidates.merge(symcache.candidates());
                }

                entry.symcache = symcache;
                entry.object_info.debug_status = status;
                entry
            });
        }

        SymCacheLookup {
            inner: future::join_all(futures).await,
        }
    }

    fn lookup_symcache(&self, addr: u64, addr_mode: AddrMode) -> Option<SymCacheLookupResult<'_>> {
        match addr_mode {
            AddrMode::Abs => {
                for entry in self.inner.iter() {
                    let start_addr = entry.object_info.raw.image_addr.0;

                    if start_addr > addr {
                        // The debug image starts at a too high address
                        continue;
                    }

                    let size = entry.object_info.raw.image_size.unwrap_or(0);
                    if let Some(end_addr) = start_addr.checked_add(size) {
                        if end_addr < addr && size != 0 {
                            // The debug image ends at a too low address and we're also confident that
                            // end_addr is accurate (size != 0)
                            continue;
                        }
                    }

                    return Some(SymCacheLookupResult {
                        module_index: entry.module_index,
                        object_info: &entry.object_info,
                        symcache: entry.symcache.as_deref(),
                        relative_addr: entry.object_info.abs_to_rel_addr(addr),
                    });
                }
                None
            }
            AddrMode::Rel(this_module_index) => self
                .inner
                .iter()
                .find(|x| x.module_index == this_module_index)
                .map(|entry| SymCacheLookupResult {
                    module_index: entry.module_index,
                    object_info: &entry.object_info,
                    symcache: entry.symcache.as_deref(),
                    relative_addr: Some(addr),
                }),
        }
    }
}

fn symbolicate_frame(
    caches: &SymCacheLookup,
    registers: &Registers,
    signal: Option<Signal>,
    frame: &mut RawFrame,
    index: usize,
) -> Result<Vec<SymbolicatedFrame>, FrameStatus> {
    let lookup_result = caches
        .lookup_symcache(frame.instruction_addr.0, frame.addr_mode)
        .ok_or(FrameStatus::UnknownImage)?;

    frame.package = lookup_result.object_info.raw.code_file.clone();
    if lookup_result.symcache.is_none() {
        if lookup_result.object_info.debug_status == ObjectFileStatus::Malformed {
            return Err(FrameStatus::Malformed);
        } else {
            return Err(FrameStatus::Missing);
        }
    }

    tracing::trace!("Loading symcache");
    let symcache = match lookup_result
        .symcache
        .as_ref()
        .expect("symcache should always be available at this point")
        .parse()
    {
        Ok(Some(x)) => x,
        Ok(None) => return Err(FrameStatus::Missing),
        Err(_) => return Err(FrameStatus::Malformed),
    };

    // get the relative caller address
    let relative_addr = if let Some(addr) = lookup_result.relative_addr {
        // heuristics currently are only supported when we can work with absolute addresses.
        // In cases where this is not possible we skip this part entirely and use the relative
        // address calculated by the lookup result as lookup address in the module.
        if let Some(absolute_addr) = lookup_result.object_info.rel_to_abs_addr(addr) {
            let is_crashing_frame = index == 0;
            let ip_register_value = if is_crashing_frame {
                symcache
                    .arch()
                    .cpu_family()
                    .ip_register_name()
                    .and_then(|ip_reg_name| registers.get(ip_reg_name))
                    .map(|x| x.0)
            } else {
                None
            };
            let absolute_caller_addr = InstructionInfo::new(symcache.arch(), absolute_addr)
                .is_crashing_frame(is_crashing_frame)
                .signal(signal.map(|signal| signal.0))
                .ip_register_value(ip_register_value)
                .caller_address();
            lookup_result
                .object_info
                .abs_to_rel_addr(absolute_caller_addr)
                .ok_or_else(|| {
                    tracing::warn!(
                            "Underflow when trying to subtract image start addr from caller address after heuristics"
                        );
                    metric!(counter("relative_addr.underflow") += 1);
                    FrameStatus::MissingSymbol
                })?
        } else {
            addr
        }
    } else {
        tracing::warn!("Underflow when trying to subtract image start addr from caller address before heuristics");
        metric!(counter("relative_addr.underflow") += 1);
        return Err(FrameStatus::MissingSymbol);
    };

    tracing::trace!("Symbolicating {:#x}", relative_addr);
    let line_infos = match symcache.lookup(relative_addr) {
        Ok(x) => x,
        Err(_) => return Err(FrameStatus::Malformed),
    };

    let mut rv = vec![];

    for line_info in line_infos {
        let line_info = match line_info {
            Ok(x) => x,
            Err(_) => return Err(FrameStatus::Malformed),
        };

        // The logic for filename and abs_path intentionally diverges from how symbolic is used
        // inside of Sentry right now.
        let (filename, abs_path) = {
            let rel_path = line_info.path();
            let abs_path = line_info.abs_path();

            if abs_path == rel_path {
                // rel_path is absolute and therefore not usable for `filename`. Use the
                // basename as filename.
                (line_info.filename().to_owned(), abs_path.to_owned())
            } else {
                // rel_path is relative (probably to the compilation dir) and therefore useful
                // as filename for Sentry.
                (rel_path.to_owned(), abs_path.to_owned())
            }
        };

        let name = line_info.function_name();

        // Detect the language from the bare name, ignoring any pre-set language. There are a few
        // languages that we should always be able to demangle. Only complain about those that we
        // detect explicitly, but silently ignore the rest. For instance, there are C-identifiers
        // reported as C++, which are expected not to demangle.
        let detected_language = Name::from(name.as_str()).detect_language();
        let should_demangle = match (line_info.language(), detected_language) {
            (_, Language::Unknown) => false, // can't demangle what we cannot detect
            (Language::ObjCpp, Language::Cpp) => true, // C++ demangles even if it was in ObjC++
            (Language::Unknown, _) => true,  // if there was no language, then rely on detection
            (lang, detected) => lang == detected, // avoid false-positive detections
        };

        let demangled_opt = name.demangle(DEMANGLE_OPTIONS);
        if should_demangle && demangled_opt.is_none() {
            sentry::with_scope(
                |scope| scope.set_extra("identifier", name.to_string().into()),
                || {
                    let message = format!("Failed to demangle {} identifier", line_info.language());
                    sentry::capture_message(&message, sentry::Level::Error);
                },
            );
        }

        rv.push(SymbolicatedFrame {
            status: FrameStatus::Symbolicated,
            original_index: Some(index),
            raw: RawFrame {
                package: lookup_result.object_info.raw.code_file.clone(),
                addr_mode: lookup_result.preferred_addr_mode(),
                instruction_addr: HexValue(
                    lookup_result.expose_preferred_addr(line_info.instruction_address()),
                ),
                symbol: Some(line_info.symbol().to_string()),
                abs_path: if !abs_path.is_empty() {
                    Some(abs_path)
                } else {
                    frame.abs_path.clone()
                },
                function: Some(match demangled_opt {
                    Some(demangled) => demangled,
                    None => name.into_cow().into_owned(),
                }),
                filename: if !filename.is_empty() {
                    Some(filename)
                } else {
                    frame.filename.clone()
                },
                lineno: Some(line_info.line()),
                pre_context: vec![],
                context_line: None,
                post_context: vec![],
                sym_addr: Some(HexValue(
                    lookup_result.expose_preferred_addr(line_info.function_address()),
                )),
                lang: match line_info.language() {
                    Language::Unknown => None,
                    language => Some(language),
                },
                trust: frame.trust,
            },
        });
    }

    if rv.is_empty() {
        return Err(FrameStatus::MissingSymbol);
    }

    Ok(rv)
}

/// Stacktrace related Metrics
///
/// This gives some metrics about the quality of the stack traces included
/// in a symbolication request. See the individual members for more information.
///
/// These numbers are being accumulated across one symbolication request, and are emitted
/// as a histogram.
#[derive(Default)]
struct StacktraceMetrics {
    /// A truncated stack trace is one that does not end in a
    /// well known thread base.
    truncated_traces: u64,

    /// We classify a short stacktrace as one that has less that 5 frames.
    short_traces: u64,

    /// This indicated a stack trace that has at least one bad frame
    /// from the below categories.
    bad_traces: u64,

    /// Frames that were scanned.
    ///
    /// These are frequently wrong and lead to bad and incomplete stack traces.
    /// We can improve (lower) these numbers by having more usable CFI info.
    scanned_frames: u64,

    /// Unsymbolicated Frames.
    ///
    /// These may be the result of unavailable or broken debug info.
    /// We can improve (lower) these numbers by having more usable debug info.
    unsymbolicated_frames: u64,

    /// Unsymbolicated Context Frames.
    ///
    /// This is an indication of broken contexts, or failure to extract it from minidumps.
    unsymbolicated_context_frames: u64,

    /// Unsymbolicated Frames found by scanning.
    unsymbolicated_scanned_frames: u64,

    /// Unsymbolicated Frames found by CFI.
    ///
    /// These are the result of the *previous* frame being wrongly scanned.
    unsymbolicated_cfi_frames: u64,

    /// Frames referencing unmapped memory regions.
    ///
    /// These may be the result of issues in the client-side module finder, or
    /// broken debug-id information.
    ///
    /// We can improve this by fixing client-side implementations and having
    /// proper debug-ids.
    unmapped_frames: u64,
}

/// Determine if the [`SymbolicatedFrame`] is likely to be a thread base.
///
/// This is just a heuristic that matches the function to well known thread entry points.
fn is_likely_base_frame(frame: &SymbolicatedFrame) -> bool {
    let function = match frame
        .raw
        .function
        .as_deref()
        .or_else(|| frame.raw.symbol.as_deref())
    {
        Some(f) => f,
        None => return false,
    };

    // C start/main
    if matches!(function, "main" | "start" | "_start") {
        return true;
    }

    // Windows and posix thread base. These often have prefixes depending on the OS and Version, so
    // we use a substring match here.
    if function.contains("UserThreadStart")
        || function.contains("thread_start")
        || function.contains("start_thread")
        || function.contains("start_wqthread")
    {
        return true;
    }

    false
}

fn record_symbolication_metrics(
    origin: StacktraceOrigin,
    metrics: StacktraceMetrics,
    modules: &[CompleteObjectInfo],
    stacktraces: &[CompleteStacktrace],
) {
    let origin = origin.to_string();

    let platform = modules
        .iter()
        .find_map(|m| {
            if m.raw.ty == ObjectType::Unknown {
                None
            } else {
                Some(m.raw.ty)
            }
        })
        .unwrap_or(ObjectType::Unknown)
        .to_string();

    // Unusable modules that don’t have any kind of ID to look them up with
    let unusable_modules = modules
        .iter()
        .filter(|m| {
            let id = object_id_from_object_info(&m.raw);
            id.debug_id.is_none() && id.code_id.is_none()
        })
        .count() as u64;

    // Modules that failed parsing
    let unparsable_modules = modules
        .iter()
        .filter(|m| m.debug_status == ObjectFileStatus::Malformed)
        .count() as u64;

    metric!(
        time_raw("symbolication.num_modules") = modules.len() as u64,
        "platform" => &platform, "origin" => &origin,
    );
    metric!(
        time_raw("symbolication.unusable_modules") = unusable_modules,
        "platform" => &platform, "origin" => &origin,
    );
    metric!(
        time_raw("symbolication.unparsable_modules") = unparsable_modules,
        "platform" => &platform, "origin" => &origin,
    );

    metric!(
        time_raw("symbolication.num_stacktraces") = stacktraces.len() as u64,
        "platform" => &platform, "origin" => &origin,
    );
    metric!(
        time_raw("symbolication.short_stacktraces") = metrics.short_traces,
        "platform" => &platform, "origin" => &origin,
    );
    metric!(
        time_raw("symbolication.truncated_stacktraces") = metrics.truncated_traces,
        "platform" => &platform, "origin" => &origin,
    );
    metric!(
        time_raw("symbolication.bad_stacktraces") = metrics.bad_traces,
        "platform" => &platform, "origin" => &origin,
    );

    metric!(
        time_raw("symbolication.num_frames") =
            stacktraces.iter().map(|s| s.frames.len() as u64).sum::<u64>(),
        "platform" => &platform, "origin" => &origin,
    );
    metric!(
        time_raw("symbolication.scanned_frames") = metrics.scanned_frames,
        "platform" => &platform, "origin" => &origin,
    );
    metric!(
        time_raw("symbolication.unsymbolicated_frames") = metrics.unsymbolicated_frames,
        "platform" => &platform, "origin" => &origin,
    );
    metric!(
        time_raw("symbolication.unsymbolicated_context_frames") =
            metrics.unsymbolicated_context_frames,
        "platform" => &platform, "origin" => &origin,
    );
    metric!(
        time_raw("symbolication.unsymbolicated_cfi_frames") =
            metrics.unsymbolicated_cfi_frames,
        "platform" => &platform, "origin" => &origin,
    );
    metric!(
        time_raw("symbolication.unsymbolicated_scanned_frames") =
            metrics.unsymbolicated_scanned_frames,
        "platform" => &platform, "origin" => &origin,
    );
    metric!(
        time_raw("symbolication.unmapped_frames") = metrics.unmapped_frames,
        "platform" => &platform, "origin" => &origin,
    );
}

fn symbolicate_stacktrace(
    thread: RawStacktrace,
    caches: &SymCacheLookup,
    metrics: &mut StacktraceMetrics,
    signal: Option<Signal>,
) -> CompleteStacktrace {
    let mut symbolicated_frames = vec![];
    let mut unsymbolicated_frames_iter = thread.frames.into_iter().enumerate().peekable();

    while let Some((index, mut frame)) = unsymbolicated_frames_iter.next() {
        match symbolicate_frame(caches, &thread.registers, signal, &mut frame, index) {
            Ok(frames) => {
                if matches!(frame.trust, FrameTrust::Scan) {
                    metrics.scanned_frames += 1;
                }
                symbolicated_frames.extend(frames)
            }
            Err(status) => {
                // Since symbolication failed, the function name was not demangled. In case there is
                // either one of `function` or `symbol`, treat that as mangled name and try to
                // demangle it. If that succeeds, write the demangled name back.
                let mangled = frame.function.as_deref().xor(frame.symbol.as_deref());
                let demangled = mangled.and_then(|m| Name::from(m).demangle(DEMANGLE_OPTIONS));
                if let Some(demangled) = demangled {
                    if let Some(old_mangled) = frame.function.replace(demangled) {
                        frame.symbol = Some(old_mangled);
                    }
                }

                // Temporary workaround: Skip false-positive frames from stack scanning after the
                // fact.
                //
                // Usually, the stack scanner would skip all scanned frames when it *knows* that
                // they cannot be symbolized. However, in our case we supply breakpad symbols
                // without function records. This breaks its original heuristic, since it would now
                // *always* skip scan frames. Our patch in breakpad omits this check.
                //
                // Here, we fix this after the fact.
                //
                // - MissingSymbol: If symbolication failed for a scanned frame where we *know* we
                //   have a debug info, but the lookup inside that file failed.
                // - UnknownImage: If symbolication failed because the stackscanner found an
                //   instruction_addr that is not in any image *we* consider valid. We discard
                //   images which do not have a debug id, while the stackscanner considers them
                //   perfectly fine.
                if frame.trust == FrameTrust::Scan
                    && (status == FrameStatus::MissingSymbol || status == FrameStatus::UnknownImage)
                {
                    continue;
                }

                // Glibc inserts an explicit `DW_CFA_undefined: RIP` DWARF rule to say that `_start`
                // has no return address.
                // See https://sourceware.org/git/?p=glibc.git;a=blob;f=sysdeps/x86_64/start.S;h=1b3e36826b8a477474cee24d1c931429fbdf6d8f;hb=HEAD#l59
                // We do not support this due to lack of breakpad support, and will thus use the
                // previous rule for RIP, which says to look it up the value on the stack,
                // resulting in an unmapped garbage frame. We work around this by trimming the
                // trailing garbage frame on the following conditions:
                // * it is unmapped (UnknownImage)
                // * this is the last frame to symbolicate (via peek)
                // * the previous symbolicated frame is `_start`
                let is_start =
                    |frame: &SymbolicatedFrame| frame.raw.function.as_deref() == Some("_start");
                if status == FrameStatus::UnknownImage
                    && unsymbolicated_frames_iter.peek().is_none()
                    && symbolicated_frames.last().map_or(false, is_start)
                {
                    continue;
                }

                metrics.unsymbolicated_frames += 1;
                match frame.trust {
                    FrameTrust::Scan => {
                        metrics.scanned_frames += 1;
                        metrics.unsymbolicated_scanned_frames += 1;
                    }
                    FrameTrust::CFI => metrics.unsymbolicated_cfi_frames += 1,
                    FrameTrust::Context => metrics.unsymbolicated_context_frames += 1,
                    _ => {}
                }
                if status == FrameStatus::UnknownImage {
                    metrics.unmapped_frames += 1;
                }

                symbolicated_frames.push(SymbolicatedFrame {
                    status,
                    original_index: Some(index),
                    raw: frame,
                });
            }
        }
    }

    // we try to find a base frame among the bottom 5
    if !symbolicated_frames
        .iter()
        .rev()
        .take(5)
        .any(is_likely_base_frame)
    {
        metrics.truncated_traces += 1;
    }
    // macOS has some extremely short but perfectly fine stacks, such as:
    // `__workq_kernreturn` > `_pthread_wqthread` > `start_wqthread`
    if symbolicated_frames.len() < 3 {
        metrics.short_traces += 1;
    }

    if metrics.scanned_frames > 0 || metrics.unsymbolicated_frames > 0 {
        metrics.bad_traces += 1;
    }

    CompleteStacktrace {
        thread_id: thread.thread_id,
        is_requesting: thread.is_requesting,
        registers: thread.registers,
        frames: symbolicated_frames,
    }
}

#[derive(Debug, Copy, Clone)]
/// Where the Stack Traces in the [`SymbolicateStacktraces`] originated from.
pub enum StacktraceOrigin {
    /// The stack traces came from a direct request to symbolicate.
    Symbolicate,
    /// The stack traces were extracted from a minidump.
    Minidump,
    /// The stack traces came from an Apple Crash Report.
    AppleCrashReport,
}

impl std::fmt::Display for StacktraceOrigin {
    fn fmt(&self, f: &mut std::fmt::Formatter<'_>) -> std::fmt::Result {
        f.write_str(match self {
            StacktraceOrigin::Symbolicate => "symbolicate",
            StacktraceOrigin::Minidump => "minidump",
            StacktraceOrigin::AppleCrashReport => "applecrashreport",
        })
    }
}

#[derive(Debug, Clone)]
/// A request for symbolication of multiple stack traces.
pub struct SymbolicateStacktraces {
    /// The scope of this request which determines access to cached files.
    pub scope: Scope,

    /// The signal thrown on certain operating systems.
    ///
    ///  Signal handlers sometimes mess with the runtime stack. This is used to determine whether
    /// the top frame should be fixed or not.
    pub signal: Option<Signal>,

    /// A list of external sources to load debug files.
    pub sources: Arc<[SourceConfig]>,

    /// Where the stacktraces originated from.
    pub origin: StacktraceOrigin,

    /// A list of threads containing stack traces.
    pub stacktraces: Vec<RawStacktrace>,

    /// A list of images that were loaded into the process.
    ///
    /// This list must cover the instruction addresses of the frames in
    /// [`stacktraces`](Self::stacktraces). If a frame is not covered by any image, the frame cannot
    /// be symbolicated as it is not clear which debug file to load.
    pub modules: Vec<CompleteObjectInfo>,

    /// Options that came with this request, see [`RequestOptions`].
    pub options: RequestOptions,
}

impl SymbolicationActor {
    async fn do_symbolicate(
        self,
        request: SymbolicateStacktraces,
    ) -> Result<CompletedSymbolicationResponse, SymbolicationError> {
        let serialize_dif_candidates = request.options.dif_candidates;

        let f = self.do_symbolicate_impl(request);
        let f = tokio::time::timeout(Duration::from_secs(3600), f);
        let f = measure("symbolicate", m::timed_result, None, f);

        let mut response = f
            .await
            .map(|res| res.map_err(SymbolicationError::from))
            .unwrap_or(Err(SymbolicationError::Timeout))?;

        if !serialize_dif_candidates {
            response.clear_dif_candidates();
        }

        Ok(response)
    }

    async fn do_symbolicate_impl(
        self,
        request: SymbolicateStacktraces,
    ) -> Result<CompletedSymbolicationResponse, anyhow::Error> {
        let symcache_lookup: SymCacheLookup = request.modules.iter().cloned().collect();
        let source_lookup: SourceLookup = request.modules.iter().cloned().collect();
        let stacktraces = request.stacktraces.clone();
        let sources = request.sources.clone();
        let scope = request.scope.clone();
        let signal = request.signal;
        let origin = request.origin;

        let symcache_lookup = symcache_lookup
            .fetch_symcaches(self.symcaches, request)
            .await;

        let future = async move {
            let mut metrics = StacktraceMetrics::default();
            let stacktraces: Vec<_> = stacktraces
                .into_iter()
                .map(|trace| symbolicate_stacktrace(trace, &symcache_lookup, &mut metrics, signal))
                .collect();

            let mut modules: Vec<_> = symcache_lookup
                .inner
                .into_iter()
                .map(|entry| {
                    metric!(
                        counter("symbolication.debug_status") += 1,
                        "status" => entry.object_info.debug_status.name()
                    );

                    (entry.module_index, entry.object_info)
                })
                .collect();

            // bring modules back into the original order
            modules.sort_by_key(|&(index, _)| index);
            let modules: Vec<_> = modules.into_iter().map(|(_, module)| module).collect();

            record_symbolication_metrics(origin, metrics, &modules, &stacktraces);

            CompletedSymbolicationResponse {
                signal,
                stacktraces,
                modules,
                ..Default::default()
            }
        };

        let mut response =
            CancelOnDrop::new(self.cpu_pool.spawn(future.bind_hub(sentry::Hub::current())))
                .await
                .context("Symbolication future cancelled")?;

        let source_lookup = source_lookup
            .fetch_sources(self.objects, scope, sources, &response)
            .await?;

        let future = async move {
            let debug_sessions = source_lookup.prepare_debug_sessions();

            for trace in &mut response.stacktraces {
                for frame in &mut trace.frames {
                    let (abs_path, lineno) = match (&frame.raw.abs_path, frame.raw.lineno) {
                        (&Some(ref abs_path), Some(lineno)) => (abs_path, lineno),
                        _ => continue,
                    };

                    let result = source_lookup.get_context_lines(
                        &debug_sessions,
                        frame.raw.instruction_addr.0,
                        frame.raw.addr_mode,
                        abs_path,
                        lineno,
                        5,
                    );

                    if let Some((pre_context, context_line, post_context)) = result {
                        frame.raw.pre_context = pre_context;
                        frame.raw.context_line = Some(context_line);
                        frame.raw.post_context = post_context;
                    }
                }
            }
            response
        };

        CancelOnDrop::new(self.cpu_pool.spawn(future.bind_hub(sentry::Hub::current())))
            .await
            .context("Source lookup future cancelled")
    }

    /// Creates a new request to symbolicate stacktraces.
    ///
    /// Returns `None` if the `SymbolicationActor` is already processing the
    /// maximum number of requests, as given by `max_concurrent_requests`.
    pub fn symbolicate_stacktraces(
        &self,
        request: SymbolicateStacktraces,
    ) -> Result<RequestId, MaxRequestsError> {
        self.create_symbolication_request(self.clone().do_symbolicate(request))
    }

    /// Polls the status for a started symbolication task.
    ///
    /// If the timeout is set and no result is ready within the given time,
    /// [`SymbolicationResponse::Pending`] is returned.
    // TODO(flub): once the callers are updated to be `async fn` this can take `&self` again.
    pub async fn get_response(
        self,
        request_id: RequestId,
        timeout: Option<u64>,
    ) -> Option<SymbolicationResponse> {
        let channel_opt = self.requests.lock().get(&request_id).cloned();
        match channel_opt {
            Some(channel) => {
                // `wrap_response_channel` internally creates a `tokio::time::timeout`, which
                // requires an active runtime to be present, otherwise it panics.
                // This function however is called directly from the actix/tokio01 runtime.
                let _guard = self.io_pool.enter();

                Some(wrap_response_channel(request_id, timeout, channel).await)
            }
            None => {
                // This is okay to occur during deploys, but if it happens all the time we have a state
                // bug somewhere. Could be a misconfigured load balancer (supposed to be pinned to
                // scopes).
                metric!(counter("symbolication.request_id_unknown") += 1);
                None
            }
        }
    }
}

type CfiCacheResult = (CodeModuleId, Result<Arc<CfiCacheFile>, Arc<CfiCacheError>>);

/// Contains some meta-data about a minidump.
///
/// The minidump meta-data contained here is extracted in a [`procspawn`] subprocess, so needs
/// to be (de)serialisable to/from JSON. It is only a way to get this metadata out of the
/// subprocess and merged into the final symbolication result.
///
/// A few more convenience methods exist to help with building the symbolication results.
#[derive(Debug, Serialize, Deserialize)]
struct MinidumpState {
    timestamp: DateTime<Utc>,
    system_info: SystemInfo,
    crashed: bool,
    crash_reason: String,
    assertion: String,
}

impl MinidumpState {
    /// Creates a new [`MinidumpState`] from a breakpad symbolication result.
    fn new(process_state: &ProcessState<'_>) -> Self {
        let minidump_system_info = process_state.system_info();
        let os_name = minidump_system_info.os_name();
        let os_version = minidump_system_info.os_version();
        let os_build = minidump_system_info.os_build();
        let cpu_family = minidump_system_info.cpu_family();
        let cpu_arch = match cpu_family.parse() {
            Ok(arch) => arch,
            Err(_) => {
                if !cpu_family.is_empty() {
                    let msg = format!("Unknown minidump arch: {}", cpu_family);
                    sentry::capture_message(&msg, sentry::Level::Error);
                }

                Default::default()
            }
        };
        MinidumpState {
            timestamp: Utc.timestamp(process_state.timestamp().try_into().unwrap_or_default(), 0),
            system_info: SystemInfo {
                os_name: normalize_minidump_os_name(&os_name).to_owned(),
                os_version,
                os_build,
                cpu_arch,
                device_model: String::default(),
            },
            crashed: process_state.crashed(),
            crash_reason: process_state.crash_reason(),
            assertion: process_state.assertion(),
        }
    }

    /// Merges this meta-data into a symbolication result.
    ///
    /// This updates the `response` with the meta-data contained.
    fn merge_into(mut self, response: &mut CompletedSymbolicationResponse) {
        if self.system_info.cpu_arch == Arch::Unknown {
            self.system_info.cpu_arch = response
                .modules
                .iter()
                .map(|object| object.arch)
                .find(|arch| *arch != Arch::Unknown)
                .unwrap_or_default();
        }

        response.timestamp = Some(self.timestamp);
        response.system_info = Some(self.system_info);
        response.crashed = Some(self.crashed);
        response.crash_reason = Some(self.crash_reason);
        response.assertion = Some(self.assertion);
    }

    /// Returns the type of executable object that produced this minidump.
    fn object_type(&self) -> ObjectType {
        // Note that the names matched here are normalised by normalize_minidump_os_name().
        match self.system_info.os_name.as_str() {
            "Windows" => ObjectType::Pe,
            "iOS" | "macOS" => ObjectType::Macho,
            "Linux" | "Solaris" | "Android" => ObjectType::Elf,
            _ => ObjectType::Unknown,
        }
    }
}

/// Load the CFI information from the cache.
///
/// This reads the CFI caches from disk and returns them in a format suitable for the
/// breakpad processor to stackwalk.
fn load_cfi_for_processor(
    cfi: Vec<(CodeModuleId, PathBuf)>,
) -> BTreeMap<CodeModuleId, CfiCache<'static>> {
    cfi.into_iter()
        .filter_map(|(code_id, cfi_path)| {
            let bytes = ByteView::open(cfi_path)
                .map_err(|err| {
                    tracing::error!("Error while reading cficache: {}", LogError(&err));
                    err
                })
                .ok()?;
            let cfi_cache = CfiCache::from_bytes(bytes)
                .map_err(|err| {
                    // This mostly never happens since we already checked the files
                    // after downloading and they would have been tagged with
                    // CacheStatus::Malformed.
                    tracing::error!("Error while loading cficache: {}", LogError(&err));
                    err
                })
                .ok()?;
            Some((code_id, cfi_cache))
        })
        .collect()
}

#[derive(Debug, Serialize, Deserialize)]
struct StackWalkMinidumpResult {
    all_modules: Vec<(Option<CodeModuleId>, RawObjectInfo)>,
    referenced_modules: Vec<(CodeModuleId, RawObjectInfo)>,
    stacktraces: Vec<RawStacktrace>,
    minidump_state: MinidumpState,
}

impl SymbolicationActor {
    /// Join a procspawn handle with a timeout.
    ///
    /// This handles the procspawn result, makes sure to appropriately log any failures and
    /// save the minidump for debugging.  Returns a simple result converted to the
    /// [`SymbolicationError`].
    fn join_procspawn<T, E>(
        handle: procspawn::JoinHandle<Result<procspawn::serde::Json<T>, E>>,
        timeout: Duration,
        metric: &str,
    ) -> Result<T, anyhow::Error>
    where
        T: Serialize + DeserializeOwned,
        E: Into<anyhow::Error> + Serialize + DeserializeOwned,
    {
        match handle.join_timeout(timeout) {
            Ok(Ok(procspawn::serde::Json(out))) => Ok(out),
            Ok(Err(err)) => Err(err.into()),
            Err(perr) => {
                let reason = if perr.is_timeout() {
                    "timeout"
                } else if perr.is_panic() {
                    "panic"
                } else if perr.is_remote_close() {
                    "remote-close"
                } else if perr.is_cancellation() {
                    "canceled"
                } else {
                    "unknown"
                };
                metric!(counter(metric) += 1, "reason" => reason);
                Err(anyhow::Error::new(perr))
            }
        }
    }

    async fn load_cfi_caches(
        &self,
        scope: Scope,
        requests: &[(CodeModuleId, &RawObjectInfo)],
        sources: Arc<[SourceConfig]>,
    ) -> Vec<CfiCacheResult> {
        let mut futures = Vec::with_capacity(requests.len());

        for (module_id, object_info) in requests {
            let sources = sources.clone();
            let scope = scope.clone();

            let fut = async move {
                let result = self
                    .cficaches
                    .fetch(FetchCfiCache {
                        object_type: object_info.ty,
                        identifier: object_id_from_object_info(object_info),
                        sources,
                        scope,
                    })
                    .await;
                ((*module_id).to_owned(), result)
            };

            // Clone hub because of join_all concurrency.
            futures.push(fut.bind_hub(Hub::new_from_top(Hub::current())));
        }

        future::join_all(futures).await
    }

    /// Unwind the stack from a minidump.
    ///
    /// This processes the minidump to stackwalk all the threads found in the minidump.
    ///
    /// The `cfi_results` will contain all modules found in the minidump and the result of trying
    /// to fetch the Call Frame Information (CFI) for them from the [`CfiCacheActor`].
    ///
    /// This function will load the CFI files and ask breakpad to stackwalk the minidump.
    /// Once it has stacktraces it creates the list of used modules and returns the
    /// un-symbolicated stacktraces in a structure suitable for requesting symbolication.
    ///
    /// The module list returned is usable for symbolication itself and is also directly
    /// used in the final symbolication response of the public API.  It will contain all
    /// modules which either have been referenced by any of the frames in the stacktraces or
    /// have a full debug id.  This is intended to skip over modules like `mmap`ed fonts or
    /// similar which are mapped in the address space but do not actually contain executable
    /// modules.
    async fn stackwalk_minidump_with_cfi(
        &self,
        minidump_file: &TempPath,
        cfi_caches: &CfiCacheModules,
    ) -> anyhow::Result<StackWalkMinidumpResult> {
        let pool = self.spawnpool.clone();
        let cfi_caches = cfi_caches.for_processing();
        let minidump_path = minidump_file.to_path_buf();
        let lazy = async move {
            let spawn_time = std::time::SystemTime::now();
            let spawn_result = pool.spawn(
                (
                    procspawn::serde::Json(cfi_caches),
                    minidump_path,
                    spawn_time,
                ),
                |(cfi_caches, minidump_path, spawn_time)| -> Result<_, ProcessMinidumpError> {
                    let procspawn::serde::Json(cfi_caches) = cfi_caches;

                    if let Ok(duration) = spawn_time.elapsed() {
                        metric!(timer("minidump.stackwalk.spawn.duration") = duration);
                    }

                    // Stackwalk the minidump.
                    let cfi = load_cfi_for_processor(cfi_caches);
                    // we cannot map an `io::Error` into `MinidumpNotFound` since there is no public
                    // constructor on `ProcessResult`. Passing in an empty buffer should result in
                    // the same error though.
                    let minidump =
                        ByteView::open(minidump_path).unwrap_or_else(|_| ByteView::from_slice(b""));
                    let process_state = ProcessState::from_minidump(&minidump, Some(&cfi))?;
                    let minidump_state = MinidumpState::new(&process_state);
                    let object_type = minidump_state.object_type();

                    let referenced_modules = process_state
                        .referenced_modules()
                        .into_iter()
                        .filter_map(|code_module| {
                            Some((
                                code_module.id()?,
                                object_info_from_minidump_module(object_type, code_module),
                            ))
                        })
                        .collect();
                    let all_modules = process_state
                        .modules()
                        .into_iter()
                        .map(|code_module| {
                            (
                                code_module.id(),
                                object_info_from_minidump_module(object_type, code_module),
                            )
                        })
                        .collect();

                    // Finally iterate through the threads and build the stacktraces to
                    // return, marking modules as used when they are referenced by a frame.
                    let requesting_thread_index: Option<usize> =
                        process_state.requesting_thread().try_into().ok();
                    let threads = process_state.threads();
                    let mut stacktraces = Vec::with_capacity(threads.len());
                    for (index, thread) in threads.iter().enumerate() {
                        let registers = match thread.frames().get(0) {
                            Some(frame) => map_symbolic_registers(
                                frame.registers(minidump_state.system_info.cpu_arch),
                            ),
                            None => Registers::new(),
                        };

                        // Trim infinite recursions explicitly because those do not
                        // correlate to minidump size. Every other kind of bloated
                        // input data we know is already trimmed/rejected by raw
                        // byte size alone.
                        let frame_count = thread.frames().len().min(20000);
                        let mut frames = Vec::with_capacity(frame_count);
                        for frame in thread.frames().iter().take(frame_count) {
                            let return_address =
                                frame.return_address(minidump_state.system_info.cpu_arch);

                            frames.push(RawFrame {
                                instruction_addr: HexValue(return_address),
                                package: frame.module().map(CodeModule::code_file),
                                trust: frame.trust(),
                                ..RawFrame::default()
                            });
                        }

                        stacktraces.push(RawStacktrace {
                            is_requesting: requesting_thread_index.map(|r| r == index),
                            thread_id: Some(thread.thread_id().into()),
                            registers,
                            frames,
                        });
                    }

                    Ok(procspawn::serde::Json(StackWalkMinidumpResult {
                        all_modules,
                        referenced_modules,
                        stacktraces,
                        minidump_state,
                    }))
                },
            );

            Self::join_procspawn(
                spawn_result,
                Duration::from_secs(60),
                "minidump.stackwalk.spawn.error",
            )
        };

        Ok(self
            .cpu_pool
            .spawn(lazy.bind_hub(sentry::Hub::current()))
            .await?
            .context("Minidump stackwalk future cancelled")?)
    }

    /// Saves the given `minidump_file` in the diagnostics cache if configured to do so.
    fn maybe_persist_minidump(&self, minidump_file: TempPath) {
        if let Some(dir) = self.diagnostics_cache.cache_dir() {
            if let Some(file_name) = minidump_file.file_name() {
                let path = dir.join(file_name);
                match minidump_file.persist(&path) {
                    Ok(_) => {
                        sentry::configure_scope(|scope| {
                            scope.set_extra(
                                "crashed_minidump",
                                sentry::protocol::Value::String(path.to_string_lossy().to_string()),
                            );
                        });
                    }
                    Err(e) => tracing::error!("Failed to save minidump {:?}", &e),
                };
            }
        } else {
            tracing::debug!("No diagnostics retention configured, not saving minidump");
        }
    }

    /// Iteratively stackwalks/processes the given `minidump_file` using breakpad.
    async fn stackwalk_minidump_iteratively_with_breakpad(
        &self,
        scope: Scope,
        minidump_file: TempPath,
        sources: Arc<[SourceConfig]>,
        cfi_caches: &mut CfiCacheModules,
    ) -> anyhow::Result<StackWalkMinidumpResult> {
        let mut iterations = 0;

        let result = loop {
            iterations += 1;

            let result = match self
                .stackwalk_minidump_with_cfi(&minidump_file, cfi_caches)
                .await
            {
                Ok(res) => res,
                Err(err) => {
                    self.maybe_persist_minidump(minidump_file);

                    // we explicitly match and return here, otherwise the borrow checker will
                    // complain that `minidump_file` is being moved into `save_minidump`
                    return Err(err);
                }
            };

            let missing_modules: Vec<(CodeModuleId, &RawObjectInfo)> = result
                .referenced_modules
                .iter()
                .filter(|(id, _)| !cfi_caches.has_module(id))
                .map(|t| (t.0, &t.1))
                .collect();

            // We put a hard limit of 5 iterations here.
            // Previously, it was two, once scanning for referenced modules, then doing the stackwalk
            if missing_modules.is_empty() || iterations >= 5 {
                break result;
            }

            let loaded_caches = self
                .load_cfi_caches(scope.clone(), &missing_modules, sources.clone())
                .await;
            cfi_caches.extend(loaded_caches);
        };

        metric!(time_raw("minidump.stackwalk.iterations") = iterations);

        Ok(result)
    }

    async fn do_stackwalk_minidump(
        self,
        scope: Scope,
        minidump_file: TempPath,
        sources: Arc<[SourceConfig]>,
        options: RequestOptions,
    ) -> Result<(SymbolicateStacktraces, MinidumpState), SymbolicationError> {
        let future = async move {
            let len = minidump_file.metadata()?.len();
            tracing::debug!("Processing minidump ({} bytes)", len);
            metric!(time_raw("minidump.upload.size") = len);

<<<<<<< HEAD
            let client_stacktraces = ByteView::open(&minidump_file).ok().and_then(|bv| {
                match parse_stacktraces_from_minidump(&bv) {
                    Ok(stacktraces) => stacktraces,
                    Err(e) => {
                        tracing::error!("invalid minidump extension: {}", e);
                        None
                    }
                }
            });
=======
            let client_stacktraces = ByteView::open(&minidump_file)
                .map_or(Ok(None), |bv| parse_stacktraces_from_minidump(&bv));
>>>>>>> 664f378b

            let mut cfi_caches = CfiCacheModules::new();

            let result = self
                .stackwalk_minidump_iteratively_with_breakpad(
                    scope.clone(),
                    minidump_file,
                    sources.clone(),
                    &mut cfi_caches,
                )
                .await?;

            let StackWalkMinidumpResult {
                all_modules,
                mut stacktraces,
                minidump_state,
                ..
            } = result;

            match client_stacktraces {
                Ok(Some(client_stacktraces)) => merge_clientside_with_processed_stacktraces(
                    &mut stacktraces,
                    client_stacktraces,
                ),
                Err(e) => {
                    log::error!("invalid minidump extension: {}", e);
                }
                _ => {}
            }

            // Start building the module list for the symbolication response.
            let mut module_builder = ModuleListBuilder::new(cfi_caches, all_modules);
            module_builder.process_stacktraces(&stacktraces);

            let request = SymbolicateStacktraces {
                modules: module_builder.build(),
                scope,
                sources,
                origin: StacktraceOrigin::Minidump,
                signal: None,
                stacktraces,
                options,
            };
            Ok::<_, anyhow::Error>((request, minidump_state))
        };

        let future = tokio::time::timeout(Duration::from_secs(3600), future);
        let future = measure("minidump_stackwalk", m::timed_result, None, future);
        future
            .await
            .map(|ret| ret.map_err(SymbolicationError::from))
            .unwrap_or(Err(SymbolicationError::Timeout))
    }

    async fn do_process_minidump(
        self,
        scope: Scope,
        minidump_file: TempPath,
        sources: Arc<[SourceConfig]>,
        options: RequestOptions,
    ) -> Result<CompletedSymbolicationResponse, SymbolicationError> {
        let (request, state) = self
            .clone()
            .do_stackwalk_minidump(scope, minidump_file, sources, options)
            .await?;

        let mut response = self.do_symbolicate(request).await?;
        state.merge_into(&mut response);

        Ok(response)
    }

    /// Creates a new request to process a minidump.
    ///
    /// Returns `None` if the `SymbolicationActor` is already processing the
    /// maximum number of requests, as given by `max_concurrent_requests`.
    pub fn process_minidump(
        &self,
        scope: Scope,
        minidump_file: TempPath,
        sources: Arc<[SourceConfig]>,
        options: RequestOptions,
    ) -> Result<RequestId, MaxRequestsError> {
        self.create_symbolication_request(self.clone().do_process_minidump(
            scope,
            minidump_file,
            sources,
            options,
        ))
    }
}

#[derive(Debug)]
struct AppleCrashReportState {
    timestamp: Option<DateTime<Utc>>,
    system_info: SystemInfo,
    crash_reason: Option<String>,
    crash_details: Option<String>,
}

impl AppleCrashReportState {
    fn merge_into(mut self, response: &mut CompletedSymbolicationResponse) {
        if self.system_info.cpu_arch == Arch::Unknown {
            self.system_info.cpu_arch = response
                .modules
                .iter()
                .map(|object| object.arch)
                .find(|arch| *arch != Arch::Unknown)
                .unwrap_or_default();
        }

        response.timestamp = self.timestamp;
        response.system_info = Some(self.system_info);
        response.crash_reason = self.crash_reason;
        response.crash_details = self.crash_details;
        response.crashed = Some(true);
    }
}

fn map_apple_binary_image(image: apple_crash_report_parser::BinaryImage) -> CompleteObjectInfo {
    let code_id = CodeId::from_binary(&image.uuid.as_bytes()[..]);
    let debug_id = DebugId::from_uuid(image.uuid);

    let raw_info = RawObjectInfo {
        ty: ObjectType::Macho,
        code_id: Some(code_id.to_string()),
        code_file: Some(image.path.clone()),
        debug_id: Some(debug_id.to_string()),
        debug_file: Some(image.path),
        image_addr: HexValue(image.addr.0),
        image_size: match image.size {
            0 => None,
            size => Some(size),
        },
    };

    raw_info.into()
}

impl SymbolicationActor {
    async fn parse_apple_crash_report(
        &self,
        scope: Scope,
        report: File,
        sources: Arc<[SourceConfig]>,
        options: RequestOptions,
    ) -> Result<(SymbolicateStacktraces, AppleCrashReportState), SymbolicationError> {
        let parse_future = async {
            let report = AppleCrashReport::from_reader(report)?;
            let mut metadata = report.metadata;

            let arch = report
                .code_type
                .as_ref()
                .and_then(|code_type| code_type.split(' ').next())
                .and_then(|word| word.parse().ok())
                .unwrap_or_default();

            let modules = report
                .binary_images
                .into_iter()
                .map(map_apple_binary_image)
                .collect();

            let mut stacktraces = Vec::with_capacity(report.threads.len());

            for thread in report.threads {
                let registers = thread
                    .registers
                    .unwrap_or_default()
                    .into_iter()
                    .map(|(name, addr)| (name, HexValue(addr.0)))
                    .collect();

                let frames = thread
                    .frames
                    .into_iter()
                    .map(|frame| RawFrame {
                        instruction_addr: HexValue(frame.instruction_addr.0),
                        package: frame.module,
                        ..RawFrame::default()
                    })
                    .collect();

                stacktraces.push(RawStacktrace {
                    thread_id: Some(thread.id),
                    is_requesting: Some(thread.crashed),
                    registers,
                    frames,
                });
            }

            let request = SymbolicateStacktraces {
                modules,
                scope,
                sources,
                origin: StacktraceOrigin::AppleCrashReport,
                signal: None,
                stacktraces,
                options,
            };

            let mut system_info = SystemInfo {
                os_name: metadata.remove("OS Version").unwrap_or_default(),
                device_model: metadata.remove("Hardware Model").unwrap_or_default(),
                cpu_arch: arch,
                ..SystemInfo::default()
            };

            if let Some(captures) = OS_MACOS_REGEX.captures(&system_info.os_name) {
                system_info.os_version = captures
                    .name("version")
                    .map(|m| m.as_str().to_string())
                    .unwrap_or_default();
                system_info.os_build = captures
                    .name("build")
                    .map(|m| m.as_str().to_string())
                    .unwrap_or_default();
                system_info.os_name = "macOS".to_string();
            }

            // https://developer.apple.com/library/archive/technotes/tn2151/_index.html
            let crash_reason = metadata.remove("Exception Type");
            let crash_details = report
                .application_specific_information
                .or_else(|| metadata.remove("Exception Message"))
                .or_else(|| metadata.remove("Exception Subtype"))
                .or_else(|| metadata.remove("Exception Codes"));

            let state = AppleCrashReportState {
                timestamp: report.timestamp,
                system_info,
                crash_reason,
                crash_details,
            };

            Ok((request, state))
        };

        let future = async move {
            CancelOnDrop::new(
                self.cpu_pool
                    .spawn(parse_future.bind_hub(sentry::Hub::current())),
            )
            .await
            .context("Parse applecrashreport future cancelled")
        };

        let future = tokio::time::timeout(Duration::from_secs(1200), future);
        let future = measure("parse_apple_crash_report", m::timed_result, None, future);
        future
            .await
            .map(|res| res.map_err(SymbolicationError::from))
            .unwrap_or(Err(SymbolicationError::Timeout))?
    }

    async fn do_process_apple_crash_report(
        self,
        scope: Scope,
        report: File,
        sources: Arc<[SourceConfig]>,
        options: RequestOptions,
    ) -> Result<CompletedSymbolicationResponse, SymbolicationError> {
        let (request, state) = self
            .parse_apple_crash_report(scope, report, sources, options)
            .await?;
        let mut response = self.do_symbolicate(request).await?;

        state.merge_into(&mut response);
        Ok(response)
    }

    /// Creates a new request to process an Apple crash report.
    ///
    /// Returns `None` if the `SymbolicationActor` is already processing the
    /// maximum number of requests, as given by `max_concurrent_requests`.
    pub fn process_apple_crash_report(
        &self,
        scope: Scope,
        apple_crash_report: File,
        sources: Arc<[SourceConfig]>,
        options: RequestOptions,
    ) -> Result<RequestId, MaxRequestsError> {
        self.create_symbolication_request(self.clone().do_process_apple_crash_report(
            scope,
            apple_crash_report,
            sources,
            options,
        ))
    }
}

fn map_symbolic_registers(x: BTreeMap<&'_ str, RegVal>) -> BTreeMap<String, HexValue> {
    x.into_iter()
        .map(|(register, value)| {
            (
                register.to_owned(),
                HexValue(match value {
                    RegVal::U32(x) => x.into(),
                    RegVal::U64(x) => x,
                }),
            )
        })
        .collect()
}

impl From<&CfiCacheError> for ObjectFileStatus {
    fn from(e: &CfiCacheError) -> ObjectFileStatus {
        match e {
            CfiCacheError::Fetching(_) => ObjectFileStatus::FetchingFailed,
            // nb: Timeouts during download are also caught by Fetching
            CfiCacheError::Timeout => ObjectFileStatus::Timeout,
            CfiCacheError::ObjectParsing(_) => ObjectFileStatus::Malformed,

            _ => {
                // Just in case we didn't handle an error properly,
                // capture it here. If an error was captured with
                // `capture_error` further down in the callstack, it
                // should be explicitly handled here as a
                // SymCacheError variant.
                sentry::capture_error(e);
                ObjectFileStatus::Other
            }
        }
    }
}

impl From<&SymCacheError> for ObjectFileStatus {
    fn from(e: &SymCacheError) -> ObjectFileStatus {
        match e {
            SymCacheError::Fetching(_) => ObjectFileStatus::FetchingFailed,
            // nb: Timeouts during download are also caught by Fetching
            SymCacheError::Timeout => ObjectFileStatus::Timeout,
            SymCacheError::Malformed => ObjectFileStatus::Malformed,
            SymCacheError::ObjectParsing(_) => ObjectFileStatus::Malformed,
            _ => {
                // Just in case we didn't handle an error properly,
                // capture it here. If an error was captured with
                // `capture_error` further down in the callstack, it
                // should be explicitly handled here as a
                // SymCacheError variant.
                sentry::capture_error(e);
                ObjectFileStatus::Other
            }
        }
    }
}

/// Merges the Stack Traces processed via Breakpad with the ones captured on the Client.
///
/// For now, this means we will prefer the client-side stack trace over the processed one, but in
/// the future we could be a bit smarter about what to do.
fn merge_clientside_with_processed_stacktraces(
    processed_stacktraces: &mut [RawStacktrace],
    clientside_stacktraces: Vec<RawStacktrace>,
) {
    let mut client_traces_by_id: HashMap<_, _> = clientside_stacktraces
        .into_iter()
        .filter_map(|trace| trace.thread_id.map(|thread_id| (thread_id, trace)))
        .collect();

    for thread in processed_stacktraces {
        if let Some(thread_id) = thread.thread_id {
            if let Some(client_thread) = client_traces_by_id.remove(&thread_id) {
                // NOTE: we could gather all kinds of metrics here, as in:
                // - are we finding more or less frames via CFI?
                // - how many frames are the same
                // - etc.
                // We could also be a lot smarter about which threads/frames we chose. For now we
                // will just always prefer client-side stack traces
                if !client_thread.frames.is_empty() {
                    thread.frames = client_thread.frames;
                }
            }
        }
    }
}

#[cfg(test)]
mod tests {
    use tempfile::NamedTempFile;

    use super::*;

    use std::fs;
    use std::io::Write;

    use crate::config::Config;
    use crate::services::Service;
    use crate::test::{self, fixture};

    /// Setup tests and create a test service.
    ///
    /// This function returns a tuple containing the service to test, and a temporary cache
    /// directory. The directory is cleaned up when the [`TempDir`] instance is dropped. Keep it as
    /// guard until the test has finished.
    ///
    /// The service is configured with `connect_to_reserved_ips = True`. This allows to use a local
    /// symbol server to test object file downloads.
    fn setup_service() -> (Service, test::TempDir) {
        test::setup();

        let cache_dir = test::tempdir();

        let config = Config {
            cache_dir: Some(cache_dir.path().to_owned()),
            connect_to_reserved_ips: true,
            ..Default::default()
        };
        let handle = tokio::runtime::Handle::current();
        let service = Service::create(config, handle.clone(), handle).unwrap();

        (service, cache_dir)
    }

    fn get_symbolication_request(sources: Vec<SourceConfig>) -> SymbolicateStacktraces {
        SymbolicateStacktraces {
            scope: Scope::Global,
            signal: None,
            sources: Arc::from(sources),
            origin: StacktraceOrigin::Symbolicate,
            stacktraces: vec![RawStacktrace {
                frames: vec![RawFrame {
                    instruction_addr: HexValue(0x1_0000_0fa0),
                    ..RawFrame::default()
                }],
                ..RawStacktrace::default()
            }],
            modules: vec![CompleteObjectInfo::from(RawObjectInfo {
                ty: ObjectType::Macho,
                code_id: Some("502fc0a51ec13e479998684fa139dca7".to_owned().to_lowercase()),
                debug_id: Some("502fc0a5-1ec1-3e47-9998-684fa139dca7".to_owned()),
                image_addr: HexValue(0x1_0000_0000),
                image_size: Some(4096),
                code_file: None,
                debug_file: None,
            })],
            options: RequestOptions {
                dif_candidates: true,
            },
        }
    }

    /// Helper to redact the port number from localhost URIs in insta snapshots.
    ///
    /// Since we use a localhost source on a random port during tests we get random port
    /// numbers in URI of the dif object file candidates.  This redaction masks this out.
    fn redact_localhost_port(
        value: insta::internals::Content,
        _path: insta::internals::ContentPath<'_>,
    ) -> impl Into<insta::internals::Content> {
        let re = regex::Regex::new(r"^http://localhost:[0-9]+").unwrap();
        re.replace(value.as_str().unwrap(), "http://localhost:<port>")
            .into_owned()
    }

    macro_rules! assert_snapshot {
        ($e:expr) => {
            ::insta::assert_yaml_snapshot!($e, {
                ".**.location" => ::insta::dynamic_redaction(
                    $crate::services::symbolication::tests::redact_localhost_port
                )
            });
        }
    }

    #[tokio::test]
    async fn test_remove_bucket() -> Result<(), SymbolicationError> {
        // Test with sources first, and then without. This test should verify that we do not leak
        // cached debug files to requests that no longer specify a source.

        let (service, _cache_dir) = setup_service();
        let (_symsrv, source) = test::symbol_server();

        let symbolication = service.symbolication();

        let request = get_symbolication_request(vec![source]);
        let request_id = symbolication.symbolicate_stacktraces(request).unwrap();
        let response = symbolication.get_response(request_id, None).await;

        assert_snapshot!(response.unwrap());

        let symbolication = service.symbolication();
        let request = get_symbolication_request(vec![]);
        let request_id = symbolication.symbolicate_stacktraces(request).unwrap();
        let response = symbolication.get_response(request_id, None).await;

        assert_snapshot!(response.unwrap());

        Ok(())
    }

    #[tokio::test]
    async fn test_add_bucket() -> anyhow::Result<()> {
        // Test without sources first, then with. This test should verify that we apply a new source
        // to requests immediately.

        let (service, _cache_dir) = setup_service();
        let (_symsrv, source) = test::symbol_server();

        let symbolication = service.symbolication();
        let request = get_symbolication_request(vec![]);
        let request_id = symbolication.symbolicate_stacktraces(request).unwrap();
        let response = symbolication.get_response(request_id, None).await;

        assert_snapshot!(response.unwrap());

        let symbolication = service.symbolication();
        let request = get_symbolication_request(vec![source]);
        let request_id = symbolication.symbolicate_stacktraces(request).unwrap();
        let response = symbolication.get_response(request_id, None).await;

        assert_snapshot!(response.unwrap());

        Ok(())
    }

    #[tokio::test]
    async fn test_get_response_multi() {
        // Make sure we can repeatedly poll for the response
        let (service, _cache_dir) = setup_service();

        let stacktraces = serde_json::from_str(
            r#"[
              {
                "frames":[
                  {
                    "instruction_addr":"0x8c",
                    "addr_mode":"rel:0"
                  }
                ]
              }
            ]"#,
        )
        .unwrap();

        let request = SymbolicateStacktraces {
            modules: Vec::new(),
            stacktraces,
            signal: None,
            origin: StacktraceOrigin::Symbolicate,
            sources: Arc::new([]),
            scope: Default::default(),
            options: Default::default(),
        };

        let request_id = service
            .symbolication()
            .symbolicate_stacktraces(request)
            .unwrap();

        for _ in 0..2 {
            let response = service
                .symbolication()
                .get_response(request_id, None)
                .await
                .unwrap();

            assert!(
                matches!(&response, SymbolicationResponse::Completed(_)),
                "Not a complete response: {:#?}",
                response
            );
        }
    }

    async fn stackwalk_minidump(path: &str) -> anyhow::Result<()> {
        let (service, _cache_dir) = setup_service();
        let (_symsrv, source) = test::symbol_server();

        let minidump = test::read_fixture(path);
        let mut minidump_file = NamedTempFile::new()?;
        minidump_file.write_all(&minidump)?;
        let symbolication = service.symbolication();
        let request_id = symbolication.process_minidump(
            Scope::Global,
            minidump_file.into_temp_path(),
            Arc::new([source]),
            RequestOptions {
                dif_candidates: true,
            },
        );
        let response = symbolication.get_response(request_id.unwrap(), None).await;

        assert_snapshot!(response.unwrap());

        let global_dir = service.config().cache_dir("object_meta/global").unwrap();
        let mut cache_entries: Vec<_> = fs::read_dir(global_dir)?
            .map(|x| x.unwrap().file_name().into_string().unwrap())
            .collect();

        cache_entries.sort();
        assert_snapshot!(cache_entries);

        Ok(())
    }

    #[tokio::test]
    async fn test_minidump_windows() -> anyhow::Result<()> {
        stackwalk_minidump("windows.dmp").await
    }

    #[tokio::test]
    async fn test_minidump_macos() -> anyhow::Result<()> {
        stackwalk_minidump("macos.dmp").await
    }

    #[tokio::test]
    async fn test_minidump_linux() -> anyhow::Result<()> {
        stackwalk_minidump("linux.dmp").await
    }

    #[tokio::test]
    async fn test_apple_crash_report() -> anyhow::Result<()> {
        let (service, _cache_dir) = setup_service();
        let (_symsrv, source) = test::symbol_server();

        let report_file = std::fs::File::open(fixture("apple_crash_report.txt"))?;
        let request_id = service
            .symbolication()
            .process_apple_crash_report(
                Scope::Global,
                report_file,
                Arc::new([source]),
                RequestOptions {
                    dif_candidates: true,
                },
            )
            .unwrap();

        let response = service.symbolication().get_response(request_id, None).await;

        assert_snapshot!(response.unwrap());
        Ok(())
    }

    #[tokio::test]
    async fn test_wasm_payload() -> anyhow::Result<()> {
        let (service, _cache_dir) = setup_service();
        let (_symsrv, source) = test::symbol_server();

        let modules: Vec<RawObjectInfo> = serde_json::from_str(
            r#"[
              {
                "type":"wasm",
                "debug_id":"bda18fd8-5d4a-4eb8-9302-2d6bfad846b1",
                "code_id":"bda18fd85d4a4eb893022d6bfad846b1",
                "debug_file":"file://foo.invalid/demo.wasm"
              }
            ]"#,
        )?;

        let stacktraces = serde_json::from_str(
            r#"[
              {
                "frames":[
                  {
                    "instruction_addr":"0x8c",
                    "addr_mode":"rel:0"
                  }
                ]
              }
            ]"#,
        )?;

        let request = SymbolicateStacktraces {
            modules: modules.into_iter().map(From::from).collect(),
            stacktraces,
            signal: None,
            origin: StacktraceOrigin::Symbolicate,
            sources: Arc::new([source]),
            scope: Default::default(),
            options: Default::default(),
        };

        let request_id = service
            .symbolication()
            .symbolicate_stacktraces(request)
            .unwrap();
        let response = service.symbolication().get_response(request_id, None).await;

        insta::assert_yaml_snapshot!(response.unwrap());
        Ok(())
    }

    #[test]
    fn test_symcache_lookup_open_end_addr() {
        test::setup();

        // The Rust SDK and some other clients sometimes send zero-sized images when no end addr
        // could be determined. Symbolicator should still resolve such images.
        let info = CompleteObjectInfo::from(RawObjectInfo {
            ty: ObjectType::Unknown,
            code_id: None,
            debug_id: None,
            code_file: None,
            debug_file: None,
            image_addr: HexValue(42),
            image_size: Some(0),
        });

        let lookup = SymCacheLookup::from_iter(vec![info.clone()]);

        let lookup_result = lookup.lookup_symcache(43, AddrMode::Abs).unwrap();
        assert_eq!(lookup_result.module_index, 0);
        assert_eq!(lookup_result.object_info, &info);
        assert!(lookup_result.symcache.is_none());
    }

    fn create_object_info(has_id: bool, addr: u64, size: Option<u64>) -> CompleteObjectInfo {
        let mut info: CompleteObjectInfo = RawObjectInfo {
            ty: ObjectType::Elf,
            code_id: None,
            code_file: None,
            debug_id: Some(uuid::Uuid::new_v4().to_string()).filter(|_| has_id),
            debug_file: None,
            image_addr: HexValue(addr),
            image_size: size,
        }
        .into();
        info.unwind_status = Some(ObjectFileStatus::Unused);
        info
    }

    #[test]
    fn test_code_module_builder_empty() {
        let modules: Vec<CompleteObjectInfo> = vec![];

        let valid = ModuleListBuilder {
            inner: modules.iter().map(|m| (m.clone(), false)).collect(),
        }
        .build();
        assert_eq!(valid, modules);
    }

    #[test]
    fn test_code_module_builder_valid() {
        let modules = vec![
            create_object_info(true, 0x1000, Some(0x1000)),
            create_object_info(true, 0x3000, Some(0x1000)),
        ];

        let valid = ModuleListBuilder {
            inner: modules.iter().map(|m| (m.clone(), false)).collect(),
        }
        .build();
        assert_eq!(valid, modules);
    }

    #[test]
    fn test_code_module_builder_unreferenced() {
        let valid_object = create_object_info(true, 0x1000, Some(0x1000));
        let modules = vec![
            valid_object.clone(),
            create_object_info(false, 0x3000, Some(0x1000)),
        ];

        let valid = ModuleListBuilder {
            inner: modules.iter().map(|m| (m.clone(), false)).collect(),
        }
        .build();
        assert_eq!(valid, vec![valid_object]);
    }

    #[test]
    fn test_code_module_builder_referenced() {
        let modules = vec![
            create_object_info(true, 0x1000, Some(0x1000)),
            create_object_info(false, 0x3000, Some(0x1000)),
        ];

        let mut builder = ModuleListBuilder {
            inner: modules.iter().map(|m| (m.clone(), false)).collect(),
        };
        builder.mark_referenced(0x3500, false);
        let valid = builder.build();
        assert_eq!(valid, modules);
    }

    #[test]
    fn test_code_module_builder_miss_first() {
        let modules = vec![
            create_object_info(false, 0x1000, Some(0x1000)),
            create_object_info(false, 0x3000, Some(0x1000)),
        ];

        let mut builder = ModuleListBuilder {
            inner: modules.iter().map(|m| (m.clone(), false)).collect(),
        };
        builder.mark_referenced(0xfff, false);
        let valid = builder.build();
        assert_eq!(valid, vec![]);
    }

    #[test]
    fn test_code_module_builder_gap() {
        let modules = vec![
            create_object_info(false, 0x1000, Some(0x1000)),
            create_object_info(false, 0x3000, Some(0x1000)),
        ];

        let mut builder = ModuleListBuilder {
            inner: modules.iter().map(|m| (m.clone(), false)).collect(),
        };
        builder.mark_referenced(0x2800, false); // in the gap between both modules
        let valid = builder.build();
        assert_eq!(valid, vec![]);
    }

    #[test]
    fn test_code_module_builder_implicit_size() {
        let valid_object = create_object_info(false, 0x1000, None);
        let modules = vec![
            valid_object.clone(),
            create_object_info(false, 0x3000, None),
        ];

        let mut builder = ModuleListBuilder {
            inner: modules.iter().map(|m| (m.clone(), false)).collect(),
        };
        builder.mark_referenced(0x2800, false); // in the gap between both modules
        let valid = builder.build();
        assert_eq!(valid, vec![valid_object]);
    }

    #[tokio::test]
    async fn test_max_requests() {
        test::setup();

        let cache_dir = test::tempdir();

        let config = Config {
            cache_dir: Some(cache_dir.path().to_owned()),
            connect_to_reserved_ips: true,
            max_concurrent_requests: Some(2),
            ..Default::default()
        };

        let handle = tokio::runtime::Handle::current();
        let service = Service::create(config, handle.clone(), handle).unwrap();

        let symbolication = service.symbolication();
        let symbol_server = test::FailingSymbolServer::new();

        // Make three requests that never get resolved. Since the server is configured to only accept a maximum of
        // two concurrent requests, the first two should succeed and the third one should fail.
        let request = get_symbolication_request(vec![symbol_server.pending_source.clone()]);
        assert!(symbolication.symbolicate_stacktraces(request).is_ok());

        let request = get_symbolication_request(vec![symbol_server.pending_source.clone()]);
        assert!(symbolication.symbolicate_stacktraces(request).is_ok());

        let request = get_symbolication_request(vec![symbol_server.pending_source]);
        assert!(symbolication.symbolicate_stacktraces(request).is_err());
    }
}<|MERGE_RESOLUTION|>--- conflicted
+++ resolved
@@ -2048,20 +2048,8 @@
             tracing::debug!("Processing minidump ({} bytes)", len);
             metric!(time_raw("minidump.upload.size") = len);
 
-<<<<<<< HEAD
-            let client_stacktraces = ByteView::open(&minidump_file).ok().and_then(|bv| {
-                match parse_stacktraces_from_minidump(&bv) {
-                    Ok(stacktraces) => stacktraces,
-                    Err(e) => {
-                        tracing::error!("invalid minidump extension: {}", e);
-                        None
-                    }
-                }
-            });
-=======
             let client_stacktraces = ByteView::open(&minidump_file)
                 .map_or(Ok(None), |bv| parse_stacktraces_from_minidump(&bv));
->>>>>>> 664f378b
 
             let mut cfi_caches = CfiCacheModules::new();
 
@@ -2087,7 +2075,7 @@
                     client_stacktraces,
                 ),
                 Err(e) => {
-                    log::error!("invalid minidump extension: {}", e);
+                    tracing::error!("invalid minidump extension: {}", e);
                 }
                 _ => {}
             }
