--- conflicted
+++ resolved
@@ -1861,7 +1861,6 @@
         .collect()
 }
 
-<<<<<<< HEAD
 struct TempSymbolProvider {
     files: BTreeMap<DebugId, SymbolFile>,
     missing_ids: RefCell<BTreeSet<DebugId>>,
@@ -1960,8 +1959,6 @@
     }
 }
 
-=======
->>>>>>> d622d4cf
 /// Generic error serialized over procspawn.
 #[derive(Debug, Serialize, Deserialize)]
 struct ProcError(String);
@@ -1983,15 +1980,12 @@
     }
 }
 
-<<<<<<< HEAD
 impl From<minidump_processor::ProcessError> for ProcError {
     fn from(e: minidump_processor::ProcessError) -> Self {
         Self::new(e)
     }
 }
 
-=======
->>>>>>> d622d4cf
 impl From<ProcessMinidumpError> for ProcError {
     fn from(e: ProcessMinidumpError) -> Self {
         Self::new(e)
@@ -2006,7 +2000,6 @@
 
 impl std::error::Error for ProcError {}
 
-<<<<<<< HEAD
 fn convert_frame_trust(trust: symbolic::minidump::processor::FrameTrust) -> FrameTrust {
     match trust {
         symbolic::minidump::processor::FrameTrust::None => FrameTrust::None,
@@ -2019,8 +2012,6 @@
     }
 }
 
-=======
->>>>>>> d622d4cf
 fn stackwalk_with_breakpad(
     cfi_caches: BTreeMap<DebugId, PathBuf>,
     minidump_path: PathBuf,
@@ -2041,15 +2032,9 @@
     // the same error though.
     let minidump = ByteView::open(minidump_path).unwrap_or_else(|_| ByteView::from_slice(b""));
     let duration = Instant::now();
-<<<<<<< HEAD
     let process_state = BreakpadProcessState::from_minidump(&minidump, Some(&cfi))?;
     let duration = duration.elapsed();
     let minidump_state = MinidumpState::from_breakpad(&process_state);
-=======
-    let process_state = ProcessState::from_minidump(&minidump, Some(&cfi))?;
-    let duration = duration.elapsed();
-    let minidump_state = MinidumpState::new(&process_state);
->>>>>>> d622d4cf
     let object_type = minidump_state.object_type();
 
     let mut missing_modules: BTreeMap<DebugId, RawObjectInfo> = process_state
@@ -2060,11 +2045,7 @@
                 // TODO(ja): Check how this can be empty and how we shim.
                 //           Probably needs explicit conversion from raw
                 DebugId::from_str(&module.debug_identifier()).unwrap_or_default(),
-<<<<<<< HEAD
                 object_info_from_minidump_module_breakpad(object_type, module),
-=======
-                object_info_from_minidump_module(object_type, module),
->>>>>>> d622d4cf
             )
         })
         .collect();
@@ -2077,11 +2058,7 @@
                 // TODO(ja): Check how this can be empty and how we shim.
                 //           Probably needs explicit conversion from raw
                 DebugId::from_str(&module.debug_identifier()).unwrap_or_default(),
-<<<<<<< HEAD
                 object_info_from_minidump_module_breakpad(object_type, module),
-=======
-                object_info_from_minidump_module(object_type, module),
->>>>>>> d622d4cf
             )
         })
         .collect();
@@ -2093,15 +2070,9 @@
     let mut stacktraces = Vec::with_capacity(threads.len());
     for (index, thread) in threads.iter().enumerate() {
         let registers = match thread.frames().get(0) {
-<<<<<<< HEAD
             Some(frame) => map_symbolic_registers_breakpad(
                 frame.registers(minidump_state.system_info.cpu_arch),
             ),
-=======
-            Some(frame) => {
-                map_symbolic_registers(frame.registers(minidump_state.system_info.cpu_arch))
-            }
->>>>>>> d622d4cf
             None => Registers::new(),
         };
 
@@ -2117,11 +2088,7 @@
             frames.push(RawFrame {
                 instruction_addr: HexValue(return_address),
                 package: frame.module().map(CodeModule::code_file),
-<<<<<<< HEAD
                 trust: convert_frame_trust(frame.trust()),
-=======
-                trust: frame.trust(),
->>>>>>> d622d4cf
                 ..RawFrame::default()
             });
         }
@@ -2144,7 +2111,6 @@
 }
 
 fn stackwalk_with_rust_minidump(
-<<<<<<< HEAD
     cfi_caches: BTreeMap<DebugId, PathBuf>,
     minidump_path: PathBuf,
     spawn_time: SystemTime,
@@ -2221,13 +2187,6 @@
         minidump_state,
         duration,
     }))
-=======
-    _cfi_caches: BTreeMap<DebugId, PathBuf>,
-    _minidump_path: PathBuf,
-    _spawn_time: SystemTime,
-) -> Result<procspawn::serde::Json<StackWalkMinidumpResult>, ProcError> {
-    unimplemented!()
->>>>>>> d622d4cf
 }
 
 #[derive(Debug, Serialize, Deserialize)]
@@ -2355,11 +2314,7 @@
                     minidump_path.clone(),
                     spawn_time,
                 ),
-<<<<<<< HEAD
-                |(cfi_caches, minidump_path, spawn_time)| {
-=======
                 |(cfi_caches, minidump_path, spawn_time)| -> Result<_, ProcError> {
->>>>>>> d622d4cf
                     let procspawn::serde::Json(cfi_caches) = cfi_caches;
                     stackwalk_with_breakpad(cfi_caches, minidump_path, spawn_time)
                 },
@@ -2584,14 +2539,11 @@
                     NewStackwalkingProblem::Diff(_) => "Different stackwalking results",
                     NewStackwalkingProblem::Slow => "Slow stackwalking run",
                 };
-<<<<<<< HEAD
 
                 if let NewStackwalkingProblem::Diff(ref diff) = problem {
                     tracing::debug!("Stackwalking difference: {}", diff);
                 }
 
-=======
->>>>>>> d622d4cf
                 sentry::with_scope(
                     |scope| {
                         if let NewStackwalkingProblem::Diff(diff) = problem {
