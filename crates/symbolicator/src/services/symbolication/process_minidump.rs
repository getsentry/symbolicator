use std::collections::{BTreeMap, HashMap};
use std::fmt::Write;
use std::path::{Path, PathBuf};
use std::sync::Arc;
use std::time::{Duration, Instant};

use anyhow::Context;
use async_trait::async_trait;
use chrono::{DateTime, Utc};
use minidump::system_info::Os;
<<<<<<< HEAD
use minidump::{MinidumpContext, MinidumpModuleList, MinidumpSystemInfo};
=======
use minidump::{MinidumpContext, MinidumpSystemInfo};
>>>>>>> 7b702eff
use minidump::{MinidumpModule, Module};
use minidump_processor::{
    FillSymbolError, FrameSymbolizer, FrameWalker, ProcessState, SymbolFile, SymbolProvider,
    SymbolStats,
};
use parking_lot::RwLock;
use sentry::types::DebugId;
use sentry::{Hub, SentryFutureExt};
use serde::{Deserialize, Serialize};
use symbolic::cfi::CfiCache;
use symbolic::common::{Arch, ByteView};
use tempfile::TempPath;

use crate::cache::CacheStatus;
use crate::services::cficaches::{CfiCacheActor, CfiCacheError, FetchCfiCache};
use crate::services::download::ObjectId;
use crate::services::minidump::parse_stacktraces_from_minidump;
use crate::services::objects::ObjectError;
use crate::sources::SourceConfig;
use crate::types::{
    AllObjectCandidates, CompleteObjectInfo, CompletedSymbolicationResponse, ObjectFeatures,
    ObjectFileStatus, ObjectType, RawFrame, RawObjectInfo, RawStacktrace, Registers,
    RequestOptions, Scope, SystemInfo,
};
use crate::utils::futures::{m, measure};
use crate::utils::hex::HexValue;

use super::{StacktraceOrigin, SymbolicateStacktraces, SymbolicationActor, SymbolicationError};

type Minidump = minidump::Minidump<'static, ByteView<'static>>;

#[derive(Debug, Serialize, Deserialize)]
struct StackWalkMinidumpResult {
    modules: Vec<CompleteObjectInfo>,
    stacktraces: Vec<RawStacktrace>,
    minidump_state: MinidumpState,
    duration: std::time::Duration,
}

/// Contains some meta-data about a minidump.
///
/// The minidump meta-data contained here is extracted in the [`stackwalk`]
/// function and merged into the final symbolication result.
///
/// A few more convenience methods exist to help with building the symbolication results.
#[derive(Debug, Serialize, Deserialize, PartialEq)]
pub(super) struct MinidumpState {
    timestamp: DateTime<Utc>,
    system_info: SystemInfo,
    crashed: bool,
    crash_reason: String,
    assertion: String,
}

impl MinidumpState {
    fn from_process_state(process_state: &ProcessState) -> Self {
        let info = &process_state.system_info;

        let cpu_arch = match info.cpu {
            minidump::system_info::Cpu::X86 => Arch::X86,
            minidump::system_info::Cpu::X86_64 => Arch::Amd64,
            minidump::system_info::Cpu::Ppc => Arch::Ppc,
            minidump::system_info::Cpu::Ppc64 => Arch::Ppc64,
            minidump::system_info::Cpu::Arm => Arch::Arm,
            minidump::system_info::Cpu::Arm64 => Arch::Arm64,
            minidump::system_info::Cpu::Mips => Arch::Mips,
            minidump::system_info::Cpu::Mips64 => Arch::Mips64,
            arch => {
                let msg = format!("Unknown minidump arch: {}", arch);
                sentry::capture_message(&msg, sentry::Level::Error);
                Arch::Unknown
            }
        };

        MinidumpState {
            timestamp: process_state.time.into(),
            system_info: SystemInfo {
                os_name: normalize_minidump_os_name(info.os).to_owned(),
                os_version: info.os_version.clone().unwrap_or_default(),
                os_build: info.os_build.clone().unwrap_or_default(),
                cpu_arch,
                device_model: String::default(),
            },
            crashed: process_state.crashed(),
            crash_reason: process_state
                .crash_reason
                .map(|reason| {
                    let mut reason = reason.to_string();
                    if let Some(addr) = process_state.crash_address {
                        let _ = write!(&mut reason, " / {:#x}", addr);
                    }
                    reason
                })
                .unwrap_or_default(),
            assertion: process_state.assertion.clone().unwrap_or_default(),
        }
    }

    /// Merges this meta-data into a symbolication result.
    ///
    /// This updates the `response` with the meta-data contained.
    fn merge_into(mut self, response: &mut CompletedSymbolicationResponse) {
        if self.system_info.cpu_arch == Arch::Unknown {
            self.system_info.cpu_arch = response
                .modules
                .iter()
                .map(|object| object.arch)
                .find(|arch| *arch != Arch::Unknown)
                .unwrap_or_default();
        }

        response.timestamp = Some(self.timestamp);
        response.system_info = Some(self.system_info);
        response.crashed = Some(self.crashed);
        response.crash_reason = Some(self.crash_reason);
        response.assertion = Some(self.assertion);
    }
}

/// Loads a [`SymbolFile`] from the given `Path`.
#[tracing::instrument(skip_all, fields(cfi_cache = %cfi_path.to_string_lossy()))]
fn load_symbol_file(cfi_path: &Path) -> Result<SymbolFile, anyhow::Error> {
    sentry::with_scope(
        |scope| {
            scope.set_extra(
                "cfi_cache",
                sentry::protocol::Value::String(cfi_path.to_string_lossy().to_string()),
            )
        },
        || {
            let bytes = ByteView::open(&cfi_path).map_err(|err| {
                let stderr: &dyn std::error::Error = &err;
                tracing::error!(stderr, "Error while reading cficache");
                err
            })?;

            let cfi_cache = CfiCache::from_bytes(bytes)
                // This mostly never happens since we already checked the files
                // after downloading and they would have been tagged with
                // CacheStatus::Malformed.
                .map_err(|err| {
                    let stderr: &dyn std::error::Error = &err;
                    tracing::error!(stderr, "Error while loading cficache");
                    err
                })?;

            if cfi_cache.as_slice().is_empty() {
                anyhow::bail!("cficache is empty")
            }

            let symbol_file = SymbolFile::from_bytes(cfi_cache.as_slice()).map_err(|err| {
                let stderr: &dyn std::error::Error = &err;
                tracing::error!(stderr, "Error while processing cficache");
                err
            })?;

            Ok(symbol_file)
        },
    )
}

/// Processing information for a module that was referenced in a minidump.
#[derive(Debug, Default)]
struct CfiModule {
    /// Combined features provided by all the DIFs we found for this module.
    features: ObjectFeatures,
    /// Status of the CFI or unwind information for this module.
    cfi_status: ObjectFileStatus,
    /// Call frame information for the module, loaded as a [`SymbolFile`].
    symbol_file: Option<SymbolFile>,
    /// The DIF object candidates for for this module.
    cfi_candidates: AllObjectCandidates,
}

/// A [`SymbolProvider`] that uses a [`CfiCacheActor`] to fetch
/// CFI for stackwalking.
///
/// An instance of this type is always used to stackwalk one particular minidump.
struct SymbolicatorSymbolProvider {
    /// The scope of the stackwalking request.
    scope: Scope,
    /// The sources from which to fetch CFI.
    sources: Arc<[SourceConfig]>,
    /// The object type of the minidump to stackwalk.
    object_type: ObjectType,
    /// The actor used for fetching CFI.
    cficache_actor: CfiCacheActor,
    /// An internal database of loaded CFI.
    ///
    /// The key consists of a module's debug identifier and base address.
    cficaches: RwLock<HashMap<(DebugId, u64), CfiModule>>,
}

impl SymbolicatorSymbolProvider {
    pub fn new(
        scope: Scope,
        sources: Arc<[SourceConfig]>,
        cficache_actor: CfiCacheActor,
        object_type: ObjectType,
    ) -> Self {
        Self {
            scope,
            sources,
            cficache_actor,
            cficaches: Default::default(),
            object_type,
        }
    }

    /// Fetches CFI for the given module, parses it into a `SymbolFile`, and stores it internally.
    async fn load_cfi_module(&self, module: &(dyn Module + Sync)) -> Option<()> {
        let id = (
            module.debug_identifier().unwrap_or_default(),
            module.base_address(),
        );
        if self.cficaches.read().contains_key(&id) {
            return Some(());
        }

        if id.0.is_nil() {
            // save a dummy "missing" CfiModule for this id.
            let cfi_module = CfiModule {
                cfi_status: ObjectFileStatus::Missing,
                ..Default::default()
            };
            self.cficaches.write().insert(id, cfi_module);
            return None;
        }

        let sources = self.sources.clone();
        let scope = self.scope.clone();

        let identifier = ObjectId {
            code_id: module.code_identifier(),
            code_file: Some(module.code_file().into_owned()),
            debug_id: module.debug_identifier(),
            debug_file: module
                .debug_file()
                .map(|debug_file| debug_file.into_owned()),
            object_type: self.object_type,
        };

        let cache_result = self
            .cficache_actor
            .fetch(FetchCfiCache {
                object_type: self.object_type,
                identifier,
                sources,
                scope,
            })
            .bind_hub(Hub::new_from_top(Hub::current()))
            .await;

        let cfi_module = match cache_result {
            Ok(cfi_cache) => {
                let cfi_status = match cfi_cache.status() {
                    CacheStatus::Positive => ObjectFileStatus::Found,
                    CacheStatus::Negative => ObjectFileStatus::Missing,
                    CacheStatus::Malformed(details) => {
                        let err = CfiCacheError::ObjectParsing(ObjectError::Malformed);
                        let stderr: &dyn std::error::Error = &err;
                        tracing::warn!(stderr, "Error while parsing cficache: {}", details);
                        ObjectFileStatus::from(&err)
                    }
                    // If the cache entry is for a cache specific error, it must be
                    // from a previous cficache conversion attempt.
                    CacheStatus::CacheSpecificError(details) => {
                        let err = CfiCacheError::ObjectParsing(ObjectError::Malformed);
                        tracing::warn!("Cached error from parsing cficache: {}", details);
                        ObjectFileStatus::from(&err)
                    }
                };
                let symbol_file = match cfi_cache.status() {
                    CacheStatus::Positive => load_symbol_file(cfi_cache.path()).ok(),
                    _ => None,
                };
                CfiModule {
                    features: cfi_cache.features(),
                    cfi_status,
                    symbol_file,
                    cfi_candidates: cfi_cache.candidates().clone(), // TODO(flub): fix clone
                }
            }

            Err(err) => {
                let stderr: &dyn std::error::Error = &err;
                tracing::debug!(stderr, "Error while fetching cficache");

                CfiModule {
                    cfi_status: ObjectFileStatus::from(err.as_ref()),
                    ..Default::default()
                }
            }
        };

        self.cficaches.write().insert(id, cfi_module);

        Some(())
    }
}

#[async_trait]
impl SymbolProvider for SymbolicatorSymbolProvider {
    async fn fill_symbol(
        &self,
        _module: &(dyn Module + Sync),
        _frame: &mut (dyn FrameSymbolizer + Send),
    ) -> Result<(), FillSymbolError> {
        // Always return an error here to signal that we have no useful symbol information to
        // contribute. Doing nothing and reporting Ok trips a check in rust_minidump's
        // instruction_seems_valid_by_symbols function that leads stack scanning to stop prematurely.
        // See https://github.com/rust-minidump/rust-minidump/blob/7eed71e4075e0a81696ccc307d6ac68920de5db5/minidump-processor/src/stackwalker/mod.rs#L295.
        //
        // TODO: implement this properly, i.e., use symbolic to actually fill in information.
        Err(FillSymbolError {})
    }

    async fn walk_frame(
        &self,
        module: &(dyn Module + Sync),
        walker: &mut (dyn FrameWalker + Send),
    ) -> Option<()> {
        self.load_cfi_module(module).await?;
        let id = (module.debug_identifier()?, module.base_address());
        self.cficaches
            .read()
            .get(&id)?
            .symbol_file
            .as_ref()?
            .walk_frame(module, walker)
    }

    fn stats(&self) -> HashMap<String, SymbolStats> {
        self.cficaches
            .read()
            .iter()
            .filter_map(|((debug_id, _), sym)| {
                let stats = SymbolStats {
                    symbol_url: sym.symbol_file.as_ref()?.url.clone(), // TODO(ja): We could put our candidate URI here
                    loaded_symbols: true, // TODO(ja): Should we return `false` for not found?
                    corrupt_symbols: false,
                };

                Some((debug_id.to_string(), stats))
            })
            .collect()
    }
}

fn object_info_from_minidump_module(ty: ObjectType, module: &MinidumpModule) -> CompleteObjectInfo {
    // Some modules are not objects but rather fonts or JIT areas or other mmapped files
    // which we don't care about.  These may not have complete information so map these to
    // our schema by converting to None when needed.
    let code_id = module
        .code_identifier()
        .filter(|code_id| !code_id.is_nil())
        .map(|code_id| code_id.to_string().to_lowercase());
    let code_file = module.code_file();
    let code_file = match code_file.is_empty() {
        true => None,
        false => Some(code_file.into_owned()),
    };

    CompleteObjectInfo::from(RawObjectInfo {
        ty,
        code_id,
        code_file,
        debug_id: module.debug_identifier().map(|c| c.breakpad().to_string()),
        debug_file: module.debug_file().map(|c| c.into_owned()),
        image_addr: HexValue(module.base_address()),
        image_size: match module.size() {
            0 => None,
            size => Some(size),
        },
    })
}

async fn stackwalk(
    cficaches: CfiCacheActor,
    minidump_path: PathBuf,
    scope: Scope,
    sources: Arc<[SourceConfig]>,
) -> anyhow::Result<StackWalkMinidumpResult> {
    // Stackwalk the minidump.
    let duration = Instant::now();
    let minidump = Minidump::read(ByteView::open(minidump_path)?)?;
    let system_info = minidump
        .get_stream::<MinidumpSystemInfo>()
<<<<<<< HEAD
        .context("Could not read system info stream")?;
=======
        .map_err(|_| minidump_processor::ProcessError::MissingSystemInfo)?;
>>>>>>> 7b702eff
    let ty = match system_info.os {
        Os::Windows => ObjectType::Pe,
        Os::MacOs | Os::Ios => ObjectType::Macho,
        Os::Linux | Os::Solaris | Os::Android => ObjectType::Elf,
        _ => ObjectType::Unknown,
    };
    let provider = SymbolicatorSymbolProvider::new(scope, sources, cficaches, ty);
    let process_state = minidump_processor::process_minidump(&minidump, &provider).await?;
    let duration = duration.elapsed();

    let minidump_state = MinidumpState::from_process_state(&process_state);

    // Finally iterate through the threads and build the stacktraces to
    // return, marking modules as used when they are referenced by a frame.
    let requesting_thread_index: Option<usize> = process_state.requesting_thread;
    let threads = process_state.threads;
    let mut stacktraces = Vec::with_capacity(threads.len());
    for (index, thread) in threads.into_iter().enumerate() {
        let registers = match thread.frames.get(0) {
            Some(frame) => map_symbolic_registers(&frame.context),
            None => Registers::new(),
        };

        // Trim infinite recursions explicitly because those do not
        // correlate to minidump size. Every other kind of bloated
        // input data we know is already trimmed/rejected by raw
        // byte size alone.
        let frame_count = thread.frames.len().min(20000);
        let mut frames = Vec::with_capacity(frame_count);
        for frame in thread.frames.iter().take(frame_count) {
            frames.push(RawFrame {
                instruction_addr: HexValue(frame.resume_address),
                package: frame.module.as_ref().map(|m| m.code_file().into_owned()),
                trust: frame.trust.into(),
                ..RawFrame::default()
            });
        }

        stacktraces.push(RawStacktrace {
            is_requesting: requesting_thread_index.map(|r| r == index),
            thread_name: thread.thread_name,
            thread_id: Some(thread.thread_id.into()),
            registers,
            frames,
        });
    }

    // Start building the module list for the symbolication response.
    // After stackwalking, `provider.cficaches` contains entries for exactly
    // those modules that were referenced by some stack frame in the minidump.
    let mut cficaches = provider.cficaches.into_inner();
<<<<<<< HEAD
    let mut modules: Vec<CompleteObjectInfo> = minidump
        .get_stream::<MinidumpModuleList>()
        .context("Could not read module list stream")?
        .iter()
        .map(|module| {
            let mut obj_info = object_info_from_minidump_module(ty, module);

=======
    let modules: Vec<CompleteObjectInfo> = process_state
        .modules
        .by_addr()
        .filter_map(|module| {
>>>>>>> 7b702eff
            let id = (
                module.debug_identifier().unwrap_or_default(),
                module.base_address(),
            );

<<<<<<< HEAD
=======
            // Discard modules that weren't used and don't have a debug id.
            if !cficaches.contains_key(&id) && module.debug_identifier().is_none() {
                return None;
            }

            let mut obj_info = object_info_from_minidump_module(ty, module);

>>>>>>> 7b702eff
            obj_info.unwind_status = match cficaches.remove(&id) {
                None => Some(ObjectFileStatus::Unused),
                Some(cfi_module) => {
                    obj_info.features.merge(cfi_module.features);
                    obj_info.candidates = cfi_module.cfi_candidates;
                    Some(cfi_module.cfi_status)
                }
            };

            metric!(
                counter("symbolication.unwind_status") += 1,
                "status" => obj_info.unwind_status.unwrap_or(ObjectFileStatus::Unused).name(),
            );

<<<<<<< HEAD
            obj_info
        })
        .collect();
    modules.sort_by_key(|m| m.raw.image_addr);
=======
            Some(obj_info)
        })
        .collect();
>>>>>>> 7b702eff

    Ok(StackWalkMinidumpResult {
        modules,
        stacktraces,
        minidump_state,
        duration,
    })
}

impl SymbolicationActor {
    /// Saves the given `minidump_file` in the diagnostics cache if configured to do so.
    fn maybe_persist_minidump(&self, minidump_file: TempPath) {
        if let Some(dir) = self.diagnostics_cache.cache_dir() {
            if let Some(file_name) = minidump_file.file_name() {
                let path = dir.join(file_name);
                match minidump_file.persist(&path) {
                    Ok(_) => {
                        sentry::configure_scope(|scope| {
                            scope.set_extra(
                                "crashed_minidump",
                                sentry::protocol::Value::String(path.to_string_lossy().to_string()),
                            );
                        });
                    }
                    Err(e) => tracing::error!("Failed to save minidump {:?}", &e),
                };
            }
        } else {
            tracing::debug!("No diagnostics retention configured, not saving minidump");
        }
    }

    pub(super) async fn do_process_minidump(
        &self,
        scope: Scope,
        minidump_file: TempPath,
        sources: Arc<[SourceConfig]>,
        options: RequestOptions,
    ) -> Result<CompletedSymbolicationResponse, SymbolicationError> {
        let (request, state) = self
            .do_stackwalk_minidump(scope, minidump_file, sources, options)
            .await?;

        let mut response = self.do_symbolicate(request).await?;
        state.merge_into(&mut response);

        Ok(response)
    }

    #[tracing::instrument(skip_all)]
    async fn do_stackwalk_minidump(
        &self,
        scope: Scope,
        minidump_file: TempPath,
        sources: Arc<[SourceConfig]>,
        options: RequestOptions,
    ) -> Result<(SymbolicateStacktraces, MinidumpState), SymbolicationError> {
        let future = async move {
            let len = minidump_file.metadata()?.len();
            tracing::debug!("Processing minidump ({} bytes)", len);
            metric!(time_raw("minidump.upload.size") = len);

            let future = stackwalk(
                self.cficaches.clone(),
                minidump_file.to_path_buf(),
                scope.clone(),
                sources.clone(),
            );

            let result = match future.await {
                Ok(result) => result,
                Err(err) => {
                    self.maybe_persist_minidump(minidump_file);
                    return Err(err);
                }
            };

            let StackWalkMinidumpResult {
                modules,
                mut stacktraces,
                minidump_state,
                duration,
            } = result;

            metric!(timer("minidump.stackwalk.duration") = duration);

            match parse_stacktraces_from_minidump(&ByteView::open(&minidump_file)?) {
                Ok(Some(client_stacktraces)) => merge_clientside_with_processed_stacktraces(
                    &mut stacktraces,
                    client_stacktraces,
                ),
                Err(e) => tracing::error!("invalid minidump extension: {}", e),
                _ => (),
            }

            let request = SymbolicateStacktraces {
                modules,
                scope,
                sources,
                origin: StacktraceOrigin::Minidump,
                signal: None,
                stacktraces,
                options,
            };

            Ok::<_, anyhow::Error>((request, minidump_state))
        };

        let future = tokio::time::timeout(Duration::from_secs(3600), future);
        let future = measure("minidump_stackwalk", m::timed_result, None, future);
        future
            .await
            .map(|ret| ret.map_err(SymbolicationError::from))
            .unwrap_or(Err(SymbolicationError::Timeout))
    }
}

/// Merges the stacktraces processed via rust-minidump with the ones captured on the client.
///
/// For now, this means we will prefer the client-side stack trace over the processed one, but in
/// the future we could be a bit smarter about what to do.
fn merge_clientside_with_processed_stacktraces(
    processed_stacktraces: &mut [RawStacktrace],
    clientside_stacktraces: Vec<RawStacktrace>,
) {
    let mut client_traces_by_id: HashMap<_, _> = clientside_stacktraces
        .into_iter()
        .filter_map(|trace| trace.thread_id.map(|thread_id| (thread_id, trace)))
        .collect();

    for thread in processed_stacktraces {
        if let Some(thread_id) = thread.thread_id {
            if let Some(client_thread) = client_traces_by_id.remove(&thread_id) {
                // NOTE: we could gather all kinds of metrics here, as in:
                // - are we finding more or less frames via CFI?
                // - how many frames are the same
                // - etc.
                // We could also be a lot smarter about which threads/frames we chose. For now we
                // will just always prefer client-side stack traces
                if !client_thread.frames.is_empty() {
                    thread.frames = client_thread.frames;
                }
            }
        }
    }
}

fn map_symbolic_registers(context: &MinidumpContext) -> BTreeMap<String, HexValue> {
    context
        .valid_registers()
        .map(|(reg, val)| (reg.to_owned(), HexValue(val)))
        .collect()
}

fn normalize_minidump_os_name(os: Os) -> &'static str {
    // Be aware that MinidumpState::object_type matches on names produced here.
    match os {
        Os::Windows => "Windows",
        Os::MacOs => "macOS",
        Os::Ios => "iOS",
        Os::Linux => "Linux",
        Os::Solaris => "Solaris",
        Os::Android => "Android",
        Os::Ps3 => "PS3",
        Os::NaCl => "NaCl",
        Os::Unknown(_) => "",
    }
}

#[cfg(test)]
mod tests {
    use std::fs;
    use std::io::Write;
    use std::sync::Arc;

    use tempfile::NamedTempFile;

    use crate::services::symbolication::tests::setup_service;
    use crate::test;
    use crate::types::{RequestOptions, Scope};

    macro_rules! assert_snapshot {
        ($e:expr) => {
            ::insta::assert_yaml_snapshot!($e, {
                ".**.location" => ::insta::dynamic_redaction(
                    $crate::services::symbolication::tests::redact_localhost_port
                )
            });
        }
    }

    macro_rules! stackwalk_minidump {
        ($path:expr) => {{
            stackwalk_minidump!(
                $path,
                RequestOptions {
                    dif_candidates: true,
                }
            )
        }};
        ($path:expr, $options:expr) => {{
            async {
                let (service, _cache_dir) = setup_service().await;
                let symbolication = service.symbolication();
                let (_symsrv, source) = test::symbol_server();

                let minidump = test::read_fixture($path);
                let mut minidump_file = NamedTempFile::new()?;
                minidump_file.write_all(&minidump)?;
                let request_id = symbolication.process_minidump(
                    Scope::Global,
                    minidump_file.into_temp_path(),
                    Arc::new([source]),
                    $options,
                );
                let response = symbolication.get_response(request_id.unwrap(), None).await;

                assert_snapshot!(response.unwrap());

                let global_dir = service.config().cache_dir("object_meta/global").unwrap();
                let mut cache_entries: Vec<_> = fs::read_dir(global_dir)?
                    .map(|x| x.unwrap().file_name().into_string().unwrap())
                    .collect();

                cache_entries.sort();
                assert_snapshot!(cache_entries);

                Ok(())
            }
        }};
    }

    #[tokio::test]
    async fn test_minidump_windows() -> anyhow::Result<()> {
        stackwalk_minidump!("windows.dmp").await
    }

    #[tokio::test]
    async fn test_minidump_macos() -> anyhow::Result<()> {
        stackwalk_minidump!("macos.dmp").await
    }

    #[tokio::test]
    async fn test_minidump_linux() -> anyhow::Result<()> {
        stackwalk_minidump!("linux.dmp").await
    }
}<|MERGE_RESOLUTION|>--- conflicted
+++ resolved
@@ -4,15 +4,10 @@
 use std::sync::Arc;
 use std::time::{Duration, Instant};
 
-use anyhow::Context;
 use async_trait::async_trait;
 use chrono::{DateTime, Utc};
 use minidump::system_info::Os;
-<<<<<<< HEAD
-use minidump::{MinidumpContext, MinidumpModuleList, MinidumpSystemInfo};
-=======
 use minidump::{MinidumpContext, MinidumpSystemInfo};
->>>>>>> 7b702eff
 use minidump::{MinidumpModule, Module};
 use minidump_processor::{
     FillSymbolError, FrameSymbolizer, FrameWalker, ProcessState, SymbolFile, SymbolProvider,
@@ -401,11 +396,7 @@
     let minidump = Minidump::read(ByteView::open(minidump_path)?)?;
     let system_info = minidump
         .get_stream::<MinidumpSystemInfo>()
-<<<<<<< HEAD
-        .context("Could not read system info stream")?;
-=======
         .map_err(|_| minidump_processor::ProcessError::MissingSystemInfo)?;
->>>>>>> 7b702eff
     let ty = match system_info.os {
         Os::Windows => ObjectType::Pe,
         Os::MacOs | Os::Ios => ObjectType::Macho,
@@ -457,27 +448,15 @@
     // After stackwalking, `provider.cficaches` contains entries for exactly
     // those modules that were referenced by some stack frame in the minidump.
     let mut cficaches = provider.cficaches.into_inner();
-<<<<<<< HEAD
-    let mut modules: Vec<CompleteObjectInfo> = minidump
-        .get_stream::<MinidumpModuleList>()
-        .context("Could not read module list stream")?
-        .iter()
-        .map(|module| {
-            let mut obj_info = object_info_from_minidump_module(ty, module);
-
-=======
     let modules: Vec<CompleteObjectInfo> = process_state
         .modules
         .by_addr()
         .filter_map(|module| {
->>>>>>> 7b702eff
             let id = (
                 module.debug_identifier().unwrap_or_default(),
                 module.base_address(),
             );
 
-<<<<<<< HEAD
-=======
             // Discard modules that weren't used and don't have a debug id.
             if !cficaches.contains_key(&id) && module.debug_identifier().is_none() {
                 return None;
@@ -485,7 +464,6 @@
 
             let mut obj_info = object_info_from_minidump_module(ty, module);
 
->>>>>>> 7b702eff
             obj_info.unwind_status = match cficaches.remove(&id) {
                 None => Some(ObjectFileStatus::Unused),
                 Some(cfi_module) => {
@@ -500,16 +478,9 @@
                 "status" => obj_info.unwind_status.unwrap_or(ObjectFileStatus::Unused).name(),
             );
 
-<<<<<<< HEAD
-            obj_info
-        })
-        .collect();
-    modules.sort_by_key(|m| m.raw.image_addr);
-=======
             Some(obj_info)
         })
         .collect();
->>>>>>> 7b702eff
 
     Ok(StackWalkMinidumpResult {
         modules,
